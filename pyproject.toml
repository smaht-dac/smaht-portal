--- conflicted
+++ resolved
@@ -1,10 +1,6 @@
 [tool.poetry]
 name = "encoded"
-<<<<<<< HEAD
-version = "0.90.2"
-=======
 version = "0.96.4"
->>>>>>> c1f16fa1
 description = "SMaHT Data Analysis Portal"
 authors = ["4DN-DCIC Team <support@4dnucleome.org>"]
 license = "MIT"
