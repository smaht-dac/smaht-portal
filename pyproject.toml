[tool.poetry]
name = "encoded"
<<<<<<< HEAD
version = "0.11.0.1b6"  # To become 0.12.0
=======
version = "0.11.4"
>>>>>>> 3e8ead3c
description = "SMaHT Data Analysis Portal"
authors = ["4DN-DCIC Team <support@4dnucleome.org>"]
license = "MIT"
readme = "README.rst"
homepage = "https://github.com/smaht-dac/smaht-portal"
repository = "https://github.com/smaht-dac/smaht-portal"
documentation = "https://github.com/smaht-dac/smaht-portal"
packages = [
  { include="encoded", from="src" }
]
classifiers = [
    # How mature is this project? Common values are
    #   3 - Alpha
    #   4 - Beta
    #   5 - Production/Stable
    'Development Status :: 3 - Alpha',

    # Indicate who your project is intended for
    'Intended Audience :: Developers',
    'Intended Audience :: Science/Research',
    'Framework :: Pyramid',

    # Pick your license as you wish (should match "license" above)
    'License :: OSI Approved :: MIT License',
    'Topic :: Database :: Database Engines/Servers',

    # Specify the Python versions you support here. In particular, ensure
    # that you indicate whether you support Python 2, Python 3 or both.
    'Programming Language :: Python :: 3.8',
    'Programming Language :: Python :: 3.9',
    'Programming Language :: Python :: 3.10',
    'Programming Language :: Python :: 3.11',
]

[tool.poetry.dependencies]
python = ">=3.9.1,<3.12"
awscli = ">=1.29.76"
boto3 = "^1.28.76"
botocore = "^1.31.76"
certifi = ">=2021.5.30"
chardet = "^5.0.0"
codeguru-profiler-agent = "^1.2.4"
colorama = "0.3.3"
dcicsnovault = "^11.6.0.1b5"
dcicutils = "^8.5.0.1b4"
encoded-core = "^0.4.0.1b5"
elasticsearch = "7.13.4"
execnet = "1.4.1"
humanfriendly = "^1.44.9"
hupper = "1.5"
idna = ">=2.10,<3"
jmespath = "0.9.0"
loremipsum = "1.0.5"
netaddr = ">=0.8.0,<1"
openpyxl = "^3.0.7,!=3.0.8"  # a version 3.0.8 appeared but then got withdrawn, for now just pin 3.0.7. try again later.
passlib = "^1.7.4"
PasteDeploy = "1.5.2"
pbkdf2 = "1.3"
# Pillow = "^6.2.2"
plaster = "1.0"
plaster-pastedeploy = "0.6"
psutil = "^5.9.0"
psycopg2-binary = "^2.9.3"
py = ">=1.10.0"  # used by pytest, not sure if elsewhere
pyasn1 = "0.1.9"
PyBrowserID = "^0.14.0"
pycparser = "2.14"
PyJWT = "^2.6.0"
PyYAML = "^6.0.1"
pyparsing = "^3.0.7"
pyramid = "1.10.4"
pyramid_localroles = ">=0.1,<1"
pyramid-multiauth = ">=0.9.0,<1"
pyramid-retry = "^1.0"
pyramid-tm = "^2.4"
pyramid_translogger = "^0.1"
python-dateutil = "^2.8.2"
python_magic = ">=0.4.24,<1"
pytz = ">=2021.3"
rdflib = "^4.2.2"
rdflib-jsonld = ">=0.5.0,<1.0.0"
# repoze.debug is needed to use pyramid.pserve - Will Feb 17 2022
"repoze.debug" = ">=1.0.2"
requests = "^2.23.0"
rfc3986 = "^1.4.0"
rsa = "3.3"
rutter = ">=0.3,<1"
sentry-sdk = "^1.5.6"
simplejson = "^3.17.0"
SPARQLWrapper = "^1.8.5"
SQLAlchemy = "1.4.41"
structlog = ">=19.2.0,<20"
#submit4dn = "0.9.7"
subprocess-middleware = "^0.3.0"
supervisor = "^4.2.4"
# Useful for picking apart pyproject.toml
toml = ">=0.10.1,<1"
tqdm = "^4.59.0"
transaction = "^3.0.0"
translationstring = "1.3"
uptime = ">=3.0.1,<4"
urllib3 = "^1.26.4"
venusian = "^1.2.0"
waitress = "^2.1.1"
WebOb = "^1.8.7"
WebTest = "^2.0.35"
WSGIProxy2 = "0.4.2"
"zope.deprecation" = "^4.4.0"
"zope.interface" = "^4.7.2"
"zope.sqlalchemy" = "1.6"
markdown = "^3.5.1"
pygments = "^2.17.2"

[tool.poetry.dev-dependencies]
# PyCharm says boto3-stubs contains useful type hints
boto3-stubs = "^1.28.76"
botocore-stubs = "^1.31.76"
coverage = ">=6.2"
codacy-coverage = ">=1.3.11"
coveralls = ">=3.3.1"
docutils = ">=0.16,<1"
flake8 = ">=3.9.0"
flaky = ">=3.7.0"
pip-licenses = "^3.3.1"
pipdeptree = "^2.1.0"
# TODO: Investigate whether a major version upgrade is allowable for 'pytest', which is several versions behind.
pytest = "^7.2.1"
pytest-cov = ">=2.2.1"
#pytest-exact-fixtures = ">=0.3"
pytest-instafail = ">=0.3.0"
pytest-mock = ">=0.11.0"
pytest-timeout = ">=1.0.0"
pytest-xdist = ">=1.14"
wheel = ">=0.29.0"


# In pytest 6.0, we'll be able to use this instead of a separate pytest.ini configuration.
# -kmp 18-Jan-2021
#
# [tool.pytest.ini_options]
# minversion = "6.0"
# ...etc.
# See details at https://pytest.org/en/stable/customize.html

[tool.poetry.scripts]
# dcicutils commands
add-image-tag = "dcicutils.ecr_scripts:add_image_tag_main"
publish-to-pypi = "dcicutils.scripts.publish_to_pypi:main"
show-global-env-bucket = "dcicutils.env_scripts:show_global_env_bucket_main"
show-image-manifest = "dcicutils.ecr_scripts:show_image_manifest_main"
show-image-catalog = "dcicutils.ecr_scripts:show_image_catalog_main"
unrelease-most-recent-image = "dcicutils.ecr_scripts:unrelease_most_recent_image_main"
# snovault commands
batchupgrade = "snovault.batchupgrade:main"
create-mapping = "snovault.elasticsearch.create_mapping:main"
wipe-test-indices = "snovault.commands.wipe_test_indices:main"
# encoded commands
add-date-created = "encoded.commands.add_date_created:main"
check-rendering = "encoded.commands.check_rendering:main"
clear-db-es-contents = "snovault.commands.clear_db_es_contents:main"
configure-kibana-index = "encoded.commands.configure_kibana_index:main"
create-mapping-on-deploy = "snovault.commands.create_mapping_on_deploy:main"
dev-servers = "snovault.dev_servers:main"
dis2pheno = "encoded.commands.parse_hpoa:main"
es-index-data = "snovault.commands.es_index_data:main"
export-data = "encoded.commands.export_data:main"
extract-test-data = "encoded.commands.extract_test_data:main"
generate-local-access-key = "snovault.commands.generate_local_access_key:main"
view-local-object= "snovault.commands.view_local_object:main"
import-data = "encoded.commands.import_data:main"
ingestion-listener = "snovault.ingestion.ingestion_listener:main"
jsonld-rdf = "encoded.commands.jsonld_rdf:main"
load-access-keys = "snovault.commands.load_access_keys:main"
load-data = "snovault.commands.load_data:main"
load-data-by-type = "snovault.commands.load_data_by_type:main"
load-items = "encoded.commands.load_items:main"
make-submission-access-key = "encoded.commands.make_submission_access_key:main"
migrate-attachments-aws = "encoded.commands.migrate_attachments_aws:main"
migrate-dataset-type = "encoded.commands.migrate_dataset_type:main"
migrate-files-aws = "encoded.commands.migrate_files_aws:main"
owl-to-items = "encoded.commands.generate_items_from_owl:main"
order-schema-columns-and-facets = "encoded.commands.order_schema_columns_and_facets:main"
profiler = "encoded.commands.profiler:main"
prepare-docker = "encoded.commands.prepare_template:prepare_docker_main"
prepare-local-dev = "encoded.commands.prepare_template:prepare_local_dev_main"
purge-item-type = "encoded.commands.purge_item_type:main"
run-upgrade-on-inserts = "encoded.commands.run_upgrader_on_inserts:main"
spreadsheet-to-json = "encoded.commands.spreadsheet_to_json:main"
submission-test = "encoded.commands.submission_test:main"
# Use the same-named script in SubmitCGAP instead.
# submit-metadata-bundle = "encoded.commands.submit_metadata_bundle:main"
update-inserts-from-server = "encoded.commands.update_inserts_from_server:main"
verify-item = "encoded.commands.verify_item:main"
parse-structured-data= "encoded.commands.parse_structured_data:main"  # For dev/testing only
flatten-structured-data= "encoded.commands.flatten_structured_data:main"  # For dev/testing only
show-schema= "encoded.commands.show_schema:main"  # For dev/testing only

# container commands
simulate-environment = "encoded.commands.simulate_environment:main"

[paste.app_factory]
main = "encoded:main"

[paste.composite_factory]
indexer = "snovault.elasticsearch.es_index_listener:composite"
ingester = "snovault.ingestion.ingestion_listener:composite"

[paste.filter_app_factory]
memlimit = "snovault.memlimit:filter_app"

[build-system]
requires = ["poetry_core>=1.0.0"]
build-backend = "poetry.core.masonry.api"<|MERGE_RESOLUTION|>--- conflicted
+++ resolved
@@ -1,10 +1,6 @@
 [tool.poetry]
 name = "encoded"
-<<<<<<< HEAD
-version = "0.11.0.1b6"  # To become 0.12.0
-=======
-version = "0.11.4"
->>>>>>> 3e8ead3c
+version = "0.11.0.1b7"  # To become 0.12.0
 description = "SMaHT Data Analysis Portal"
 authors = ["4DN-DCIC Team <support@4dnucleome.org>"]
 license = "MIT"
