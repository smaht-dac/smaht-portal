[tool.poetry]
name = "encoded"
<<<<<<< HEAD
version = "0.193.0"
=======
version = "0.192.8"
>>>>>>> f2b15099
description = "SMaHT Data Analysis Portal"
authors = ["4DN-DCIC Team <support@4dnucleome.org>"]
license = "MIT"
readme = "README.rst"
homepage = "https://github.com/smaht-dac/smaht-portal"
repository = "https://github.com/smaht-dac/smaht-portal"
documentation = "https://github.com/smaht-dac/smaht-portal"
packages = [
  { include="encoded", from="src" }
]
classifiers = [
    # How mature is this project? Common values are
    #   3 - Alpha
    #   4 - Beta
    #   5 - Production/Stable
    'Development Status :: 3 - Alpha',

    # Indicate who your project is intended for
    'Intended Audience :: Developers',
    'Intended Audience :: Science/Research',
    'Framework :: Pyramid',

    # Pick your license as you wish (should match "license" above)
    'License :: OSI Approved :: MIT License',
    'Topic :: Database :: Database Engines/Servers',

    # Specify the Python versions you support here. In particular, ensure
    # that you indicate whether you support Python 2, Python 3 or both.
    'Programming Language :: Python :: 3.8',
    'Programming Language :: Python :: 3.9',
    'Programming Language :: Python :: 3.10',
    'Programming Language :: Python :: 3.11',
    'Programming Language :: Python :: 3.12'
]

[tool.poetry.dependencies]
python = ">=3.9.1,<3.13"
boto3 = "^1.34.149"
botocore = "^1.34.149"
certifi = ">=2021.5.30"
chardet = "^5.0.0"
codeguru-profiler-agent = "^1.2.4"
colorama = "0.3.3"
dcicsnovault = "^11.26.0"
dcicutils = "^8.18.3"
docutils = ">=0.16,<1"
encoded-core = "^0.9.6"
elasticsearch = "7.13.4"
execnet = "1.4.1"
googleapi = "^0.1.0"
humanfriendly = "^1.44.9"
hupper = "^1.12.1"
idna = "^3.10"
jmespath = "0.9.0"
loremipsum = "1.0.5"
netaddr = ">=0.8.0,<1"
openpyxl = "^3.0.7,!=3.0.8"  # a version 3.0.8 appeared but then got withdrawn, for now just pin 3.0.7. try again later.
passlib = "^1.7.4"
PasteDeploy = "^3.1.0"
pbkdf2 = "1.3"
# Pillow = "^6.2.2"
plaster = "1.0"
plaster-pastedeploy = "0.6"
psutil = "^5.9.0"
psycopg2-binary = "^2.9.3"
py = ">=1.10.0"  # used by pytest, not sure if elsewhere
# pyasn1 = "0.1.9"
PyBrowserID = "^0.14.0"
pycparser = "2.18"
PyJWT = "^2.6.0"
PyYAML = "^6.0.1"
pyparsing = "^3.0.7"
pyramid = "1.10.8"
pyramid_localroles = ">=0.1,<1"
pyramid-multiauth = ">=0.9.0,<1"
pyramid-retry = "^1.0"
pyramid-tm = "^2.4"
pyramid_translogger = "^0.1"
python-dateutil = "^2.8.2"
python_magic = ">=0.4.24,<1"
pytz = ">=2021.3"
rdflib = "^4.2.2"
rdflib-jsonld = ">=0.5.0,<1.0.0"
# repoze.debug is needed to use pyramid.pserve - Will Feb 17 2022
"repoze.debug" = ">=1.0.2"
requests = "^2.23.0"
rfc3986 = "^1.4.0"
rsa = "^4.9"
rutter = ">=0.3,<1"
sentry-sdk = "^1.5.6"
simplejson = "^3.17.0"
SPARQLWrapper = "^1.8.5"
SQLAlchemy = "1.4.41"
structlog = ">=19.2.0,<20"
#submit4dn = "0.9.7"
subprocess-middleware = "^0.3.0"
supervisor = "^4.2.4"
# Useful for picking apart pyproject.toml
termcolor = "^2.4.0"
toml = ">=0.10.1,<1"
tqdm = "^4.59.0"
transaction = "^3.0.0"
translationstring = "1.3"
uptime = ">=3.0.1,<4"
urllib3 = "^1.26.4"
venusian = "^3.1.0"
waitress = "^2.1.1"
WebOb = "^1.8.7"
WebTest = "^2.0.35"
WSGIProxy2 = "0.4.2"
"zope.deprecation" = "^4.4.0"
"zope.interface" = "^4.7.2"
"zope.sqlalchemy" = "1.6"
markdown = "^3.5.1"
pygments = "^2.17.2"
setuptools = "76.1.0"

[tool.poetry.dev-dependencies]
# PyCharm says boto3-stubs contains useful type hints
boto3-stubs = "^1.34.149"
botocore-stubs = "^1.34.149"
coverage = ">=6.2"
codacy-coverage = ">=1.3.11"
coveralls = ">=3.3.1"
fakeredis = "^2.21.3"
flake8 = ">=3.9.0"
flaky = ">=3.7.0"
pip-licenses = "^3.3.1"
pipdeptree = "^2.1.0"
# TODO: Investigate whether a major version upgrade is allowable for 'pytest', which is several versions behind.
pytest = "^7.2.1"
pytest-cov = ">=2.2.1"
#pytest-exact-fixtures = ">=0.3"
pytest-instafail = ">=0.3.0"
pytest-mock = ">=0.11.0"
pytest-timeout = ">=1.0.0"
pytest-xdist = ">=1.14"
wheel = ">=0.29.0"


# In pytest 6.0, we'll be able to use this instead of a separate pytest.ini configuration.
# -kmp 18-Jan-2021
#
# [tool.pytest.ini_options]
# minversion = "6.0"
# ...etc.
# See details at https://pytest.org/en/stable/customize.html

[tool.poetry.scripts]
# dcicutils commands
add-image-tag = "dcicutils.ecr_scripts:add_image_tag_main"
publish-to-pypi = "dcicutils.scripts.publish_to_pypi:main"
show-global-env-bucket = "dcicutils.env_scripts:show_global_env_bucket_main"
show-image-manifest = "dcicutils.ecr_scripts:show_image_manifest_main"
show-image-catalog = "dcicutils.ecr_scripts:show_image_catalog_main"
unrelease-most-recent-image = "dcicutils.ecr_scripts:unrelease_most_recent_image_main"
view-portal-object= "dcicutils.scripts.view_portal_object:main"
# snovault commands
batchupgrade = "snovault.batchupgrade:main"
check-rendering = "snovault.commands.check_rendering:main"
clear-db-es-contents = "snovault.commands.clear_db_es_contents:main"
create-mapping = "snovault.elasticsearch.create_mapping:main"
create-mapping-on-deploy = "snovault.commands.create_mapping_on_deploy:main"
dev-servers = "snovault.dev_servers:main"
es-index-data = "snovault.commands.es_index_data:main"
generate-local-access-key = "snovault.commands.generate_local_access_key:main"
ingestion-listener = "snovault.ingestion.ingestion_listener:main"
jsonld-rdf = "snovault.commands.jsonld_rdf:main"
load-access-keys = "snovault.commands.load_access_keys:main"
load-data = "snovault.commands.load_data:main"
load-data-by-type = "snovault.commands.load_data_by_type:main"
load-data-from-local = "encoded.commands.load_data_from_local:main"
load-items = "encoded.commands.load_items:main"
purge-item-type = "snovault.commands.purge_item_type:main"
run-upgrade-on-inserts = "snovault.commands.run_upgrader_on_inserts:main"
update-inserts-from-server = "snovault.commands.update_inserts_from_server:main"
wipe-test-indices = "snovault.commands.wipe_test_indices:main"
# encoded commands
create-annotated-filenames = "encoded.commands.create_annotated_filenames:main"
flatten-structured-data = "encoded.commands.flatten_structured_data:main"  # For dev/testing only
load-users-from-oc = "encoded.commands.load_users_from_oc:main"
parse-structured-data= "encoded.commands.parse_structured_data:main"  # For dev/testing only
prepare-docker = "encoded.commands.prepare_template:prepare_docker_main"
prepare-local-dev = "encoded.commands.prepare_template:prepare_local_dev_main"
release-file = "encoded.commands.release_file:main"
release-donor-metadata = "encoded.commands.release_donor_metadata:main"
show-schema= "encoded.commands.show_schema:main"  # For dev/testing only
write-submission-spreadsheets = "encoded.commands.write_submission_spreadsheets:main"

[paste.app_factory]
main = "encoded:main"

[paste.composite_factory]
indexer = "snovault.elasticsearch.es_index_listener:composite"
ingester = "snovault.ingestion.ingestion_listener:composite"

[paste.filter_app_factory]
memlimit = "snovault.memlimit:filter_app"

[build-system]
requires = ["poetry_core>=1.0.0"]
build-backend = "poetry.core.masonry.api"<|MERGE_RESOLUTION|>--- conflicted
+++ resolved
@@ -1,10 +1,6 @@
 [tool.poetry]
 name = "encoded"
-<<<<<<< HEAD
 version = "0.193.0"
-=======
-version = "0.192.8"
->>>>>>> f2b15099
 description = "SMaHT Data Analysis Portal"
 authors = ["4DN-DCIC Team <support@4dnucleome.org>"]
 license = "MIT"
