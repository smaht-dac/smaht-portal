[tool.poetry]
name = "encoded"
<<<<<<< HEAD
version = "0.78.0.1b2"  # TODO: To become 0.79.0
=======
version = "0.78.3"
>>>>>>> ad871db0
description = "SMaHT Data Analysis Portal"
authors = ["4DN-DCIC Team <support@4dnucleome.org>"]
license = "MIT"
readme = "README.rst"
homepage = "https://github.com/smaht-dac/smaht-portal"
repository = "https://github.com/smaht-dac/smaht-portal"
documentation = "https://github.com/smaht-dac/smaht-portal"
packages = [
  { include="encoded", from="src" }
]
classifiers = [
    # How mature is this project? Common values are
    #   3 - Alpha
    #   4 - Beta
    #   5 - Production/Stable
    'Development Status :: 3 - Alpha',

    # Indicate who your project is intended for
    'Intended Audience :: Developers',
    'Intended Audience :: Science/Research',
    'Framework :: Pyramid',

    # Pick your license as you wish (should match "license" above)
    'License :: OSI Approved :: MIT License',
    'Topic :: Database :: Database Engines/Servers',

    # Specify the Python versions you support here. In particular, ensure
    # that you indicate whether you support Python 2, Python 3 or both.
    'Programming Language :: Python :: 3.8',
    'Programming Language :: Python :: 3.9',
    'Programming Language :: Python :: 3.10',
    'Programming Language :: Python :: 3.11',
    'Programming Language :: Python :: 3.12'
]

[tool.poetry.dependencies]
python = ">=3.9.1,<3.13"
boto3 = "^1.34.149"
botocore = "^1.34.149"
certifi = ">=2021.5.30"
chardet = "^5.0.0"
codeguru-profiler-agent = "^1.2.4"
colorama = "0.3.3"
# dcicsnovault = "^11.21.0"
dcicsnovault = "11.21.0.1b4"
# dcicutils = "^8.13.3"
dcicutils = "8.13.3.1b13"
docutils = ">=0.16,<1"
encoded-core = "^0.9.6"
elasticsearch = "7.13.4"
execnet = "1.4.1"
googleapi = "^0.1.0"
humanfriendly = "^1.44.9"
hupper = "^1.12.1"
idna = ">=2.10,<3"
jmespath = "0.9.0"
loremipsum = "1.0.5"
netaddr = ">=0.8.0,<1"
openpyxl = "^3.0.7,!=3.0.8"  # a version 3.0.8 appeared but then got withdrawn, for now just pin 3.0.7. try again later.
passlib = "^1.7.4"
PasteDeploy = "^3.1.0"
pbkdf2 = "1.3"
# Pillow = "^6.2.2"
plaster = "1.0"
plaster-pastedeploy = "0.6"
psutil = "^5.9.0"
psycopg2-binary = "^2.9.3"
py = ">=1.10.0"  # used by pytest, not sure if elsewhere
# pyasn1 = "0.1.9"
PyBrowserID = "^0.14.0"
pycparser = "2.18"
PyJWT = "^2.6.0"
PyYAML = "^6.0.1"
pyparsing = "^3.0.7"
pyramid = "1.10.8"
pyramid_localroles = ">=0.1,<1"
pyramid-multiauth = ">=0.9.0,<1"
pyramid-retry = "^1.0"
pyramid-tm = "^2.4"
pyramid_translogger = "^0.1"
python-dateutil = "^2.8.2"
python_magic = ">=0.4.24,<1"
pytz = ">=2021.3"
rdflib = "^4.2.2"
rdflib-jsonld = ">=0.5.0,<1.0.0"
# repoze.debug is needed to use pyramid.pserve - Will Feb 17 2022
"repoze.debug" = ">=1.0.2"
requests = "^2.23.0"
rfc3986 = "^1.4.0"
rsa = "3.3"
rutter = ">=0.3,<1"
sentry-sdk = "^1.5.6"
simplejson = "^3.17.0"
SPARQLWrapper = "^1.8.5"
SQLAlchemy = "1.4.41"
structlog = ">=19.2.0,<20"
#submit4dn = "0.9.7"
subprocess-middleware = "^0.3.0"
supervisor = "^4.2.4"
# Useful for picking apart pyproject.toml
toml = ">=0.10.1,<1"
tqdm = "^4.59.0"
transaction = "^3.0.0"
translationstring = "1.3"
uptime = ">=3.0.1,<4"
urllib3 = "^1.26.4"
venusian = "^3.1.0"
waitress = "^2.1.1"
WebOb = "^1.8.7"
WebTest = "^2.0.35"
WSGIProxy2 = "0.4.2"
"zope.deprecation" = "^4.4.0"
"zope.interface" = "^4.7.2"
"zope.sqlalchemy" = "1.6"
markdown = "^3.5.1"
pygments = "^2.17.2"

[tool.poetry.dev-dependencies]
# PyCharm says boto3-stubs contains useful type hints
boto3-stubs = "^1.34.149"
botocore-stubs = "^1.34.149"
coverage = ">=6.2"
codacy-coverage = ">=1.3.11"
coveralls = ">=3.3.1"
fakeredis = "^2.21.3"
flake8 = ">=3.9.0"
flaky = ">=3.7.0"
pip-licenses = "^3.3.1"
pipdeptree = "^2.1.0"
# TODO: Investigate whether a major version upgrade is allowable for 'pytest', which is several versions behind.
pytest = "^7.2.1"
pytest-cov = ">=2.2.1"
#pytest-exact-fixtures = ">=0.3"
pytest-instafail = ">=0.3.0"
pytest-mock = ">=0.11.0"
pytest-timeout = ">=1.0.0"
pytest-xdist = ">=1.14"
wheel = ">=0.29.0"


# In pytest 6.0, we'll be able to use this instead of a separate pytest.ini configuration.
# -kmp 18-Jan-2021
#
# [tool.pytest.ini_options]
# minversion = "6.0"
# ...etc.
# See details at https://pytest.org/en/stable/customize.html

[tool.poetry.scripts]
# dcicutils commands
add-image-tag = "dcicutils.ecr_scripts:add_image_tag_main"
publish-to-pypi = "dcicutils.scripts.publish_to_pypi:main"
show-global-env-bucket = "dcicutils.env_scripts:show_global_env_bucket_main"
show-image-manifest = "dcicutils.ecr_scripts:show_image_manifest_main"
show-image-catalog = "dcicutils.ecr_scripts:show_image_catalog_main"
unrelease-most-recent-image = "dcicutils.ecr_scripts:unrelease_most_recent_image_main"
view-portal-object= "dcicutils.scripts.view_portal_object:main"
# snovault commands
batchupgrade = "snovault.batchupgrade:main"
check-rendering = "snovault.commands.check_rendering:main"
clear-db-es-contents = "snovault.commands.clear_db_es_contents:main"
create-mapping = "snovault.elasticsearch.create_mapping:main"
create-mapping-on-deploy = "snovault.commands.create_mapping_on_deploy:main"
dev-servers = "snovault.dev_servers:main"
es-index-data = "snovault.commands.es_index_data:main"
generate-local-access-key = "snovault.commands.generate_local_access_key:main"
ingestion-listener = "snovault.ingestion.ingestion_listener:main"
jsonld-rdf = "snovault.commands.jsonld_rdf:main"
load-access-keys = "snovault.commands.load_access_keys:main"
load-data = "snovault.commands.load_data:main"
load-data-by-type = "snovault.commands.load_data_by_type:main"
load-data-from-local = "encoded.commands.load_data_from_local:main"
load-items = "encoded.commands.load_items:main"
purge-item-type = "snovault.commands.purge_item_type:main"
run-upgrade-on-inserts = "snovault.commands.run_upgrader_on_inserts:main"
update-inserts-from-server = "snovault.commands.update_inserts_from_server:main"
wipe-test-indices = "snovault.commands.wipe_test_indices:main"
# encoded commands
create-annotated-filenames = "encoded.commands.create_annotated_filenames:main"
flatten-structured-data = "encoded.commands.flatten_structured_data:main"  # For dev/testing only
load-users-from-oc = "encoded.commands.load_users_from_oc:main"
parse-structured-data= "encoded.commands.parse_structured_data:main"  # For dev/testing only
prepare-docker = "encoded.commands.prepare_template:prepare_docker_main"
prepare-local-dev = "encoded.commands.prepare_template:prepare_local_dev_main"
release-file = "encoded.commands.release_file:main"
show-schema= "encoded.commands.show_schema:main"  # For dev/testing only
write-submission-spreadsheets = "encoded.commands.write_submission_spreadsheets:main"

[paste.app_factory]
main = "encoded:main"

[paste.composite_factory]
indexer = "snovault.elasticsearch.es_index_listener:composite"
ingester = "snovault.ingestion.ingestion_listener:composite"

[paste.filter_app_factory]
memlimit = "snovault.memlimit:filter_app"

[build-system]
requires = ["poetry_core>=1.0.0"]
build-backend = "poetry.core.masonry.api"<|MERGE_RESOLUTION|>--- conflicted
+++ resolved
@@ -1,10 +1,6 @@
 [tool.poetry]
 name = "encoded"
-<<<<<<< HEAD
-version = "0.78.0.1b2"  # TODO: To become 0.79.0
-=======
-version = "0.78.3"
->>>>>>> ad871db0
+version = "0.78.3.1b1"  # TODO: To become 0.79.0
 description = "SMaHT Data Analysis Portal"
 authors = ["4DN-DCIC Team <support@4dnucleome.org>"]
 license = "MIT"
