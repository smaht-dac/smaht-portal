--- conflicted
+++ resolved
@@ -1,10 +1,6 @@
 [tool.poetry]
 name = "encoded"
-<<<<<<< HEAD
-version = "0.2.0.2b2"  # TODO: To become 0.3.0
-=======
-version = "0.4.0"
->>>>>>> 1d733d63
+version = "0.4.0.1b1"  # TODO: To become 0.5.0
 description = "SMaHT Data Analysis Portal"
 authors = ["4DN-DCIC Team <support@4dnucleome.org>"]
 license = "MIT"
@@ -50,7 +46,7 @@
 colorama = "0.3.3"
 dcicsnovault = "11.0.0.2b2"
 dcicutils = "8.0.0.1b2"
-encoded-core = "0.1.0.2b3"
+encoded-core = "0.1.0.2b5"
 elasticsearch = "7.13.4"
 execnet = "1.4.1"
 humanfriendly = "^1.44.9"
