--- conflicted
+++ resolved
@@ -1,10 +1,6 @@
 [tool.poetry]
 name = "encoded"
-<<<<<<< HEAD
-version = "0.16.1"
-=======
 version = "0.21.0"
->>>>>>> 7bacb0b8
 description = "SMaHT Data Analysis Portal"
 authors = ["4DN-DCIC Team <support@4dnucleome.org>"]
 license = "MIT"
@@ -48,15 +44,9 @@
 chardet = "^5.0.0"
 codeguru-profiler-agent = "^1.2.4"
 colorama = "0.3.3"
-<<<<<<< HEAD
-dcicsnovault = "11.9.1.0b0"
-dcicutils = "^8.7.1"
-encoded-core = "0.6.0.2b6"
-=======
 dcicsnovault = "^11.11.0"
 dcicutils = "^8.7.2"
 encoded-core = "^0.8.0"
->>>>>>> 7bacb0b8
 elasticsearch = "7.13.4"
 execnet = "1.4.1"
 humanfriendly = "^1.44.9"
