--- conflicted
+++ resolved
@@ -1,10 +1,6 @@
 [tool.poetry]
 name = "encoded"
-<<<<<<< HEAD
-version = "0.31.1"
-=======
-version = "0.32.0"
->>>>>>> ebccb92f
+version = "0.32.1"
 description = "SMaHT Data Analysis Portal"
 authors = ["4DN-DCIC Team <support@4dnucleome.org>"]
 license = "MIT"
@@ -48,13 +44,8 @@
 chardet = "^5.0.0"
 codeguru-profiler-agent = "^1.2.4"
 colorama = "0.3.3"
-<<<<<<< HEAD
-dcicsnovault = "^11.12.4"
-dcicutils = "^8.8.0"
-=======
 dcicsnovault = "^11.13.0"
 dcicutils = "^8.8.1"
->>>>>>> ebccb92f
 encoded-core = "^0.8.2"
 elasticsearch = "7.13.4"
 execnet = "1.4.1"
