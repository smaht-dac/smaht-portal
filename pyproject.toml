--- conflicted
+++ resolved
@@ -1,10 +1,6 @@
 [tool.poetry]
 name = "encoded"
-<<<<<<< HEAD
-version = "0.188.0"
-=======
-version = "0.188.1"
->>>>>>> d71c0aef
+version = "0.189.0"
 description = "SMaHT Data Analysis Portal"
 authors = ["4DN-DCIC Team <support@4dnucleome.org>"]
 license = "MIT"
