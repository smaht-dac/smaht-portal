[tool.poetry]
name = "encoded"
<<<<<<< HEAD
version = "0.82.2"
=======
version = "0.89.0"
>>>>>>> 573aae93
description = "SMaHT Data Analysis Portal"
authors = ["4DN-DCIC Team <support@4dnucleome.org>"]
license = "MIT"
readme = "README.rst"
homepage = "https://github.com/smaht-dac/smaht-portal"
repository = "https://github.com/smaht-dac/smaht-portal"
documentation = "https://github.com/smaht-dac/smaht-portal"
packages = [
  { include="encoded", from="src" }
]
classifiers = [
    # How mature is this project? Common values are
    #   3 - Alpha
    #   4 - Beta
    #   5 - Production/Stable
    'Development Status :: 3 - Alpha',

    # Indicate who your project is intended for
    'Intended Audience :: Developers',
    'Intended Audience :: Science/Research',
    'Framework :: Pyramid',

    # Pick your license as you wish (should match "license" above)
    'License :: OSI Approved :: MIT License',
    'Topic :: Database :: Database Engines/Servers',

    # Specify the Python versions you support here. In particular, ensure
    # that you indicate whether you support Python 2, Python 3 or both.
    'Programming Language :: Python :: 3.8',
    'Programming Language :: Python :: 3.9',
    'Programming Language :: Python :: 3.10',
    'Programming Language :: Python :: 3.11',
    'Programming Language :: Python :: 3.12'
]

[tool.poetry.dependencies]
python = ">=3.9.1,<3.13"
boto3 = "^1.34.149"
botocore = "^1.34.149"
certifi = ">=2021.5.30"
chardet = "^5.0.0"
codeguru-profiler-agent = "^1.2.4"
colorama = "0.3.3"
dcicsnovault = "^11.21.1"
dcicutils = "^8.14.0"
docutils = ">=0.16,<1"
encoded-core = "^0.9.6"
elasticsearch = "7.13.4"
execnet = "1.4.1"
googleapi = "^0.1.0"
humanfriendly = "^1.44.9"
hupper = "^1.12.1"
idna = ">=2.10,<3"
jmespath = "0.9.0"
loremipsum = "1.0.5"
netaddr = ">=0.8.0,<1"
openpyxl = "^3.0.7,!=3.0.8"  # a version 3.0.8 appeared but then got withdrawn, for now just pin 3.0.7. try again later.
passlib = "^1.7.4"
PasteDeploy = "^3.1.0"
pbkdf2 = "1.3"
# Pillow = "^6.2.2"
plaster = "1.0"
plaster-pastedeploy = "0.6"
psutil = "^5.9.0"
psycopg2-binary = "^2.9.3"
py = ">=1.10.0"  # used by pytest, not sure if elsewhere
# pyasn1 = "0.1.9"
PyBrowserID = "^0.14.0"
pycparser = "2.18"
PyJWT = "^2.6.0"
PyYAML = "^6.0.1"
pyparsing = "^3.0.7"
pyramid = "1.10.8"
pyramid_localroles = ">=0.1,<1"
pyramid-multiauth = ">=0.9.0,<1"
pyramid-retry = "^1.0"
pyramid-tm = "^2.4"
pyramid_translogger = "^0.1"
python-dateutil = "^2.8.2"
python_magic = ">=0.4.24,<1"
pytz = ">=2021.3"
rdflib = "^4.2.2"
rdflib-jsonld = ">=0.5.0,<1.0.0"
# repoze.debug is needed to use pyramid.pserve - Will Feb 17 2022
"repoze.debug" = ">=1.0.2"
requests = "^2.23.0"
rfc3986 = "^1.4.0"
rsa = "3.3"
rutter = ">=0.3,<1"
sentry-sdk = "^1.5.6"
simplejson = "^3.17.0"
SPARQLWrapper = "^1.8.5"
SQLAlchemy = "1.4.41"
structlog = ">=19.2.0,<20"
#submit4dn = "0.9.7"
subprocess-middleware = "^0.3.0"
supervisor = "^4.2.4"
# Useful for picking apart pyproject.toml
toml = ">=0.10.1,<1"
tqdm = "^4.59.0"
transaction = "^3.0.0"
translationstring = "1.3"
uptime = ">=3.0.1,<4"
urllib3 = "^1.26.4"
venusian = "^3.1.0"
waitress = "^2.1.1"
WebOb = "^1.8.7"
WebTest = "^2.0.35"
WSGIProxy2 = "0.4.2"
"zope.deprecation" = "^4.4.0"
"zope.interface" = "^4.7.2"
"zope.sqlalchemy" = "1.6"
markdown = "^3.5.1"
pygments = "^2.17.2"

[tool.poetry.dev-dependencies]
# PyCharm says boto3-stubs contains useful type hints
boto3-stubs = "^1.34.149"
botocore-stubs = "^1.34.149"
coverage = ">=6.2"
codacy-coverage = ">=1.3.11"
coveralls = ">=3.3.1"
fakeredis = "^2.21.3"
flake8 = ">=3.9.0"
flaky = ">=3.7.0"
pip-licenses = "^3.3.1"
pipdeptree = "^2.1.0"
# TODO: Investigate whether a major version upgrade is allowable for 'pytest', which is several versions behind.
pytest = "^7.2.1"
pytest-cov = ">=2.2.1"
#pytest-exact-fixtures = ">=0.3"
pytest-instafail = ">=0.3.0"
pytest-mock = ">=0.11.0"
pytest-timeout = ">=1.0.0"
pytest-xdist = ">=1.14"
wheel = ">=0.29.0"


# In pytest 6.0, we'll be able to use this instead of a separate pytest.ini configuration.
# -kmp 18-Jan-2021
#
# [tool.pytest.ini_options]
# minversion = "6.0"
# ...etc.
# See details at https://pytest.org/en/stable/customize.html

[tool.poetry.scripts]
# dcicutils commands
add-image-tag = "dcicutils.ecr_scripts:add_image_tag_main"
publish-to-pypi = "dcicutils.scripts.publish_to_pypi:main"
show-global-env-bucket = "dcicutils.env_scripts:show_global_env_bucket_main"
show-image-manifest = "dcicutils.ecr_scripts:show_image_manifest_main"
show-image-catalog = "dcicutils.ecr_scripts:show_image_catalog_main"
unrelease-most-recent-image = "dcicutils.ecr_scripts:unrelease_most_recent_image_main"
view-portal-object= "dcicutils.scripts.view_portal_object:main"
# snovault commands
batchupgrade = "snovault.batchupgrade:main"
check-rendering = "snovault.commands.check_rendering:main"
clear-db-es-contents = "snovault.commands.clear_db_es_contents:main"
create-mapping = "snovault.elasticsearch.create_mapping:main"
create-mapping-on-deploy = "snovault.commands.create_mapping_on_deploy:main"
dev-servers = "snovault.dev_servers:main"
es-index-data = "snovault.commands.es_index_data:main"
generate-local-access-key = "snovault.commands.generate_local_access_key:main"
ingestion-listener = "snovault.ingestion.ingestion_listener:main"
jsonld-rdf = "snovault.commands.jsonld_rdf:main"
load-access-keys = "snovault.commands.load_access_keys:main"
load-data = "snovault.commands.load_data:main"
load-data-by-type = "snovault.commands.load_data_by_type:main"
load-data-from-local = "encoded.commands.load_data_from_local:main"
load-items = "encoded.commands.load_items:main"
purge-item-type = "snovault.commands.purge_item_type:main"
run-upgrade-on-inserts = "snovault.commands.run_upgrader_on_inserts:main"
update-inserts-from-server = "snovault.commands.update_inserts_from_server:main"
wipe-test-indices = "snovault.commands.wipe_test_indices:main"
# encoded commands
create-annotated-filenames = "encoded.commands.create_annotated_filenames:main"
flatten-structured-data = "encoded.commands.flatten_structured_data:main"  # For dev/testing only
load-users-from-oc = "encoded.commands.load_users_from_oc:main"
parse-structured-data= "encoded.commands.parse_structured_data:main"  # For dev/testing only
prepare-docker = "encoded.commands.prepare_template:prepare_docker_main"
prepare-local-dev = "encoded.commands.prepare_template:prepare_local_dev_main"
release-file = "encoded.commands.release_file:main"
show-schema= "encoded.commands.show_schema:main"  # For dev/testing only
write-submission-spreadsheets = "encoded.commands.write_submission_spreadsheets:main"

[paste.app_factory]
main = "encoded:main"

[paste.composite_factory]
indexer = "snovault.elasticsearch.es_index_listener:composite"
ingester = "snovault.ingestion.ingestion_listener:composite"

[paste.filter_app_factory]
memlimit = "snovault.memlimit:filter_app"

[build-system]
requires = ["poetry_core>=1.0.0"]
build-backend = "poetry.core.masonry.api"<|MERGE_RESOLUTION|>--- conflicted
+++ resolved
@@ -1,10 +1,6 @@
 [tool.poetry]
 name = "encoded"
-<<<<<<< HEAD
-version = "0.82.2"
-=======
 version = "0.89.0"
->>>>>>> 573aae93
 description = "SMaHT Data Analysis Portal"
 authors = ["4DN-DCIC Team <support@4dnucleome.org>"]
 license = "MIT"
