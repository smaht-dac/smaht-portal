--- conflicted
+++ resolved
@@ -1,10 +1,6 @@
 [tool.poetry]
 name = "encoded"
-<<<<<<< HEAD
-version = "0.60.0.1b1"  # TODO: To become 0.61.0
-=======
-version = "0.60.1"
->>>>>>> b633731a
+version = "0.60.1.1b1"  # TODO: To become 0.61.0
 description = "SMaHT Data Analysis Portal"
 authors = ["4DN-DCIC Team <support@4dnucleome.org>"]
 license = "MIT"
@@ -48,13 +44,8 @@
 codeguru-profiler-agent = "^1.2.4"
 colorama = "0.3.3"
 dcicsnovault = "^11.14.3"
-<<<<<<< HEAD
 dcicutils = "8.9.0.1b6"
 encoded-core = "0.9.3.1b2"
-=======
-dcicutils = "^8.8.3"
-encoded-core = "^0.9.3"
->>>>>>> b633731a
 elasticsearch = "7.13.4"
 execnet = "1.4.1"
 googleapi = "^0.1.0"
