[tool.poetry]
name = "encoded"
<<<<<<< HEAD
version = "0.155.0"
=======
version = "0.158.0"
>>>>>>> e28218cb
description = "SMaHT Data Analysis Portal"
authors = ["4DN-DCIC Team <support@4dnucleome.org>"]
license = "MIT"
readme = "README.rst"
homepage = "https://github.com/smaht-dac/smaht-portal"
repository = "https://github.com/smaht-dac/smaht-portal"
documentation = "https://github.com/smaht-dac/smaht-portal"
packages = [
  { include="encoded", from="src" }
]
classifiers = [
    # How mature is this project? Common values are
    #   3 - Alpha
    #   4 - Beta
    #   5 - Production/Stable
    'Development Status :: 3 - Alpha',

    # Indicate who your project is intended for
    'Intended Audience :: Developers',
    'Intended Audience :: Science/Research',
    'Framework :: Pyramid',

    # Pick your license as you wish (should match "license" above)
    'License :: OSI Approved :: MIT License',
    'Topic :: Database :: Database Engines/Servers',

    # Specify the Python versions you support here. In particular, ensure
    # that you indicate whether you support Python 2, Python 3 or both.
    'Programming Language :: Python :: 3.8',
    'Programming Language :: Python :: 3.9',
    'Programming Language :: Python :: 3.10',
    'Programming Language :: Python :: 3.11',
    'Programming Language :: Python :: 3.12'
]

[tool.poetry.dependencies]
python = ">=3.9.1,<3.13"
boto3 = "^1.34.149"
botocore = "^1.34.149"
certifi = ">=2021.5.30"
chardet = "^5.0.0"
codeguru-profiler-agent = "^1.2.4"
colorama = "0.3.3"
dcicsnovault = "^11.24.0"
dcicutils = "^8.18.3"
docutils = ">=0.16,<1"
encoded-core = "^0.9.6"
elasticsearch = "7.13.4"
execnet = "1.4.1"
googleapi = "^0.1.0"
humanfriendly = "^1.44.9"
hupper = "^1.12.1"
idna = "^3.10"
jmespath = "0.9.0"
loremipsum = "1.0.5"
netaddr = ">=0.8.0,<1"
openpyxl = "^3.0.7,!=3.0.8"  # a version 3.0.8 appeared but then got withdrawn, for now just pin 3.0.7. try again later.
passlib = "^1.7.4"
PasteDeploy = "^3.1.0"
pbkdf2 = "1.3"
# Pillow = "^6.2.2"
plaster = "1.0"
plaster-pastedeploy = "0.6"
psutil = "^5.9.0"
psycopg2-binary = "^2.9.3"
py = ">=1.10.0"  # used by pytest, not sure if elsewhere
# pyasn1 = "0.1.9"
PyBrowserID = "^0.14.0"
pycparser = "2.18"
PyJWT = "^2.6.0"
PyYAML = "^6.0.1"
pyparsing = "^3.0.7"
pyramid = "1.10.8"
pyramid_localroles = ">=0.1,<1"
pyramid-multiauth = ">=0.9.0,<1"
pyramid-retry = "^1.0"
pyramid-tm = "^2.4"
pyramid_translogger = "^0.1"
python-dateutil = "^2.8.2"
python_magic = ">=0.4.24,<1"
pytz = ">=2021.3"
rdflib = "^4.2.2"
rdflib-jsonld = ">=0.5.0,<1.0.0"
# repoze.debug is needed to use pyramid.pserve - Will Feb 17 2022
"repoze.debug" = ">=1.0.2"
requests = "^2.23.0"
rfc3986 = "^1.4.0"
rsa = "^4.9"
rutter = ">=0.3,<1"
sentry-sdk = "^1.5.6"
simplejson = "^3.17.0"
SPARQLWrapper = "^1.8.5"
SQLAlchemy = "1.4.41"
structlog = ">=19.2.0,<20"
#submit4dn = "0.9.7"
subprocess-middleware = "^0.3.0"
supervisor = "^4.2.4"
# Useful for picking apart pyproject.toml
termcolor = "^2.4.0"
toml = ">=0.10.1,<1"
tqdm = "^4.59.0"
transaction = "^3.0.0"
translationstring = "1.3"
uptime = ">=3.0.1,<4"
urllib3 = "^1.26.4"
venusian = "^3.1.0"
waitress = "^2.1.1"
WebOb = "^1.8.7"
WebTest = "^2.0.35"
WSGIProxy2 = "0.4.2"
"zope.deprecation" = "^4.4.0"
"zope.interface" = "^4.7.2"
"zope.sqlalchemy" = "1.6"
markdown = "^3.5.1"
pygments = "^2.17.2"

[tool.poetry.dev-dependencies]
# PyCharm says boto3-stubs contains useful type hints
boto3-stubs = "^1.34.149"
botocore-stubs = "^1.34.149"
coverage = ">=6.2"
codacy-coverage = ">=1.3.11"
coveralls = ">=3.3.1"
fakeredis = "^2.21.3"
flake8 = ">=3.9.0"
flaky = ">=3.7.0"
pip-licenses = "^3.3.1"
pipdeptree = "^2.1.0"
# TODO: Investigate whether a major version upgrade is allowable for 'pytest', which is several versions behind.
pytest = "^7.2.1"
pytest-cov = ">=2.2.1"
#pytest-exact-fixtures = ">=0.3"
pytest-instafail = ">=0.3.0"
pytest-mock = ">=0.11.0"
pytest-timeout = ">=1.0.0"
pytest-xdist = ">=1.14"
wheel = ">=0.29.0"


# In pytest 6.0, we'll be able to use this instead of a separate pytest.ini configuration.
# -kmp 18-Jan-2021
#
# [tool.pytest.ini_options]
# minversion = "6.0"
# ...etc.
# See details at https://pytest.org/en/stable/customize.html

[tool.poetry.scripts]
# dcicutils commands
add-image-tag = "dcicutils.ecr_scripts:add_image_tag_main"
publish-to-pypi = "dcicutils.scripts.publish_to_pypi:main"
show-global-env-bucket = "dcicutils.env_scripts:show_global_env_bucket_main"
show-image-manifest = "dcicutils.ecr_scripts:show_image_manifest_main"
show-image-catalog = "dcicutils.ecr_scripts:show_image_catalog_main"
unrelease-most-recent-image = "dcicutils.ecr_scripts:unrelease_most_recent_image_main"
view-portal-object= "dcicutils.scripts.view_portal_object:main"
# snovault commands
batchupgrade = "snovault.batchupgrade:main"
check-rendering = "snovault.commands.check_rendering:main"
clear-db-es-contents = "snovault.commands.clear_db_es_contents:main"
create-mapping = "snovault.elasticsearch.create_mapping:main"
create-mapping-on-deploy = "snovault.commands.create_mapping_on_deploy:main"
dev-servers = "snovault.dev_servers:main"
es-index-data = "snovault.commands.es_index_data:main"
generate-local-access-key = "snovault.commands.generate_local_access_key:main"
ingestion-listener = "snovault.ingestion.ingestion_listener:main"
jsonld-rdf = "snovault.commands.jsonld_rdf:main"
load-access-keys = "snovault.commands.load_access_keys:main"
load-data = "snovault.commands.load_data:main"
load-data-by-type = "snovault.commands.load_data_by_type:main"
load-data-from-local = "encoded.commands.load_data_from_local:main"
load-items = "encoded.commands.load_items:main"
purge-item-type = "snovault.commands.purge_item_type:main"
run-upgrade-on-inserts = "snovault.commands.run_upgrader_on_inserts:main"
update-inserts-from-server = "snovault.commands.update_inserts_from_server:main"
wipe-test-indices = "snovault.commands.wipe_test_indices:main"
# encoded commands
create-annotated-filenames = "encoded.commands.create_annotated_filenames:main"
flatten-structured-data = "encoded.commands.flatten_structured_data:main"  # For dev/testing only
load-users-from-oc = "encoded.commands.load_users_from_oc:main"
parse-structured-data= "encoded.commands.parse_structured_data:main"  # For dev/testing only
prepare-docker = "encoded.commands.prepare_template:prepare_docker_main"
prepare-local-dev = "encoded.commands.prepare_template:prepare_local_dev_main"
release-file = "encoded.commands.release_file:main"
show-schema= "encoded.commands.show_schema:main"  # For dev/testing only
write-submission-spreadsheets = "encoded.commands.write_submission_spreadsheets:main"

[paste.app_factory]
main = "encoded:main"

[paste.composite_factory]
indexer = "snovault.elasticsearch.es_index_listener:composite"
ingester = "snovault.ingestion.ingestion_listener:composite"

[paste.filter_app_factory]
memlimit = "snovault.memlimit:filter_app"

[build-system]
requires = ["poetry_core>=1.0.0"]
build-backend = "poetry.core.masonry.api"<|MERGE_RESOLUTION|>--- conflicted
+++ resolved
@@ -1,10 +1,6 @@
 [tool.poetry]
 name = "encoded"
-<<<<<<< HEAD
-version = "0.155.0"
-=======
-version = "0.158.0"
->>>>>>> e28218cb
+version = "0.159.0"
 description = "SMaHT Data Analysis Portal"
 authors = ["4DN-DCIC Team <support@4dnucleome.org>"]
 license = "MIT"
