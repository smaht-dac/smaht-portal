--- conflicted
+++ resolved
@@ -1,10 +1,6 @@
 [tool.poetry]
 name = "encoded"
-<<<<<<< HEAD
-version = "0.133.4.1b1"  # TODO: 0.134.0
-=======
-version = "0.133.5"
->>>>>>> 009c55e7
+version = "0.133.5.1b1"  # TODO: 0.134.0
 description = "SMaHT Data Analysis Portal"
 authors = ["4DN-DCIC Team <support@4dnucleome.org>"]
 license = "MIT"
