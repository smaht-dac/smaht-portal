[tool.poetry]
name = "encoded"
<<<<<<< HEAD
version = "0.44.1"
=======
version = "0.45.0"
>>>>>>> c466c3c9
description = "SMaHT Data Analysis Portal"
authors = ["4DN-DCIC Team <support@4dnucleome.org>"]
license = "MIT"
readme = "README.rst"
homepage = "https://github.com/smaht-dac/smaht-portal"
repository = "https://github.com/smaht-dac/smaht-portal"
documentation = "https://github.com/smaht-dac/smaht-portal"
packages = [
  { include="encoded", from="src" }
]
classifiers = [
    # How mature is this project? Common values are
    #   3 - Alpha
    #   4 - Beta
    #   5 - Production/Stable
    'Development Status :: 3 - Alpha',

    # Indicate who your project is intended for
    'Intended Audience :: Developers',
    'Intended Audience :: Science/Research',
    'Framework :: Pyramid',

    # Pick your license as you wish (should match "license" above)
    'License :: OSI Approved :: MIT License',
    'Topic :: Database :: Database Engines/Servers',

    # Specify the Python versions you support here. In particular, ensure
    # that you indicate whether you support Python 2, Python 3 or both.
    'Programming Language :: Python :: 3.8',
    'Programming Language :: Python :: 3.9',
    'Programming Language :: Python :: 3.10',
    'Programming Language :: Python :: 3.11',
]

[tool.poetry.dependencies]
python = ">=3.9.1,<3.12"
awscli = ">=1.32.40"
boto3 = "^1.34.40"
botocore = "^1.34.40"
certifi = ">=2021.5.30"
chardet = "^5.0.0"
codeguru-profiler-agent = "^1.2.4"
colorama = "0.3.3"
dcicsnovault = "^11.14.0"
dcicutils = "^8.8.3"
encoded-core = "^0.8.3"
elasticsearch = "7.13.4"
execnet = "1.4.1"
googleapi = "^0.1.0"
humanfriendly = "^1.44.9"
hupper = "1.5"
idna = ">=2.10,<3"
jmespath = "0.9.0"
loremipsum = "1.0.5"
netaddr = ">=0.8.0,<1"
openpyxl = "^3.0.7,!=3.0.8"  # a version 3.0.8 appeared but then got withdrawn, for now just pin 3.0.7. try again later.
passlib = "^1.7.4"
PasteDeploy = "1.5.2"
pbkdf2 = "1.3"
# Pillow = "^6.2.2"
plaster = "1.0"
plaster-pastedeploy = "0.6"
psutil = "^5.9.0"
psycopg2-binary = "^2.9.3"
py = ">=1.10.0"  # used by pytest, not sure if elsewhere
# pyasn1 = "0.1.9"
PyBrowserID = "^0.14.0"
pycparser = "2.14"
PyJWT = "^2.6.0"
PyYAML = "^6.0.1"
pyparsing = "^3.0.7"
pyramid = "1.10.4"
pyramid_localroles = ">=0.1,<1"
pyramid-multiauth = ">=0.9.0,<1"
pyramid-retry = "^1.0"
pyramid-tm = "^2.4"
pyramid_translogger = "^0.1"
python-dateutil = "^2.8.2"
python_magic = ">=0.4.24,<1"
pytz = ">=2021.3"
rdflib = "^4.2.2"
rdflib-jsonld = ">=0.5.0,<1.0.0"
# repoze.debug is needed to use pyramid.pserve - Will Feb 17 2022
"repoze.debug" = ">=1.0.2"
requests = "^2.23.0"
rfc3986 = "^1.4.0"
rsa = "3.3"
rutter = ">=0.3,<1"
sentry-sdk = "^1.5.6"
simplejson = "^3.17.0"
SPARQLWrapper = "^1.8.5"
SQLAlchemy = "1.4.41"
structlog = ">=19.2.0,<20"
#submit4dn = "0.9.7"
subprocess-middleware = "^0.3.0"
supervisor = "^4.2.4"
# Useful for picking apart pyproject.toml
toml = ">=0.10.1,<1"
tqdm = "^4.59.0"
transaction = "^3.0.0"
translationstring = "1.3"
uptime = ">=3.0.1,<4"
urllib3 = "^1.26.4"
venusian = "^1.2.0"
waitress = "^2.1.1"
WebOb = "^1.8.7"
WebTest = "^2.0.35"
WSGIProxy2 = "0.4.2"
"zope.deprecation" = "^4.4.0"
"zope.interface" = "^4.7.2"
"zope.sqlalchemy" = "1.6"
markdown = "^3.5.1"
pygments = "^2.17.2"

[tool.poetry.dev-dependencies]
# PyCharm says boto3-stubs contains useful type hints
boto3-stubs = "^1.34.40"
botocore-stubs = "^1.34.40"
coverage = ">=6.2"
codacy-coverage = ">=1.3.11"
coveralls = ">=3.3.1"
docutils = ">=0.16,<1"
fakeredis = "^2.21.3"
flake8 = ">=3.9.0"
flaky = ">=3.7.0"
pip-licenses = "^3.3.1"
pipdeptree = "^2.1.0"
# TODO: Investigate whether a major version upgrade is allowable for 'pytest', which is several versions behind.
pytest = "^7.2.1"
pytest-cov = ">=2.2.1"
#pytest-exact-fixtures = ">=0.3"
pytest-instafail = ">=0.3.0"
pytest-mock = ">=0.11.0"
pytest-timeout = ">=1.0.0"
pytest-xdist = ">=1.14"
wheel = ">=0.29.0"


# In pytest 6.0, we'll be able to use this instead of a separate pytest.ini configuration.
# -kmp 18-Jan-2021
#
# [tool.pytest.ini_options]
# minversion = "6.0"
# ...etc.
# See details at https://pytest.org/en/stable/customize.html

[tool.poetry.scripts]
# dcicutils commands
add-image-tag = "dcicutils.ecr_scripts:add_image_tag_main"
publish-to-pypi = "dcicutils.scripts.publish_to_pypi:main"
show-global-env-bucket = "dcicutils.env_scripts:show_global_env_bucket_main"
show-image-manifest = "dcicutils.ecr_scripts:show_image_manifest_main"
show-image-catalog = "dcicutils.ecr_scripts:show_image_catalog_main"
unrelease-most-recent-image = "dcicutils.ecr_scripts:unrelease_most_recent_image_main"
# snovault commands
batchupgrade = "snovault.batchupgrade:main"
create-mapping = "snovault.elasticsearch.create_mapping:main"
wipe-test-indices = "snovault.commands.wipe_test_indices:main"
# encoded commands
add-date-created = "encoded.commands.add_date_created:main"
check-rendering = "encoded.commands.check_rendering:main"
clear-db-es-contents = "snovault.commands.clear_db_es_contents:main"
configure-kibana-index = "encoded.commands.configure_kibana_index:main"
create-mapping-on-deploy = "snovault.commands.create_mapping_on_deploy:main"
dev-servers = "snovault.dev_servers:main"
dis2pheno = "encoded.commands.parse_hpoa:main"
es-index-data = "snovault.commands.es_index_data:main"
export-data = "encoded.commands.export_data:main"
extract-test-data = "encoded.commands.extract_test_data:main"
generate-local-access-key = "snovault.commands.generate_local_access_key:main"
view-portal-object= "dcicutils.scripts.view_portal_object:main"
import-data = "encoded.commands.import_data:main"
ingestion-listener = "snovault.ingestion.ingestion_listener:main"
jsonld-rdf = "encoded.commands.jsonld_rdf:main"
load-access-keys = "snovault.commands.load_access_keys:main"
load-data = "snovault.commands.load_data:main"
load-data-by-type = "snovault.commands.load_data_by_type:main"
load-items = "encoded.commands.load_items:main"
load-users-from-oc = "encoded.commands.load_users_from_oc:main"
make-submission-access-key = "encoded.commands.make_submission_access_key:main"
migrate-attachments-aws = "encoded.commands.migrate_attachments_aws:main"
migrate-dataset-type = "encoded.commands.migrate_dataset_type:main"
migrate-files-aws = "encoded.commands.migrate_files_aws:main"
owl-to-items = "encoded.commands.generate_items_from_owl:main"
order-schema-columns-and-facets = "encoded.commands.order_schema_columns_and_facets:main"
profiler = "encoded.commands.profiler:main"
prepare-docker = "encoded.commands.prepare_template:prepare_docker_main"
prepare-local-dev = "encoded.commands.prepare_template:prepare_local_dev_main"
purge-item-type = "encoded.commands.purge_item_type:main"
run-upgrade-on-inserts = "encoded.commands.run_upgrader_on_inserts:main"
spreadsheet-to-json = "encoded.commands.spreadsheet_to_json:main"
submission-test = "encoded.commands.submission_test:main"
update-inserts-from-server = "encoded.commands.update_inserts_from_server:main"
verify-item = "encoded.commands.verify_item:main"
parse-structured-data= "encoded.commands.parse_structured_data:main"  # For dev/testing only
flatten-structured-data= "encoded.commands.flatten_structured_data:main"  # For dev/testing only
show-schema= "encoded.commands.show_schema:main"  # For dev/testing only

# container commands
simulate-environment = "encoded.commands.simulate_environment:main"

[paste.app_factory]
main = "encoded:main"

[paste.composite_factory]
indexer = "snovault.elasticsearch.es_index_listener:composite"
ingester = "snovault.ingestion.ingestion_listener:composite"

[paste.filter_app_factory]
memlimit = "snovault.memlimit:filter_app"

[build-system]
requires = ["poetry_core>=1.0.0"]
build-backend = "poetry.core.masonry.api"<|MERGE_RESOLUTION|>--- conflicted
+++ resolved
@@ -1,10 +1,6 @@
 [tool.poetry]
 name = "encoded"
-<<<<<<< HEAD
-version = "0.44.1"
-=======
-version = "0.45.0"
->>>>>>> c466c3c9
+version = "0.45.1"
 description = "SMaHT Data Analysis Portal"
 authors = ["4DN-DCIC Team <support@4dnucleome.org>"]
 license = "MIT"
