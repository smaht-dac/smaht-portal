--- conflicted
+++ resolved
@@ -1,10 +1,6 @@
 [tool.poetry]
 name = "encoded"
-<<<<<<< HEAD
-version = "0.71.1.1b1"  # TODO: To become 0.71.2
-=======
-version = "0.72.0"
->>>>>>> df33bcca
+version = "0.72.0.1b1"  # TODO: To become 0.73.0
 description = "SMaHT Data Analysis Portal"
 authors = ["4DN-DCIC Team <support@4dnucleome.org>"]
 license = "MIT"
