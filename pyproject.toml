[tool.poetry]
name = "encoded"
<<<<<<< HEAD
version = "1.5.0"
=======
version = "1.4.1"
>>>>>>> 726eb6ee
description = "SMaHT Data Analysis Portal"
authors = ["4DN-DCIC Team <support@4dnucleome.org>"]
license = "MIT"
readme = "README.rst"
homepage = "https://github.com/smaht-dac/smaht-portal"
repository = "https://github.com/smaht-dac/smaht-portal"
documentation = "https://github.com/smaht-dac/smaht-portal"
packages = [
  { include="encoded", from="src" }
]
classifiers = [
    # How mature is this project? Common values are
    #   3 - Alpha
    #   4 - Beta
    #   5 - Production/Stable
    'Development Status :: 3 - Alpha',

    # Indicate who your project is intended for
    'Intended Audience :: Developers',
    'Intended Audience :: Science/Research',
    'Framework :: Pyramid',

    # Pick your license as you wish (should match "license" above)
    'License :: OSI Approved :: MIT License',
    'Topic :: Database :: Database Engines/Servers',

    # Specify the Python versions you support here. In particular, ensure
    # that you indicate whether you support Python 2, Python 3 or both.
    'Programming Language :: Python :: 3.8',
    'Programming Language :: Python :: 3.9',
    'Programming Language :: Python :: 3.10',
    'Programming Language :: Python :: 3.11',
    'Programming Language :: Python :: 3.12'
]

[tool.poetry.dependencies]
python = ">=3.9.1,<3.13"
boto3 = "^1.34.149"
botocore = "^1.34.149"
certifi = ">=2021.5.30"
chardet = "^5.0.0"
codeguru-profiler-agent = "^1.2.4"
colorama = "0.3.3"
dcicsnovault = "^11.26.0"
dcicutils = "^8.18.3"
docutils = ">=0.16,<1"
encoded-core = "^0.9.6"
elasticsearch = "7.13.4"
execnet = "1.4.1"
googleapi = "^0.1.0"
humanfriendly = "^1.44.9"
hupper = "^1.12.1"
idna = "^3.10"
jmespath = "0.9.0"
loremipsum = "1.0.5"
netaddr = ">=0.8.0,<1"
openpyxl = "^3.0.7,!=3.0.8"  # a version 3.0.8 appeared but then got withdrawn, for now just pin 3.0.7. try again later.
passlib = "^1.7.4"
PasteDeploy = "^3.1.0"
pbkdf2 = "1.3"
# Pillow = "^6.2.2"
plaster = "1.0"
plaster-pastedeploy = "0.6"
psutil = "^5.9.0"
psycopg2-binary = "^2.9.3"
py = ">=1.10.0"  # used by pytest, not sure if elsewhere
# pyasn1 = "0.1.9"
PyBrowserID = "^0.14.0"
pycparser = "2.18"
PyJWT = "^2.6.0"
PyYAML = "^6.0.1"
pyparsing = "^3.0.7"
pyramid = "1.10.8"
pyramid_localroles = ">=0.1,<1"
pyramid-multiauth = ">=0.9.0,<1"
pyramid-retry = "^1.0"
pyramid-tm = "^2.4"
pyramid_translogger = "^0.1"
python-dateutil = "^2.8.2"
python_magic = ">=0.4.24,<1"
pytz = ">=2021.3"
rdflib = "^4.2.2"
rdflib-jsonld = ">=0.5.0,<1.0.0"
# repoze.debug is needed to use pyramid.pserve - Will Feb 17 2022
"repoze.debug" = ">=1.0.2"
requests = "^2.23.0"
rfc3986 = "^1.4.0"
rsa = "^4.9"
rutter = ">=0.3,<1"
sentry-sdk = "^1.5.6"
simplejson = "^3.17.0"
SPARQLWrapper = "^1.8.5"
SQLAlchemy = "1.4.41"
structlog = ">=19.2.0,<20"
#submit4dn = "0.9.7"
subprocess-middleware = "^0.3.0"
supervisor = "^4.2.4"
# Useful for picking apart pyproject.toml
termcolor = "^2.4.0"
toml = ">=0.10.1,<1"
tqdm = "^4.59.0"
transaction = "^3.0.0"
translationstring = "1.3"
uptime = ">=3.0.1,<4"
urllib3 = "^1.26.4"
venusian = "^3.1.0"
waitress = "^2.1.1"
WebOb = "^1.8.7"
WebTest = "^2.0.35"
WSGIProxy2 = "0.4.2"
"zope.deprecation" = "^4.4.0"
"zope.interface" = "^4.7.2"
"zope.sqlalchemy" = "1.6"
markdown = "^3.5.1"
pygments = "^2.17.2"
setuptools = "76.1.0"

[tool.poetry.dev-dependencies]
# PyCharm says boto3-stubs contains useful type hints
boto3-stubs = "^1.34.149"
botocore-stubs = "^1.34.149"
coverage = ">=6.2"
codacy-coverage = ">=1.3.11"
coveralls = ">=3.3.1"
fakeredis = "^2.21.3"
flake8 = ">=3.9.0"
flaky = ">=3.7.0"
pip-licenses = "^3.3.1"
pipdeptree = "^2.1.0"
# TODO: Investigate whether a major version upgrade is allowable for 'pytest', which is several versions behind.
pytest = "^7.2.1"
pytest-cov = ">=2.2.1"
#pytest-exact-fixtures = ">=0.3"
pytest-instafail = ">=0.3.0"
pytest-mock = ">=0.11.0"
pytest-timeout = ">=1.0.0"
pytest-xdist = ">=1.14"
wheel = ">=0.29.0"


# In pytest 6.0, we'll be able to use this instead of a separate pytest.ini configuration.
# -kmp 18-Jan-2021
#
# [tool.pytest.ini_options]
# minversion = "6.0"
# ...etc.
# See details at https://pytest.org/en/stable/customize.html

[tool.poetry.scripts]
# dcicutils commands
add-image-tag = "dcicutils.ecr_scripts:add_image_tag_main"
publish-to-pypi = "dcicutils.scripts.publish_to_pypi:main"
show-global-env-bucket = "dcicutils.env_scripts:show_global_env_bucket_main"
show-image-manifest = "dcicutils.ecr_scripts:show_image_manifest_main"
show-image-catalog = "dcicutils.ecr_scripts:show_image_catalog_main"
unrelease-most-recent-image = "dcicutils.ecr_scripts:unrelease_most_recent_image_main"
view-portal-object= "dcicutils.scripts.view_portal_object:main"
# snovault commands
batchupgrade = "snovault.batchupgrade:main"
check-rendering = "snovault.commands.check_rendering:main"
clear-db-es-contents = "snovault.commands.clear_db_es_contents:main"
create-mapping = "snovault.elasticsearch.create_mapping:main"
create-mapping-on-deploy = "snovault.commands.create_mapping_on_deploy:main"
dev-servers = "snovault.dev_servers:main"
es-index-data = "snovault.commands.es_index_data:main"
generate-local-access-key = "snovault.commands.generate_local_access_key:main"
ingestion-listener = "snovault.ingestion.ingestion_listener:main"
jsonld-rdf = "snovault.commands.jsonld_rdf:main"
load-access-keys = "snovault.commands.load_access_keys:main"
load-data = "snovault.commands.load_data:main"
load-data-by-type = "snovault.commands.load_data_by_type:main"
load-data-from-local = "encoded.commands.load_data_from_local:main"
load-items = "encoded.commands.load_items:main"
purge-item-type = "snovault.commands.purge_item_type:main"
run-upgrade-on-inserts = "snovault.commands.run_upgrader_on_inserts:main"
update-inserts-from-server = "snovault.commands.update_inserts_from_server:main"
wipe-test-indices = "snovault.commands.wipe_test_indices:main"
# encoded commands
create-annotated-filenames = "encoded.commands.create_annotated_filenames:main"
create-bulk-donor-manifest = "encoded.commands.create_bulk_donor_manifest:main"
flatten-structured-data = "encoded.commands.flatten_structured_data:main"  # For dev/testing only
load-users-from-oc = "encoded.commands.load_users_from_oc:main"
parse-structured-data= "encoded.commands.parse_structured_data:main"  # For dev/testing only
prepare-docker = "encoded.commands.prepare_template:prepare_docker_main"
prepare-local-dev = "encoded.commands.prepare_template:prepare_local_dev_main"
release-file = "encoded.commands.release_file:main"
release-donor-metadata = "encoded.commands.release_donor_metadata:main"
show-schema= "encoded.commands.show_schema:main"  # For dev/testing only
write-submission-spreadsheets = "encoded.commands.write_submission_spreadsheets:main"

[paste.app_factory]
main = "encoded:main"

[paste.composite_factory]
indexer = "snovault.elasticsearch.es_index_listener:composite"
ingester = "snovault.ingestion.ingestion_listener:composite"

[paste.filter_app_factory]
memlimit = "snovault.memlimit:filter_app"

[build-system]
requires = ["poetry_core>=1.0.0"]
build-backend = "poetry.core.masonry.api"<|MERGE_RESOLUTION|>--- conflicted
+++ resolved
@@ -1,10 +1,6 @@
 [tool.poetry]
 name = "encoded"
-<<<<<<< HEAD
 version = "1.5.0"
-=======
-version = "1.4.1"
->>>>>>> 726eb6ee
 description = "SMaHT Data Analysis Portal"
 authors = ["4DN-DCIC Team <support@4dnucleome.org>"]
 license = "MIT"
