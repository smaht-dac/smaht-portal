[tool.poetry]
name = "encoded"
<<<<<<< HEAD
version = "0.11.7.1b8"  # TODO: To become 0.11.8
=======
version = "0.12.0"
>>>>>>> 317f0210
description = "SMaHT Data Analysis Portal"
authors = ["4DN-DCIC Team <support@4dnucleome.org>"]
license = "MIT"
readme = "README.rst"
homepage = "https://github.com/smaht-dac/smaht-portal"
repository = "https://github.com/smaht-dac/smaht-portal"
documentation = "https://github.com/smaht-dac/smaht-portal"
packages = [
  { include="encoded", from="src" }
]
classifiers = [
    # How mature is this project? Common values are
    #   3 - Alpha
    #   4 - Beta
    #   5 - Production/Stable
    'Development Status :: 3 - Alpha',

    # Indicate who your project is intended for
    'Intended Audience :: Developers',
    'Intended Audience :: Science/Research',
    'Framework :: Pyramid',

    # Pick your license as you wish (should match "license" above)
    'License :: OSI Approved :: MIT License',
    'Topic :: Database :: Database Engines/Servers',

    # Specify the Python versions you support here. In particular, ensure
    # that you indicate whether you support Python 2, Python 3 or both.
    'Programming Language :: Python :: 3.8',
    'Programming Language :: Python :: 3.9',
    'Programming Language :: Python :: 3.10',
    'Programming Language :: Python :: 3.11',
]

[tool.poetry.dependencies]
python = ">=3.9.1,<3.12"
awscli = ">=1.29.76"
boto3 = "^1.28.76"
botocore = "^1.31.76"
certifi = ">=2021.5.30"
chardet = "^5.0.0"
codeguru-profiler-agent = "^1.2.4"
colorama = "0.3.3"
<<<<<<< HEAD
dcicsnovault = "^11.8.0.1b1"
dcicutils = "^8.7.0.1b11"
encoded-core = "^0.5.1.1b7"
=======
dcicsnovault = "^11.7.0"
dcicutils = "^8.7.0"
encoded-core = "^0.5.1"
>>>>>>> 317f0210
elasticsearch = "7.13.4"
execnet = "1.4.1"
humanfriendly = "^1.44.9"
hupper = "1.5"
idna = ">=2.10,<3"
jmespath = "0.9.0"
loremipsum = "1.0.5"
netaddr = ">=0.8.0,<1"
openpyxl = "^3.0.7,!=3.0.8"  # a version 3.0.8 appeared but then got withdrawn, for now just pin 3.0.7. try again later.
passlib = "^1.7.4"
PasteDeploy = "1.5.2"
pbkdf2 = "1.3"
# Pillow = "^6.2.2"
plaster = "1.0"
plaster-pastedeploy = "0.6"
psutil = "^5.9.0"
psycopg2-binary = "^2.9.3"
py = ">=1.10.0"  # used by pytest, not sure if elsewhere
pyasn1 = "0.1.9"
PyBrowserID = "^0.14.0"
pycparser = "2.14"
PyJWT = "^2.6.0"
PyYAML = "^6.0.1"
pyparsing = "^3.0.7"
pyramid = "1.10.4"
pyramid_localroles = ">=0.1,<1"
pyramid-multiauth = ">=0.9.0,<1"
pyramid-retry = "^1.0"
pyramid-tm = "^2.4"
pyramid_translogger = "^0.1"
python-dateutil = "^2.8.2"
python_magic = ">=0.4.24,<1"
pytz = ">=2021.3"
rdflib = "^4.2.2"
rdflib-jsonld = ">=0.5.0,<1.0.0"
# repoze.debug is needed to use pyramid.pserve - Will Feb 17 2022
"repoze.debug" = ">=1.0.2"
requests = "^2.23.0"
rfc3986 = "^1.4.0"
rsa = "3.3"
rutter = ">=0.3,<1"
sentry-sdk = "^1.5.6"
simplejson = "^3.17.0"
SPARQLWrapper = "^1.8.5"
SQLAlchemy = "1.4.41"
structlog = ">=19.2.0,<20"
#submit4dn = "0.9.7"
subprocess-middleware = "^0.3.0"
supervisor = "^4.2.4"
# Useful for picking apart pyproject.toml
toml = ">=0.10.1,<1"
tqdm = "^4.59.0"
transaction = "^3.0.0"
translationstring = "1.3"
uptime = ">=3.0.1,<4"
urllib3 = "^1.26.4"
venusian = "^1.2.0"
waitress = "^2.1.1"
WebOb = "^1.8.7"
WebTest = "^2.0.35"
WSGIProxy2 = "0.4.2"
"zope.deprecation" = "^4.4.0"
"zope.interface" = "^4.7.2"
"zope.sqlalchemy" = "1.6"
markdown = "^3.5.1"
pygments = "^2.17.2"

[tool.poetry.dev-dependencies]
# PyCharm says boto3-stubs contains useful type hints
boto3-stubs = "^1.28.76"
botocore-stubs = "^1.31.76"
coverage = ">=6.2"
codacy-coverage = ">=1.3.11"
coveralls = ">=3.3.1"
docutils = ">=0.16,<1"
flake8 = ">=3.9.0"
flaky = ">=3.7.0"
pip-licenses = "^3.3.1"
pipdeptree = "^2.1.0"
# TODO: Investigate whether a major version upgrade is allowable for 'pytest', which is several versions behind.
pytest = "^7.2.1"
pytest-cov = ">=2.2.1"
#pytest-exact-fixtures = ">=0.3"
pytest-instafail = ">=0.3.0"
pytest-mock = ">=0.11.0"
pytest-timeout = ">=1.0.0"
pytest-xdist = ">=1.14"
wheel = ">=0.29.0"


# In pytest 6.0, we'll be able to use this instead of a separate pytest.ini configuration.
# -kmp 18-Jan-2021
#
# [tool.pytest.ini_options]
# minversion = "6.0"
# ...etc.
# See details at https://pytest.org/en/stable/customize.html

[tool.poetry.scripts]
# dcicutils commands
add-image-tag = "dcicutils.ecr_scripts:add_image_tag_main"
publish-to-pypi = "dcicutils.scripts.publish_to_pypi:main"
show-global-env-bucket = "dcicutils.env_scripts:show_global_env_bucket_main"
show-image-manifest = "dcicutils.ecr_scripts:show_image_manifest_main"
show-image-catalog = "dcicutils.ecr_scripts:show_image_catalog_main"
unrelease-most-recent-image = "dcicutils.ecr_scripts:unrelease_most_recent_image_main"
# snovault commands
batchupgrade = "snovault.batchupgrade:main"
create-mapping = "snovault.elasticsearch.create_mapping:main"
wipe-test-indices = "snovault.commands.wipe_test_indices:main"
# encoded commands
add-date-created = "encoded.commands.add_date_created:main"
check-rendering = "encoded.commands.check_rendering:main"
clear-db-es-contents = "snovault.commands.clear_db_es_contents:main"
configure-kibana-index = "encoded.commands.configure_kibana_index:main"
create-mapping-on-deploy = "snovault.commands.create_mapping_on_deploy:main"
dev-servers = "snovault.dev_servers:main"
dis2pheno = "encoded.commands.parse_hpoa:main"
es-index-data = "snovault.commands.es_index_data:main"
export-data = "encoded.commands.export_data:main"
extract-test-data = "encoded.commands.extract_test_data:main"
generate-local-access-key = "snovault.commands.generate_local_access_key:main"
view-local-object= "snovault.commands.view_local_object:main"
import-data = "encoded.commands.import_data:main"
ingestion-listener = "snovault.ingestion.ingestion_listener:main"
jsonld-rdf = "encoded.commands.jsonld_rdf:main"
load-access-keys = "snovault.commands.load_access_keys:main"
load-data = "snovault.commands.load_data:main"
load-data-by-type = "snovault.commands.load_data_by_type:main"
load-items = "encoded.commands.load_items:main"
make-submission-access-key = "encoded.commands.make_submission_access_key:main"
migrate-attachments-aws = "encoded.commands.migrate_attachments_aws:main"
migrate-dataset-type = "encoded.commands.migrate_dataset_type:main"
migrate-files-aws = "encoded.commands.migrate_files_aws:main"
owl-to-items = "encoded.commands.generate_items_from_owl:main"
order-schema-columns-and-facets = "encoded.commands.order_schema_columns_and_facets:main"
profiler = "encoded.commands.profiler:main"
prepare-docker = "encoded.commands.prepare_template:prepare_docker_main"
prepare-local-dev = "encoded.commands.prepare_template:prepare_local_dev_main"
purge-item-type = "encoded.commands.purge_item_type:main"
run-upgrade-on-inserts = "encoded.commands.run_upgrader_on_inserts:main"
spreadsheet-to-json = "encoded.commands.spreadsheet_to_json:main"
submission-test = "encoded.commands.submission_test:main"
# Use the same-named script in SubmitCGAP instead.
# submit-metadata-bundle = "encoded.commands.submit_metadata_bundle:main"
update-inserts-from-server = "encoded.commands.update_inserts_from_server:main"
verify-item = "encoded.commands.verify_item:main"
parse-structured-data= "encoded.commands.parse_structured_data:main"  # For dev/testing only
flatten-structured-data= "encoded.commands.flatten_structured_data:main"  # For dev/testing only
show-schema= "encoded.commands.show_schema:main"  # For dev/testing only

# container commands
simulate-environment = "encoded.commands.simulate_environment:main"

[paste.app_factory]
main = "encoded:main"

[paste.composite_factory]
indexer = "snovault.elasticsearch.es_index_listener:composite"
ingester = "snovault.ingestion.ingestion_listener:composite"

[paste.filter_app_factory]
memlimit = "snovault.memlimit:filter_app"

[build-system]
requires = ["poetry_core>=1.0.0"]
build-backend = "poetry.core.masonry.api"<|MERGE_RESOLUTION|>--- conflicted
+++ resolved
@@ -1,10 +1,6 @@
 [tool.poetry]
 name = "encoded"
-<<<<<<< HEAD
-version = "0.11.7.1b8"  # TODO: To become 0.11.8
-=======
-version = "0.12.0"
->>>>>>> 317f0210
+version = "0.12.0.1b1"  # TODO: To become 0.13.0
 description = "SMaHT Data Analysis Portal"
 authors = ["4DN-DCIC Team <support@4dnucleome.org>"]
 license = "MIT"
@@ -48,15 +44,9 @@
 chardet = "^5.0.0"
 codeguru-profiler-agent = "^1.2.4"
 colorama = "0.3.3"
-<<<<<<< HEAD
 dcicsnovault = "^11.8.0.1b1"
 dcicutils = "^8.7.0.1b11"
 encoded-core = "^0.5.1.1b7"
-=======
-dcicsnovault = "^11.7.0"
-dcicutils = "^8.7.0"
-encoded-core = "^0.5.1"
->>>>>>> 317f0210
 elasticsearch = "7.13.4"
 execnet = "1.4.1"
 humanfriendly = "^1.44.9"
