--- conflicted
+++ resolved
@@ -1,10 +1,6 @@
 [tool.poetry]
 name = "encoded"
-<<<<<<< HEAD
-version = "0.126.0"
-=======
-version = "0.130.1"
->>>>>>> 9d242a31
+version = "0.131.0"
 description = "SMaHT Data Analysis Portal"
 authors = ["4DN-DCIC Team <support@4dnucleome.org>"]
 license = "MIT"
