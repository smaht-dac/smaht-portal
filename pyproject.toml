--- conflicted
+++ resolved
@@ -43,13 +43,8 @@
 chardet = "^5.0.0"
 codeguru-profiler-agent = "^1.2.4"
 colorama = "0.3.3"
-<<<<<<< HEAD
 dcicsnovault = "11.15.0.0b0"
 dcicutils = "8.10.0.0b0"
-=======
-dcicsnovault = "^11.14.2"
-dcicutils = "^8.8.3"
->>>>>>> 9e23353c
 encoded-core = "^0.8.3"
 elasticsearch = "7.13.4"
 execnet = "1.4.1"
