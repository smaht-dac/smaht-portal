[tool.poetry]
name = "encoded"
<<<<<<< HEAD
version = "0.103.1"
=======
version = "0.104.0"
>>>>>>> 863b4b5a
description = "SMaHT Data Analysis Portal"
authors = ["4DN-DCIC Team <support@4dnucleome.org>"]
license = "MIT"
readme = "README.rst"
homepage = "https://github.com/smaht-dac/smaht-portal"
repository = "https://github.com/smaht-dac/smaht-portal"
documentation = "https://github.com/smaht-dac/smaht-portal"
packages = [
  { include="encoded", from="src" }
]
classifiers = [
    # How mature is this project? Common values are
    #   3 - Alpha
    #   4 - Beta
    #   5 - Production/Stable
    'Development Status :: 3 - Alpha',

    # Indicate who your project is intended for
    'Intended Audience :: Developers',
    'Intended Audience :: Science/Research',
    'Framework :: Pyramid',

    # Pick your license as you wish (should match "license" above)
    'License :: OSI Approved :: MIT License',
    'Topic :: Database :: Database Engines/Servers',

    # Specify the Python versions you support here. In particular, ensure
    # that you indicate whether you support Python 2, Python 3 or both.
    'Programming Language :: Python :: 3.8',
    'Programming Language :: Python :: 3.9',
    'Programming Language :: Python :: 3.10',
    'Programming Language :: Python :: 3.11',
    'Programming Language :: Python :: 3.12'
]

[tool.poetry.dependencies]
python = ">=3.9.1,<3.13"
boto3 = "^1.34.149"
botocore = "^1.34.149"
certifi = ">=2021.5.30"
chardet = "^5.0.0"
codeguru-profiler-agent = "^1.2.4"
colorama = "0.3.3"
dcicsnovault = "^11.21.1"
dcicutils = "^8.16.1"
docutils = ">=0.16,<1"
encoded-core = "^0.9.6"
elasticsearch = "7.13.4"
execnet = "1.4.1"
googleapi = "^0.1.0"
humanfriendly = "^1.44.9"
hupper = "^1.12.1"
idna = ">=2.10,<3"
jmespath = "0.9.0"
loremipsum = "1.0.5"
netaddr = ">=0.8.0,<1"
openpyxl = "^3.0.7,!=3.0.8"  # a version 3.0.8 appeared but then got withdrawn, for now just pin 3.0.7. try again later.
passlib = "^1.7.4"
PasteDeploy = "^3.1.0"
pbkdf2 = "1.3"
# Pillow = "^6.2.2"
plaster = "1.0"
plaster-pastedeploy = "0.6"
psutil = "^5.9.0"
psycopg2-binary = "^2.9.3"
py = ">=1.10.0"  # used by pytest, not sure if elsewhere
# pyasn1 = "0.1.9"
PyBrowserID = "^0.14.0"
pycparser = "2.18"
PyJWT = "^2.6.0"
PyYAML = "^6.0.1"
pyparsing = "^3.0.7"
pyramid = "1.10.8"
pyramid_localroles = ">=0.1,<1"
pyramid-multiauth = ">=0.9.0,<1"
pyramid-retry = "^1.0"
pyramid-tm = "^2.4"
pyramid_translogger = "^0.1"
python-dateutil = "^2.8.2"
python_magic = ">=0.4.24,<1"
pytz = ">=2021.3"
rdflib = "^4.2.2"
rdflib-jsonld = ">=0.5.0,<1.0.0"
# repoze.debug is needed to use pyramid.pserve - Will Feb 17 2022
"repoze.debug" = ">=1.0.2"
requests = "^2.23.0"
rfc3986 = "^1.4.0"
rsa = "3.3"
rutter = ">=0.3,<1"
sentry-sdk = "^1.5.6"
simplejson = "^3.17.0"
SPARQLWrapper = "^1.8.5"
SQLAlchemy = "1.4.41"
structlog = ">=19.2.0,<20"
#submit4dn = "0.9.7"
subprocess-middleware = "^0.3.0"
supervisor = "^4.2.4"
# Useful for picking apart pyproject.toml
toml = ">=0.10.1,<1"
tqdm = "^4.59.0"
transaction = "^3.0.0"
translationstring = "1.3"
uptime = ">=3.0.1,<4"
urllib3 = "^1.26.4"
venusian = "^3.1.0"
waitress = "^2.1.1"
WebOb = "^1.8.7"
WebTest = "^2.0.35"
WSGIProxy2 = "0.4.2"
"zope.deprecation" = "^4.4.0"
"zope.interface" = "^4.7.2"
"zope.sqlalchemy" = "1.6"
markdown = "^3.5.1"
pygments = "^2.17.2"

[tool.poetry.dev-dependencies]
# PyCharm says boto3-stubs contains useful type hints
boto3-stubs = "^1.34.149"
botocore-stubs = "^1.34.149"
coverage = ">=6.2"
codacy-coverage = ">=1.3.11"
coveralls = ">=3.3.1"
fakeredis = "^2.21.3"
flake8 = ">=3.9.0"
flaky = ">=3.7.0"
pip-licenses = "^3.3.1"
pipdeptree = "^2.1.0"
# TODO: Investigate whether a major version upgrade is allowable for 'pytest', which is several versions behind.
pytest = "^7.2.1"
pytest-cov = ">=2.2.1"
#pytest-exact-fixtures = ">=0.3"
pytest-instafail = ">=0.3.0"
pytest-mock = ">=0.11.0"
pytest-timeout = ">=1.0.0"
pytest-xdist = ">=1.14"
wheel = ">=0.29.0"


# In pytest 6.0, we'll be able to use this instead of a separate pytest.ini configuration.
# -kmp 18-Jan-2021
#
# [tool.pytest.ini_options]
# minversion = "6.0"
# ...etc.
# See details at https://pytest.org/en/stable/customize.html

[tool.poetry.scripts]
# dcicutils commands
add-image-tag = "dcicutils.ecr_scripts:add_image_tag_main"
publish-to-pypi = "dcicutils.scripts.publish_to_pypi:main"
show-global-env-bucket = "dcicutils.env_scripts:show_global_env_bucket_main"
show-image-manifest = "dcicutils.ecr_scripts:show_image_manifest_main"
show-image-catalog = "dcicutils.ecr_scripts:show_image_catalog_main"
unrelease-most-recent-image = "dcicutils.ecr_scripts:unrelease_most_recent_image_main"
view-portal-object= "dcicutils.scripts.view_portal_object:main"
# snovault commands
batchupgrade = "snovault.batchupgrade:main"
check-rendering = "snovault.commands.check_rendering:main"
clear-db-es-contents = "snovault.commands.clear_db_es_contents:main"
create-mapping = "snovault.elasticsearch.create_mapping:main"
create-mapping-on-deploy = "snovault.commands.create_mapping_on_deploy:main"
dev-servers = "snovault.dev_servers:main"
es-index-data = "snovault.commands.es_index_data:main"
generate-local-access-key = "snovault.commands.generate_local_access_key:main"
ingestion-listener = "snovault.ingestion.ingestion_listener:main"
jsonld-rdf = "snovault.commands.jsonld_rdf:main"
load-access-keys = "snovault.commands.load_access_keys:main"
load-data = "snovault.commands.load_data:main"
load-data-by-type = "snovault.commands.load_data_by_type:main"
load-data-from-local = "encoded.commands.load_data_from_local:main"
load-items = "encoded.commands.load_items:main"
purge-item-type = "snovault.commands.purge_item_type:main"
run-upgrade-on-inserts = "snovault.commands.run_upgrader_on_inserts:main"
update-inserts-from-server = "snovault.commands.update_inserts_from_server:main"
wipe-test-indices = "snovault.commands.wipe_test_indices:main"
# encoded commands
create-annotated-filenames = "encoded.commands.create_annotated_filenames:main"
flatten-structured-data = "encoded.commands.flatten_structured_data:main"  # For dev/testing only
load-users-from-oc = "encoded.commands.load_users_from_oc:main"
parse-structured-data= "encoded.commands.parse_structured_data:main"  # For dev/testing only
prepare-docker = "encoded.commands.prepare_template:prepare_docker_main"
prepare-local-dev = "encoded.commands.prepare_template:prepare_local_dev_main"
release-file = "encoded.commands.release_file:main"
show-schema= "encoded.commands.show_schema:main"  # For dev/testing only
write-submission-spreadsheets = "encoded.commands.write_submission_spreadsheets:main"

[paste.app_factory]
main = "encoded:main"

[paste.composite_factory]
indexer = "snovault.elasticsearch.es_index_listener:composite"
ingester = "snovault.ingestion.ingestion_listener:composite"

[paste.filter_app_factory]
memlimit = "snovault.memlimit:filter_app"

[build-system]
requires = ["poetry_core>=1.0.0"]
build-backend = "poetry.core.masonry.api"<|MERGE_RESOLUTION|>--- conflicted
+++ resolved
@@ -1,10 +1,6 @@
 [tool.poetry]
 name = "encoded"
-<<<<<<< HEAD
-version = "0.103.1"
-=======
-version = "0.104.0"
->>>>>>> 863b4b5a
+version = "0.104.1"
 description = "SMaHT Data Analysis Portal"
 authors = ["4DN-DCIC Team <support@4dnucleome.org>"]
 license = "MIT"
