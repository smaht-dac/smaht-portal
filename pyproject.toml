--- conflicted
+++ resolved
@@ -1,10 +1,6 @@
 [tool.poetry]
 name = "encoded"
-<<<<<<< HEAD
-version = "0.13.0"
-=======
-version = "0.13.1"
->>>>>>> b8ff1c4f
+version = "0.14.0"
 description = "SMaHT Data Analysis Portal"
 authors = ["4DN-DCIC Team <support@4dnucleome.org>"]
 license = "MIT"
