[tool.poetry]
name = "encoded"
<<<<<<< HEAD
version = "0.105.1"
=======
version = "0.106.0"
>>>>>>> c4786136
description = "SMaHT Data Analysis Portal"
authors = ["4DN-DCIC Team <support@4dnucleome.org>"]
license = "MIT"
readme = "README.rst"
homepage = "https://github.com/smaht-dac/smaht-portal"
repository = "https://github.com/smaht-dac/smaht-portal"
documentation = "https://github.com/smaht-dac/smaht-portal"
packages = [
  { include="encoded", from="src" }
]
classifiers = [
    # How mature is this project? Common values are
    #   3 - Alpha
    #   4 - Beta
    #   5 - Production/Stable
    'Development Status :: 3 - Alpha',

    # Indicate who your project is intended for
    'Intended Audience :: Developers',
    'Intended Audience :: Science/Research',
    'Framework :: Pyramid',

    # Pick your license as you wish (should match "license" above)
    'License :: OSI Approved :: MIT License',
    'Topic :: Database :: Database Engines/Servers',

    # Specify the Python versions you support here. In particular, ensure
    # that you indicate whether you support Python 2, Python 3 or both.
    'Programming Language :: Python :: 3.8',
    'Programming Language :: Python :: 3.9',
    'Programming Language :: Python :: 3.10',
    'Programming Language :: Python :: 3.11',
    'Programming Language :: Python :: 3.12'
]

[tool.poetry.dependencies]
python = ">=3.9.1,<3.13"
boto3 = "^1.34.149"
botocore = "^1.34.149"
certifi = ">=2021.5.30"
chardet = "^5.0.0"
codeguru-profiler-agent = "^1.2.4"
colorama = "0.3.3"
dcicsnovault = "^11.21.1"
dcicutils = "^8.16.1"
docutils = ">=0.16,<1"
encoded-core = "^0.9.6"
elasticsearch = "7.13.4"
execnet = "1.4.1"
googleapi = "^0.1.0"
humanfriendly = "^1.44.9"
hupper = "^1.12.1"
idna = ">=2.10,<3"
jmespath = "0.9.0"
loremipsum = "1.0.5"
netaddr = ">=0.8.0,<1"
openpyxl = "^3.0.7,!=3.0.8"  # a version 3.0.8 appeared but then got withdrawn, for now just pin 3.0.7. try again later.
passlib = "^1.7.4"
PasteDeploy = "^3.1.0"
pbkdf2 = "1.3"
# Pillow = "^6.2.2"
plaster = "1.0"
plaster-pastedeploy = "0.6"
psutil = "^5.9.0"
psycopg2-binary = "^2.9.3"
py = ">=1.10.0"  # used by pytest, not sure if elsewhere
# pyasn1 = "0.1.9"
PyBrowserID = "^0.14.0"
pycparser = "2.18"
PyJWT = "^2.6.0"
PyYAML = "^6.0.1"
pyparsing = "^3.0.7"
pyramid = "1.10.8"
pyramid_localroles = ">=0.1,<1"
pyramid-multiauth = ">=0.9.0,<1"
pyramid-retry = "^1.0"
pyramid-tm = "^2.4"
pyramid_translogger = "^0.1"
python-dateutil = "^2.8.2"
python_magic = ">=0.4.24,<1"
pytz = ">=2021.3"
rdflib = "^4.2.2"
rdflib-jsonld = ">=0.5.0,<1.0.0"
# repoze.debug is needed to use pyramid.pserve - Will Feb 17 2022
"repoze.debug" = ">=1.0.2"
requests = "^2.23.0"
rfc3986 = "^1.4.0"
rsa = "3.3"
rutter = ">=0.3,<1"
sentry-sdk = "^1.5.6"
simplejson = "^3.17.0"
SPARQLWrapper = "^1.8.5"
SQLAlchemy = "1.4.41"
structlog = ">=19.2.0,<20"
#submit4dn = "0.9.7"
subprocess-middleware = "^0.3.0"
supervisor = "^4.2.4"
# Useful for picking apart pyproject.toml
toml = ">=0.10.1,<1"
tqdm = "^4.59.0"
transaction = "^3.0.0"
translationstring = "1.3"
uptime = ">=3.0.1,<4"
urllib3 = "^1.26.4"
venusian = "^3.1.0"
waitress = "^2.1.1"
WebOb = "^1.8.7"
WebTest = "^2.0.35"
WSGIProxy2 = "0.4.2"
"zope.deprecation" = "^4.4.0"
"zope.interface" = "^4.7.2"
"zope.sqlalchemy" = "1.6"
markdown = "^3.5.1"
pygments = "^2.17.2"

[tool.poetry.dev-dependencies]
# PyCharm says boto3-stubs contains useful type hints
boto3-stubs = "^1.34.149"
botocore-stubs = "^1.34.149"
coverage = ">=6.2"
codacy-coverage = ">=1.3.11"
coveralls = ">=3.3.1"
fakeredis = "^2.21.3"
flake8 = ">=3.9.0"
flaky = ">=3.7.0"
pip-licenses = "^3.3.1"
pipdeptree = "^2.1.0"
# TODO: Investigate whether a major version upgrade is allowable for 'pytest', which is several versions behind.
pytest = "^7.2.1"
pytest-cov = ">=2.2.1"
#pytest-exact-fixtures = ">=0.3"
pytest-instafail = ">=0.3.0"
pytest-mock = ">=0.11.0"
pytest-timeout = ">=1.0.0"
pytest-xdist = ">=1.14"
wheel = ">=0.29.0"


# In pytest 6.0, we'll be able to use this instead of a separate pytest.ini configuration.
# -kmp 18-Jan-2021
#
# [tool.pytest.ini_options]
# minversion = "6.0"
# ...etc.
# See details at https://pytest.org/en/stable/customize.html

[tool.poetry.scripts]
# dcicutils commands
add-image-tag = "dcicutils.ecr_scripts:add_image_tag_main"
publish-to-pypi = "dcicutils.scripts.publish_to_pypi:main"
show-global-env-bucket = "dcicutils.env_scripts:show_global_env_bucket_main"
show-image-manifest = "dcicutils.ecr_scripts:show_image_manifest_main"
show-image-catalog = "dcicutils.ecr_scripts:show_image_catalog_main"
unrelease-most-recent-image = "dcicutils.ecr_scripts:unrelease_most_recent_image_main"
view-portal-object= "dcicutils.scripts.view_portal_object:main"
# snovault commands
batchupgrade = "snovault.batchupgrade:main"
check-rendering = "snovault.commands.check_rendering:main"
clear-db-es-contents = "snovault.commands.clear_db_es_contents:main"
create-mapping = "snovault.elasticsearch.create_mapping:main"
create-mapping-on-deploy = "snovault.commands.create_mapping_on_deploy:main"
dev-servers = "snovault.dev_servers:main"
es-index-data = "snovault.commands.es_index_data:main"
generate-local-access-key = "snovault.commands.generate_local_access_key:main"
ingestion-listener = "snovault.ingestion.ingestion_listener:main"
jsonld-rdf = "snovault.commands.jsonld_rdf:main"
load-access-keys = "snovault.commands.load_access_keys:main"
load-data = "snovault.commands.load_data:main"
load-data-by-type = "snovault.commands.load_data_by_type:main"
load-data-from-local = "encoded.commands.load_data_from_local:main"
load-items = "encoded.commands.load_items:main"
purge-item-type = "snovault.commands.purge_item_type:main"
run-upgrade-on-inserts = "snovault.commands.run_upgrader_on_inserts:main"
update-inserts-from-server = "snovault.commands.update_inserts_from_server:main"
wipe-test-indices = "snovault.commands.wipe_test_indices:main"
# encoded commands
create-annotated-filenames = "encoded.commands.create_annotated_filenames:main"
flatten-structured-data = "encoded.commands.flatten_structured_data:main"  # For dev/testing only
load-users-from-oc = "encoded.commands.load_users_from_oc:main"
parse-structured-data= "encoded.commands.parse_structured_data:main"  # For dev/testing only
prepare-docker = "encoded.commands.prepare_template:prepare_docker_main"
prepare-local-dev = "encoded.commands.prepare_template:prepare_local_dev_main"
release-file = "encoded.commands.release_file:main"
show-schema= "encoded.commands.show_schema:main"  # For dev/testing only
write-submission-spreadsheets = "encoded.commands.write_submission_spreadsheets:main"

[paste.app_factory]
main = "encoded:main"

[paste.composite_factory]
indexer = "snovault.elasticsearch.es_index_listener:composite"
ingester = "snovault.ingestion.ingestion_listener:composite"

[paste.filter_app_factory]
memlimit = "snovault.memlimit:filter_app"

[build-system]
requires = ["poetry_core>=1.0.0"]
build-backend = "poetry.core.masonry.api"<|MERGE_RESOLUTION|>--- conflicted
+++ resolved
@@ -1,10 +1,6 @@
 [tool.poetry]
 name = "encoded"
-<<<<<<< HEAD
-version = "0.105.1"
-=======
-version = "0.106.0"
->>>>>>> c4786136
+version = "0.106.1"
 description = "SMaHT Data Analysis Portal"
 authors = ["4DN-DCIC Team <support@4dnucleome.org>"]
 license = "MIT"
