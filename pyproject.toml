[tool.poetry]
name = "encoded"
<<<<<<< HEAD
version = "0.90.0"
=======
version = "0.93.1"
>>>>>>> 0cc23f8d
description = "SMaHT Data Analysis Portal"
authors = ["4DN-DCIC Team <support@4dnucleome.org>"]
license = "MIT"
readme = "README.rst"
homepage = "https://github.com/smaht-dac/smaht-portal"
repository = "https://github.com/smaht-dac/smaht-portal"
documentation = "https://github.com/smaht-dac/smaht-portal"
packages = [
  { include="encoded", from="src" }
]
classifiers = [
    # How mature is this project? Common values are
    #   3 - Alpha
    #   4 - Beta
    #   5 - Production/Stable
    'Development Status :: 3 - Alpha',

    # Indicate who your project is intended for
    'Intended Audience :: Developers',
    'Intended Audience :: Science/Research',
    'Framework :: Pyramid',

    # Pick your license as you wish (should match "license" above)
    'License :: OSI Approved :: MIT License',
    'Topic :: Database :: Database Engines/Servers',

    # Specify the Python versions you support here. In particular, ensure
    # that you indicate whether you support Python 2, Python 3 or both.
    'Programming Language :: Python :: 3.8',
    'Programming Language :: Python :: 3.9',
    'Programming Language :: Python :: 3.10',
    'Programming Language :: Python :: 3.11',
    'Programming Language :: Python :: 3.12'
]

[tool.poetry.dependencies]
python = ">=3.9.1,<3.13"
boto3 = "^1.34.149"
botocore = "^1.34.149"
certifi = ">=2021.5.30"
chardet = "^5.0.0"
codeguru-profiler-agent = "^1.2.4"
colorama = "0.3.3"
dcicsnovault = "^11.21.1"
dcicutils = "^8.14.0"
docutils = ">=0.16,<1"
encoded-core = "^0.9.6"
elasticsearch = "7.13.4"
execnet = "1.4.1"
googleapi = "^0.1.0"
humanfriendly = "^1.44.9"
hupper = "^1.12.1"
idna = ">=2.10,<3"
jmespath = "0.9.0"
loremipsum = "1.0.5"
netaddr = ">=0.8.0,<1"
openpyxl = "^3.0.7,!=3.0.8"  # a version 3.0.8 appeared but then got withdrawn, for now just pin 3.0.7. try again later.
passlib = "^1.7.4"
PasteDeploy = "^3.1.0"
pbkdf2 = "1.3"
# Pillow = "^6.2.2"
plaster = "1.0"
plaster-pastedeploy = "0.6"
psutil = "^5.9.0"
psycopg2-binary = "^2.9.3"
py = ">=1.10.0"  # used by pytest, not sure if elsewhere
# pyasn1 = "0.1.9"
PyBrowserID = "^0.14.0"
pycparser = "2.18"
PyJWT = "^2.6.0"
PyYAML = "^6.0.1"
pyparsing = "^3.0.7"
pyramid = "1.10.8"
pyramid_localroles = ">=0.1,<1"
pyramid-multiauth = ">=0.9.0,<1"
pyramid-retry = "^1.0"
pyramid-tm = "^2.4"
pyramid_translogger = "^0.1"
python-dateutil = "^2.8.2"
python_magic = ">=0.4.24,<1"
pytz = ">=2021.3"
rdflib = "^4.2.2"
rdflib-jsonld = ">=0.5.0,<1.0.0"
# repoze.debug is needed to use pyramid.pserve - Will Feb 17 2022
"repoze.debug" = ">=1.0.2"
requests = "^2.23.0"
rfc3986 = "^1.4.0"
rsa = "3.3"
rutter = ">=0.3,<1"
sentry-sdk = "^1.5.6"
simplejson = "^3.17.0"
SPARQLWrapper = "^1.8.5"
SQLAlchemy = "1.4.41"
structlog = ">=19.2.0,<20"
#submit4dn = "0.9.7"
subprocess-middleware = "^0.3.0"
supervisor = "^4.2.4"
# Useful for picking apart pyproject.toml
toml = ">=0.10.1,<1"
tqdm = "^4.59.0"
transaction = "^3.0.0"
translationstring = "1.3"
uptime = ">=3.0.1,<4"
urllib3 = "^1.26.4"
venusian = "^3.1.0"
waitress = "^2.1.1"
WebOb = "^1.8.7"
WebTest = "^2.0.35"
WSGIProxy2 = "0.4.2"
"zope.deprecation" = "^4.4.0"
"zope.interface" = "^4.7.2"
"zope.sqlalchemy" = "1.6"
markdown = "^3.5.1"
pygments = "^2.17.2"

[tool.poetry.dev-dependencies]
# PyCharm says boto3-stubs contains useful type hints
boto3-stubs = "^1.34.149"
botocore-stubs = "^1.34.149"
coverage = ">=6.2"
codacy-coverage = ">=1.3.11"
coveralls = ">=3.3.1"
fakeredis = "^2.21.3"
flake8 = ">=3.9.0"
flaky = ">=3.7.0"
pip-licenses = "^3.3.1"
pipdeptree = "^2.1.0"
# TODO: Investigate whether a major version upgrade is allowable for 'pytest', which is several versions behind.
pytest = "^7.2.1"
pytest-cov = ">=2.2.1"
#pytest-exact-fixtures = ">=0.3"
pytest-instafail = ">=0.3.0"
pytest-mock = ">=0.11.0"
pytest-timeout = ">=1.0.0"
pytest-xdist = ">=1.14"
wheel = ">=0.29.0"


# In pytest 6.0, we'll be able to use this instead of a separate pytest.ini configuration.
# -kmp 18-Jan-2021
#
# [tool.pytest.ini_options]
# minversion = "6.0"
# ...etc.
# See details at https://pytest.org/en/stable/customize.html

[tool.poetry.scripts]
# dcicutils commands
add-image-tag = "dcicutils.ecr_scripts:add_image_tag_main"
publish-to-pypi = "dcicutils.scripts.publish_to_pypi:main"
show-global-env-bucket = "dcicutils.env_scripts:show_global_env_bucket_main"
show-image-manifest = "dcicutils.ecr_scripts:show_image_manifest_main"
show-image-catalog = "dcicutils.ecr_scripts:show_image_catalog_main"
unrelease-most-recent-image = "dcicutils.ecr_scripts:unrelease_most_recent_image_main"
view-portal-object= "dcicutils.scripts.view_portal_object:main"
# snovault commands
batchupgrade = "snovault.batchupgrade:main"
check-rendering = "snovault.commands.check_rendering:main"
clear-db-es-contents = "snovault.commands.clear_db_es_contents:main"
create-mapping = "snovault.elasticsearch.create_mapping:main"
create-mapping-on-deploy = "snovault.commands.create_mapping_on_deploy:main"
dev-servers = "snovault.dev_servers:main"
es-index-data = "snovault.commands.es_index_data:main"
generate-local-access-key = "snovault.commands.generate_local_access_key:main"
ingestion-listener = "snovault.ingestion.ingestion_listener:main"
jsonld-rdf = "snovault.commands.jsonld_rdf:main"
load-access-keys = "snovault.commands.load_access_keys:main"
load-data = "snovault.commands.load_data:main"
load-data-by-type = "snovault.commands.load_data_by_type:main"
load-data-from-local = "encoded.commands.load_data_from_local:main"
load-items = "encoded.commands.load_items:main"
purge-item-type = "snovault.commands.purge_item_type:main"
run-upgrade-on-inserts = "snovault.commands.run_upgrader_on_inserts:main"
update-inserts-from-server = "snovault.commands.update_inserts_from_server:main"
wipe-test-indices = "snovault.commands.wipe_test_indices:main"
# encoded commands
create-annotated-filenames = "encoded.commands.create_annotated_filenames:main"
flatten-structured-data = "encoded.commands.flatten_structured_data:main"  # For dev/testing only
load-users-from-oc = "encoded.commands.load_users_from_oc:main"
parse-structured-data= "encoded.commands.parse_structured_data:main"  # For dev/testing only
prepare-docker = "encoded.commands.prepare_template:prepare_docker_main"
prepare-local-dev = "encoded.commands.prepare_template:prepare_local_dev_main"
release-file = "encoded.commands.release_file:main"
show-schema= "encoded.commands.show_schema:main"  # For dev/testing only
write-submission-spreadsheets = "encoded.commands.write_submission_spreadsheets:main"

[paste.app_factory]
main = "encoded:main"

[paste.composite_factory]
indexer = "snovault.elasticsearch.es_index_listener:composite"
ingester = "snovault.ingestion.ingestion_listener:composite"

[paste.filter_app_factory]
memlimit = "snovault.memlimit:filter_app"

[build-system]
requires = ["poetry_core>=1.0.0"]
build-backend = "poetry.core.masonry.api"<|MERGE_RESOLUTION|>--- conflicted
+++ resolved
@@ -1,10 +1,6 @@
 [tool.poetry]
 name = "encoded"
-<<<<<<< HEAD
-version = "0.90.0"
-=======
-version = "0.93.1"
->>>>>>> 0cc23f8d
+version = "0.94.0"
 description = "SMaHT Data Analysis Portal"
 authors = ["4DN-DCIC Team <support@4dnucleome.org>"]
 license = "MIT"
