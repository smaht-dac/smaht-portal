--- conflicted
+++ resolved
@@ -1,10 +1,6 @@
 [tool.poetry]
 name = "encoded"
-<<<<<<< HEAD
-version = "0.59.0.1b1"  # TODO: To become 0.60.0
-=======
-version = "0.59.1"
->>>>>>> 9e23353c
+version = "0.59.1.1b1"  # TODO: To become 0.60.0
 description = "SMaHT Data Analysis Portal"
 authors = ["4DN-DCIC Team <support@4dnucleome.org>"]
 license = "MIT"
@@ -47,15 +43,9 @@
 chardet = "^5.0.0"
 codeguru-profiler-agent = "^1.2.4"
 colorama = "0.3.3"
-<<<<<<< HEAD
-dcicsnovault = "^11.14.0"
+dcicsnovault = "^11.14.2"
 dcicutils = "8.9.0.1b6"
 encoded-core = "0.9.3.1b1"
-=======
-dcicsnovault = "^11.14.2"
-dcicutils = "^8.8.3"
-encoded-core = "^0.8.3"
->>>>>>> 9e23353c
 elasticsearch = "7.13.4"
 execnet = "1.4.1"
 googleapi = "^0.1.0"
