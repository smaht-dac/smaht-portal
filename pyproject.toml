--- conflicted
+++ resolved
@@ -1,10 +1,6 @@
 [tool.poetry]
 name = "encoded"
-<<<<<<< HEAD
-version = "0.55.1"
-=======
-version = "0.60.2"
->>>>>>> 3cdd617c
+version = "0.61.0"
 description = "SMaHT Data Analysis Portal"
 authors = ["4DN-DCIC Team <support@4dnucleome.org>"]
 license = "MIT"
