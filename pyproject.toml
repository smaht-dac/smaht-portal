[tool.poetry]
name = "encoded"
<<<<<<< HEAD
version = "0.86.0.1b1"  # TODO: To become 0.87.0
=======
version = "0.87.0"
>>>>>>> 68d94006
description = "SMaHT Data Analysis Portal"
authors = ["4DN-DCIC Team <support@4dnucleome.org>"]
license = "MIT"
readme = "README.rst"
homepage = "https://github.com/smaht-dac/smaht-portal"
repository = "https://github.com/smaht-dac/smaht-portal"
documentation = "https://github.com/smaht-dac/smaht-portal"
packages = [
  { include="encoded", from="src" }
]
classifiers = [
    # How mature is this project? Common values are
    #   3 - Alpha
    #   4 - Beta
    #   5 - Production/Stable
    'Development Status :: 3 - Alpha',

    # Indicate who your project is intended for
    'Intended Audience :: Developers',
    'Intended Audience :: Science/Research',
    'Framework :: Pyramid',

    # Pick your license as you wish (should match "license" above)
    'License :: OSI Approved :: MIT License',
    'Topic :: Database :: Database Engines/Servers',

    # Specify the Python versions you support here. In particular, ensure
    # that you indicate whether you support Python 2, Python 3 or both.
    'Programming Language :: Python :: 3.8',
    'Programming Language :: Python :: 3.9',
    'Programming Language :: Python :: 3.10',
    'Programming Language :: Python :: 3.11',
    'Programming Language :: Python :: 3.12'
]

[tool.poetry.dependencies]
python = ">=3.9.1,<3.13"
boto3 = "^1.34.149"
botocore = "^1.34.149"
certifi = ">=2021.5.30"
chardet = "^5.0.0"
codeguru-profiler-agent = "^1.2.4"
colorama = "0.3.3"
# dcicsnovault = "^11.21.1"
dcicsnovault = "11.21.1.1b1"
# dcicutils = "^8.14.3"
dcicutils = "8.14.3.1b4"
docutils = ">=0.16,<1"
encoded-core = "^0.9.6"
elasticsearch = "7.13.4"
execnet = "1.4.1"
googleapi = "^0.1.0"
humanfriendly = "^1.44.9"
hupper = "^1.12.1"
idna = ">=2.10,<3"
jmespath = "0.9.0"
loremipsum = "1.0.5"
netaddr = ">=0.8.0,<1"
openpyxl = "^3.0.7,!=3.0.8"  # a version 3.0.8 appeared but then got withdrawn, for now just pin 3.0.7. try again later.
passlib = "^1.7.4"
PasteDeploy = "^3.1.0"
pbkdf2 = "1.3"
# Pillow = "^6.2.2"
plaster = "1.0"
plaster-pastedeploy = "0.6"
psutil = "^5.9.0"
psycopg2-binary = "^2.9.3"
py = ">=1.10.0"  # used by pytest, not sure if elsewhere
# pyasn1 = "0.1.9"
PyBrowserID = "^0.14.0"
pycparser = "2.18"
PyJWT = "^2.6.0"
PyYAML = "^6.0.1"
pyparsing = "^3.0.7"
pyramid = "1.10.8"
pyramid_localroles = ">=0.1,<1"
pyramid-multiauth = ">=0.9.0,<1"
pyramid-retry = "^1.0"
pyramid-tm = "^2.4"
pyramid_translogger = "^0.1"
python-dateutil = "^2.8.2"
python_magic = ">=0.4.24,<1"
pytz = ">=2021.3"
rdflib = "^4.2.2"
rdflib-jsonld = ">=0.5.0,<1.0.0"
# repoze.debug is needed to use pyramid.pserve - Will Feb 17 2022
"repoze.debug" = ">=1.0.2"
requests = "^2.23.0"
rfc3986 = "^1.4.0"
rsa = "3.3"
rutter = ">=0.3,<1"
sentry-sdk = "^1.5.6"
simplejson = "^3.17.0"
SPARQLWrapper = "^1.8.5"
SQLAlchemy = "1.4.41"
structlog = ">=19.2.0,<20"
#submit4dn = "0.9.7"
subprocess-middleware = "^0.3.0"
supervisor = "^4.2.4"
# Useful for picking apart pyproject.toml
toml = ">=0.10.1,<1"
tqdm = "^4.59.0"
transaction = "^3.0.0"
translationstring = "1.3"
uptime = ">=3.0.1,<4"
urllib3 = "^1.26.4"
venusian = "^3.1.0"
waitress = "^2.1.1"
WebOb = "^1.8.7"
WebTest = "^2.0.35"
WSGIProxy2 = "0.4.2"
"zope.deprecation" = "^4.4.0"
"zope.interface" = "^4.7.2"
"zope.sqlalchemy" = "1.6"
markdown = "^3.5.1"
pygments = "^2.17.2"

[tool.poetry.dev-dependencies]
# PyCharm says boto3-stubs contains useful type hints
boto3-stubs = "^1.34.149"
botocore-stubs = "^1.34.149"
coverage = ">=6.2"
codacy-coverage = ">=1.3.11"
coveralls = ">=3.3.1"
fakeredis = "^2.21.3"
flake8 = ">=3.9.0"
flaky = ">=3.7.0"
pip-licenses = "^3.3.1"
pipdeptree = "^2.1.0"
# TODO: Investigate whether a major version upgrade is allowable for 'pytest', which is several versions behind.
pytest = "^7.2.1"
pytest-cov = ">=2.2.1"
#pytest-exact-fixtures = ">=0.3"
pytest-instafail = ">=0.3.0"
pytest-mock = ">=0.11.0"
pytest-timeout = ">=1.0.0"
pytest-xdist = ">=1.14"
wheel = ">=0.29.0"


# In pytest 6.0, we'll be able to use this instead of a separate pytest.ini configuration.
# -kmp 18-Jan-2021
#
# [tool.pytest.ini_options]
# minversion = "6.0"
# ...etc.
# See details at https://pytest.org/en/stable/customize.html

[tool.poetry.scripts]
# dcicutils commands
add-image-tag = "dcicutils.ecr_scripts:add_image_tag_main"
publish-to-pypi = "dcicutils.scripts.publish_to_pypi:main"
show-global-env-bucket = "dcicutils.env_scripts:show_global_env_bucket_main"
show-image-manifest = "dcicutils.ecr_scripts:show_image_manifest_main"
show-image-catalog = "dcicutils.ecr_scripts:show_image_catalog_main"
unrelease-most-recent-image = "dcicutils.ecr_scripts:unrelease_most_recent_image_main"
view-portal-object= "dcicutils.scripts.view_portal_object:main"
# snovault commands
batchupgrade = "snovault.batchupgrade:main"
check-rendering = "snovault.commands.check_rendering:main"
clear-db-es-contents = "snovault.commands.clear_db_es_contents:main"
create-mapping = "snovault.elasticsearch.create_mapping:main"
create-mapping-on-deploy = "snovault.commands.create_mapping_on_deploy:main"
dev-servers = "snovault.dev_servers:main"
es-index-data = "snovault.commands.es_index_data:main"
generate-local-access-key = "snovault.commands.generate_local_access_key:main"
ingestion-listener = "snovault.ingestion.ingestion_listener:main"
jsonld-rdf = "snovault.commands.jsonld_rdf:main"
load-access-keys = "snovault.commands.load_access_keys:main"
load-data = "snovault.commands.load_data:main"
load-data-by-type = "snovault.commands.load_data_by_type:main"
load-data-from-local = "encoded.commands.load_data_from_local:main"
load-items = "encoded.commands.load_items:main"
purge-item-type = "snovault.commands.purge_item_type:main"
run-upgrade-on-inserts = "snovault.commands.run_upgrader_on_inserts:main"
update-inserts-from-server = "snovault.commands.update_inserts_from_server:main"
wipe-test-indices = "snovault.commands.wipe_test_indices:main"
# encoded commands
create-annotated-filenames = "encoded.commands.create_annotated_filenames:main"
flatten-structured-data = "encoded.commands.flatten_structured_data:main"  # For dev/testing only
load-users-from-oc = "encoded.commands.load_users_from_oc:main"
parse-structured-data= "encoded.commands.parse_structured_data:main"  # For dev/testing only
prepare-docker = "encoded.commands.prepare_template:prepare_docker_main"
prepare-local-dev = "encoded.commands.prepare_template:prepare_local_dev_main"
release-file = "encoded.commands.release_file:main"
show-schema= "encoded.commands.show_schema:main"  # For dev/testing only
write-submission-spreadsheets = "encoded.commands.write_submission_spreadsheets:main"

[paste.app_factory]
main = "encoded:main"

[paste.composite_factory]
indexer = "snovault.elasticsearch.es_index_listener:composite"
ingester = "snovault.ingestion.ingestion_listener:composite"

[paste.filter_app_factory]
memlimit = "snovault.memlimit:filter_app"

[build-system]
requires = ["poetry_core>=1.0.0"]
build-backend = "poetry.core.masonry.api"<|MERGE_RESOLUTION|>--- conflicted
+++ resolved
@@ -1,10 +1,6 @@
 [tool.poetry]
 name = "encoded"
-<<<<<<< HEAD
-version = "0.86.0.1b1"  # TODO: To become 0.87.0
-=======
-version = "0.87.0"
->>>>>>> 68d94006
+version = "0.87.0.1b1"  # TODO: To become 0.88.0
 description = "SMaHT Data Analysis Portal"
 authors = ["4DN-DCIC Team <support@4dnucleome.org>"]
 license = "MIT"
