--- conflicted
+++ resolved
@@ -1,10 +1,6 @@
 [tool.poetry]
 name = "encoded"
-<<<<<<< HEAD
-version = "0.191.0"
-=======
-version = "0.192.2"
->>>>>>> b918d4bc
+version = "0.192.3"
 description = "SMaHT Data Analysis Portal"
 authors = ["4DN-DCIC Team <support@4dnucleome.org>"]
 license = "MIT"
