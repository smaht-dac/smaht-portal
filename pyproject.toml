[tool.poetry]
name = "encoded"
<<<<<<< HEAD
version = "0.46.2"
=======
version = "0.52.2"
>>>>>>> a0d79b83
description = "SMaHT Data Analysis Portal"
authors = ["4DN-DCIC Team <support@4dnucleome.org>"]
license = "MIT"
readme = "README.rst"
homepage = "https://github.com/smaht-dac/smaht-portal"
repository = "https://github.com/smaht-dac/smaht-portal"
documentation = "https://github.com/smaht-dac/smaht-portal"
packages = [
  { include="encoded", from="src" }
]
classifiers = [
    # How mature is this project? Common values are
    #   3 - Alpha
    #   4 - Beta
    #   5 - Production/Stable
    'Development Status :: 3 - Alpha',

    # Indicate who your project is intended for
    'Intended Audience :: Developers',
    'Intended Audience :: Science/Research',
    'Framework :: Pyramid',

    # Pick your license as you wish (should match "license" above)
    'License :: OSI Approved :: MIT License',
    'Topic :: Database :: Database Engines/Servers',

    # Specify the Python versions you support here. In particular, ensure
    # that you indicate whether you support Python 2, Python 3 or both.
    'Programming Language :: Python :: 3.8',
    'Programming Language :: Python :: 3.9',
    'Programming Language :: Python :: 3.10',
    'Programming Language :: Python :: 3.11',
]

[tool.poetry.dependencies]
python = ">=3.9.1,<3.12"
boto3 = "^1.34.40"
botocore = "^1.34.40"
certifi = ">=2021.5.30"
chardet = "^5.0.0"
codeguru-profiler-agent = "^1.2.4"
colorama = "0.3.3"
dcicsnovault = "^11.14.0"
dcicutils = "^8.8.3"
encoded-core = "^0.8.3"
elasticsearch = "7.13.4"
execnet = "1.4.1"
googleapi = "^0.1.0"
humanfriendly = "^1.44.9"
hupper = "1.5"
idna = ">=2.10,<3"
jmespath = "0.9.0"
loremipsum = "1.0.5"
netaddr = ">=0.8.0,<1"
openpyxl = "^3.0.7,!=3.0.8"  # a version 3.0.8 appeared but then got withdrawn, for now just pin 3.0.7. try again later.
passlib = "^1.7.4"
PasteDeploy = "1.5.2"
pbkdf2 = "1.3"
# Pillow = "^6.2.2"
plaster = "1.0"
plaster-pastedeploy = "0.6"
psutil = "^5.9.0"
psycopg2-binary = "^2.9.3"
py = ">=1.10.0"  # used by pytest, not sure if elsewhere
# pyasn1 = "0.1.9"
PyBrowserID = "^0.14.0"
pycparser = "2.14"
PyJWT = "^2.6.0"
PyYAML = "^6.0.1"
pyparsing = "^3.0.7"
pyramid = "1.10.4"
pyramid_localroles = ">=0.1,<1"
pyramid-multiauth = ">=0.9.0,<1"
pyramid-retry = "^1.0"
pyramid-tm = "^2.4"
pyramid_translogger = "^0.1"
python-dateutil = "^2.8.2"
python_magic = ">=0.4.24,<1"
pytz = ">=2021.3"
rdflib = "^4.2.2"
rdflib-jsonld = ">=0.5.0,<1.0.0"
# repoze.debug is needed to use pyramid.pserve - Will Feb 17 2022
"repoze.debug" = ">=1.0.2"
requests = "^2.23.0"
rfc3986 = "^1.4.0"
rsa = "3.3"
rutter = ">=0.3,<1"
sentry-sdk = "^1.5.6"
simplejson = "^3.17.0"
SPARQLWrapper = "^1.8.5"
SQLAlchemy = "1.4.41"
structlog = ">=19.2.0,<20"
#submit4dn = "0.9.7"
subprocess-middleware = "^0.3.0"
supervisor = "^4.2.4"
# Useful for picking apart pyproject.toml
toml = ">=0.10.1,<1"
tqdm = "^4.59.0"
transaction = "^3.0.0"
translationstring = "1.3"
uptime = ">=3.0.1,<4"
urllib3 = "^1.26.4"
venusian = "^1.2.0"
waitress = "^2.1.1"
WebOb = "^1.8.7"
WebTest = "^2.0.35"
WSGIProxy2 = "0.4.2"
"zope.deprecation" = "^4.4.0"
"zope.interface" = "^4.7.2"
"zope.sqlalchemy" = "1.6"
markdown = "^3.5.1"
pygments = "^2.17.2"

[tool.poetry.dev-dependencies]
# PyCharm says boto3-stubs contains useful type hints
boto3-stubs = "^1.34.40"
botocore-stubs = "^1.34.40"
coverage = ">=6.2"
codacy-coverage = ">=1.3.11"
coveralls = ">=3.3.1"
docutils = ">=0.16,<1"
fakeredis = "^2.21.3"
flake8 = ">=3.9.0"
flaky = ">=3.7.0"
pip-licenses = "^3.3.1"
pipdeptree = "^2.1.0"
# TODO: Investigate whether a major version upgrade is allowable for 'pytest', which is several versions behind.
pytest = "^7.2.1"
pytest-cov = ">=2.2.1"
#pytest-exact-fixtures = ">=0.3"
pytest-instafail = ">=0.3.0"
pytest-mock = ">=0.11.0"
pytest-timeout = ">=1.0.0"
pytest-xdist = ">=1.14"
wheel = ">=0.29.0"


# In pytest 6.0, we'll be able to use this instead of a separate pytest.ini configuration.
# -kmp 18-Jan-2021
#
# [tool.pytest.ini_options]
# minversion = "6.0"
# ...etc.
# See details at https://pytest.org/en/stable/customize.html

[tool.poetry.scripts]
# dcicutils commands
add-image-tag = "dcicutils.ecr_scripts:add_image_tag_main"
publish-to-pypi = "dcicutils.scripts.publish_to_pypi:main"
show-global-env-bucket = "dcicutils.env_scripts:show_global_env_bucket_main"
show-image-manifest = "dcicutils.ecr_scripts:show_image_manifest_main"
show-image-catalog = "dcicutils.ecr_scripts:show_image_catalog_main"
unrelease-most-recent-image = "dcicutils.ecr_scripts:unrelease_most_recent_image_main"
# snovault commands
batchupgrade = "snovault.batchupgrade:main"
create-mapping = "snovault.elasticsearch.create_mapping:main"
wipe-test-indices = "snovault.commands.wipe_test_indices:main"
# encoded commands
add-date-created = "encoded.commands.add_date_created:main"
check-rendering = "encoded.commands.check_rendering:main"
clear-db-es-contents = "snovault.commands.clear_db_es_contents:main"
configure-kibana-index = "encoded.commands.configure_kibana_index:main"
create-mapping-on-deploy = "snovault.commands.create_mapping_on_deploy:main"
dev-servers = "snovault.dev_servers:main"
dis2pheno = "encoded.commands.parse_hpoa:main"
es-index-data = "snovault.commands.es_index_data:main"
export-data = "encoded.commands.export_data:main"
extract-test-data = "encoded.commands.extract_test_data:main"
generate-local-access-key = "snovault.commands.generate_local_access_key:main"
view-portal-object= "dcicutils.scripts.view_portal_object:main"
import-data = "encoded.commands.import_data:main"
ingestion-listener = "snovault.ingestion.ingestion_listener:main"
jsonld-rdf = "encoded.commands.jsonld_rdf:main"
load-access-keys = "snovault.commands.load_access_keys:main"
load-data = "snovault.commands.load_data:main"
load-data-by-type = "snovault.commands.load_data_by_type:main"
load-items = "encoded.commands.load_items:main"
load-users-from-oc = "encoded.commands.load_users_from_oc:main"
make-submission-access-key = "encoded.commands.make_submission_access_key:main"
migrate-attachments-aws = "encoded.commands.migrate_attachments_aws:main"
migrate-dataset-type = "encoded.commands.migrate_dataset_type:main"
migrate-files-aws = "encoded.commands.migrate_files_aws:main"
owl-to-items = "encoded.commands.generate_items_from_owl:main"
order-schema-columns-and-facets = "encoded.commands.order_schema_columns_and_facets:main"
profiler = "encoded.commands.profiler:main"
prepare-docker = "encoded.commands.prepare_template:prepare_docker_main"
prepare-local-dev = "encoded.commands.prepare_template:prepare_local_dev_main"
purge-item-type = "encoded.commands.purge_item_type:main"
run-upgrade-on-inserts = "encoded.commands.run_upgrader_on_inserts:main"
spreadsheet-to-json = "encoded.commands.spreadsheet_to_json:main"
submission-test = "encoded.commands.submission_test:main"
update-inserts-from-server = "encoded.commands.update_inserts_from_server:main"
verify-item = "encoded.commands.verify_item:main"
parse-structured-data= "encoded.commands.parse_structured_data:main"  # For dev/testing only
flatten-structured-data= "encoded.commands.flatten_structured_data:main"  # For dev/testing only
show-schema= "encoded.commands.show_schema:main"  # For dev/testing only

# container commands
simulate-environment = "encoded.commands.simulate_environment:main"

[paste.app_factory]
main = "encoded:main"

[paste.composite_factory]
indexer = "snovault.elasticsearch.es_index_listener:composite"
ingester = "snovault.ingestion.ingestion_listener:composite"

[paste.filter_app_factory]
memlimit = "snovault.memlimit:filter_app"

[build-system]
requires = ["poetry_core>=1.0.0"]
build-backend = "poetry.core.masonry.api"<|MERGE_RESOLUTION|>--- conflicted
+++ resolved
@@ -1,10 +1,6 @@
 [tool.poetry]
 name = "encoded"
-<<<<<<< HEAD
-version = "0.46.2"
-=======
-version = "0.52.2"
->>>>>>> a0d79b83
+version = "0.52.3"
 description = "SMaHT Data Analysis Portal"
 authors = ["4DN-DCIC Team <support@4dnucleome.org>"]
 license = "MIT"
