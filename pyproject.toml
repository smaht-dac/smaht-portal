[tool.poetry]
name = "encoded"
version = "0.62.1"
description = "SMaHT Data Analysis Portal"
authors = ["4DN-DCIC Team <support@4dnucleome.org>"]
license = "MIT"
readme = "README.rst"
homepage = "https://github.com/smaht-dac/smaht-portal"
repository = "https://github.com/smaht-dac/smaht-portal"
documentation = "https://github.com/smaht-dac/smaht-portal"
packages = [
  { include="encoded", from="src" }
]
classifiers = [
    # How mature is this project? Common values are
    #   3 - Alpha
    #   4 - Beta
    #   5 - Production/Stable
    'Development Status :: 3 - Alpha',

    # Indicate who your project is intended for
    'Intended Audience :: Developers',
    'Intended Audience :: Science/Research',
    'Framework :: Pyramid',

    # Pick your license as you wish (should match "license" above)
    'License :: OSI Approved :: MIT License',
    'Topic :: Database :: Database Engines/Servers',

    # Specify the Python versions you support here. In particular, ensure
    # that you indicate whether you support Python 2, Python 3 or both.
    'Programming Language :: Python :: 3.8',
    'Programming Language :: Python :: 3.9',
    'Programming Language :: Python :: 3.10',
    'Programming Language :: Python :: 3.11',
]

[tool.poetry.dependencies]
python = ">=3.9.1,<3.12"
boto3 = "^1.34.40"
botocore = "^1.34.40"
certifi = ">=2021.5.30"
chardet = "^5.0.0"
codeguru-profiler-agent = "^1.2.4"
colorama = "0.3.3"
dcicsnovault = "11.16.0"
dcicutils = "8.11.0"
docutils = ">=0.16,<1"
<<<<<<< HEAD
encoded-core = "^0.9.3"
=======
dcicsnovault = "^11.14.3"
dcicutils = "^8.10.0"
encoded-core = "^0.9.5"
>>>>>>> edcb37ef
elasticsearch = "7.13.4"
execnet = "1.4.1"
googleapi = "^0.1.0"
humanfriendly = "^1.44.9"
hupper = "1.5"
idna = ">=2.10,<3"
jmespath = "0.9.0"
loremipsum = "1.0.5"
netaddr = ">=0.8.0,<1"
openpyxl = "^3.0.7,!=3.0.8"  # a version 3.0.8 appeared but then got withdrawn, for now just pin 3.0.7. try again later.
passlib = "^1.7.4"
PasteDeploy = "1.5.2"
pbkdf2 = "1.3"
# Pillow = "^6.2.2"
plaster = "1.0"
plaster-pastedeploy = "0.6"
psutil = "^5.9.0"
psycopg2-binary = "^2.9.3"
py = ">=1.10.0"  # used by pytest, not sure if elsewhere
# pyasn1 = "0.1.9"
PyBrowserID = "^0.14.0"
pycparser = "2.14"
PyJWT = "^2.6.0"
PyYAML = "^6.0.1"
pyparsing = "^3.0.7"
pyramid = "1.10.4"
pyramid_localroles = ">=0.1,<1"
pyramid-multiauth = ">=0.9.0,<1"
pyramid-retry = "^1.0"
pyramid-tm = "^2.4"
pyramid_translogger = "^0.1"
python-dateutil = "^2.8.2"
python_magic = ">=0.4.24,<1"
pytz = ">=2021.3"
rdflib = "^4.2.2"
rdflib-jsonld = ">=0.5.0,<1.0.0"
# repoze.debug is needed to use pyramid.pserve - Will Feb 17 2022
"repoze.debug" = ">=1.0.2"
requests = "^2.23.0"
rfc3986 = "^1.4.0"
rsa = "3.3"
rutter = ">=0.3,<1"
sentry-sdk = "^1.5.6"
simplejson = "^3.17.0"
SPARQLWrapper = "^1.8.5"
SQLAlchemy = "1.4.41"
structlog = ">=19.2.0,<20"
#submit4dn = "0.9.7"
subprocess-middleware = "^0.3.0"
supervisor = "^4.2.4"
# Useful for picking apart pyproject.toml
toml = ">=0.10.1,<1"
tqdm = "^4.59.0"
transaction = "^3.0.0"
translationstring = "1.3"
uptime = ">=3.0.1,<4"
urllib3 = "^1.26.4"
venusian = "^1.2.0"
waitress = "^2.1.1"
WebOb = "^1.8.7"
WebTest = "^2.0.35"
WSGIProxy2 = "0.4.2"
"zope.deprecation" = "^4.4.0"
"zope.interface" = "^4.7.2"
"zope.sqlalchemy" = "1.6"
markdown = "^3.5.1"
pygments = "^2.17.2"

[tool.poetry.dev-dependencies]
# PyCharm says boto3-stubs contains useful type hints
boto3-stubs = "^1.34.40"
botocore-stubs = "^1.34.40"
coverage = ">=6.2"
codacy-coverage = ">=1.3.11"
coveralls = ">=3.3.1"
fakeredis = "^2.21.3"
flake8 = ">=3.9.0"
flaky = ">=3.7.0"
pip-licenses = "^3.3.1"
pipdeptree = "^2.1.0"
# TODO: Investigate whether a major version upgrade is allowable for 'pytest', which is several versions behind.
pytest = "^7.2.1"
pytest-cov = ">=2.2.1"
#pytest-exact-fixtures = ">=0.3"
pytest-instafail = ">=0.3.0"
pytest-mock = ">=0.11.0"
pytest-timeout = ">=1.0.0"
pytest-xdist = ">=1.14"
wheel = ">=0.29.0"


# In pytest 6.0, we'll be able to use this instead of a separate pytest.ini configuration.
# -kmp 18-Jan-2021
#
# [tool.pytest.ini_options]
# minversion = "6.0"
# ...etc.
# See details at https://pytest.org/en/stable/customize.html

[tool.poetry.scripts]
# dcicutils commands
add-image-tag = "dcicutils.ecr_scripts:add_image_tag_main"
publish-to-pypi = "dcicutils.scripts.publish_to_pypi:main"
show-global-env-bucket = "dcicutils.env_scripts:show_global_env_bucket_main"
show-image-manifest = "dcicutils.ecr_scripts:show_image_manifest_main"
show-image-catalog = "dcicutils.ecr_scripts:show_image_catalog_main"
unrelease-most-recent-image = "dcicutils.ecr_scripts:unrelease_most_recent_image_main"
view-portal-object= "dcicutils.scripts.view_portal_object:main"
# snovault commands
batchupgrade = "snovault.batchupgrade:main"
check-rendering = "snovault.commands.check_rendering:main"
clear-db-es-contents = "snovault.commands.clear_db_es_contents:main"
create-mapping = "snovault.elasticsearch.create_mapping:main"
create-mapping-on-deploy = "snovault.commands.create_mapping_on_deploy:main"
dev-servers = "snovault.dev_servers:main"
es-index-data = "snovault.commands.es_index_data:main"
generate-local-access-key = "snovault.commands.generate_local_access_key:main"
ingestion-listener = "snovault.ingestion.ingestion_listener:main"
jsonld-rdf = "snovault.commands.jsonld_rdf:main"
load-access-keys = "snovault.commands.load_access_keys:main"
load-data = "snovault.commands.load_data:main"
load-data-by-type = "snovault.commands.load_data_by_type:main"
load-data-from-local = "encoded.commands.load_data_from_local:main"
load-items = "encoded.commands.load_items:main"
purge-item-type = "snovault.commands.purge_item_type:main"
run-upgrade-on-inserts = "snovault.commands.run_upgrader_on_inserts:main"
update-inserts-from-server = "snovault.commands.update_inserts_from_server:main"
wipe-test-indices = "snovault.commands.wipe_test_indices:main"
# encoded commands
create-annoated-filenames = "encoded.commands.create_annotated_filenames:main"
flatten-structured-data = "encoded.commands.flatten_structured_data:main"  # For dev/testing only
load-users-from-oc = "encoded.commands.load_users_from_oc:main"
parse-structured-data= "encoded.commands.parse_structured_data:main"  # For dev/testing only
prepare-docker = "encoded.commands.prepare_template:prepare_docker_main"
prepare-local-dev = "encoded.commands.prepare_template:prepare_local_dev_main"
release-files = "encoded.commands.release_files:main"
show-schema= "encoded.commands.show_schema:main"  # For dev/testing only
write-submission-spreadsheets = "encoded.commands.write_submission_spreadsheets:main"

[paste.app_factory]
main = "encoded:main"

[paste.composite_factory]
indexer = "snovault.elasticsearch.es_index_listener:composite"
ingester = "snovault.ingestion.ingestion_listener:composite"

[paste.filter_app_factory]
memlimit = "snovault.memlimit:filter_app"

[build-system]
requires = ["poetry_core>=1.0.0"]
build-backend = "poetry.core.masonry.api"<|MERGE_RESOLUTION|>--- conflicted
+++ resolved
@@ -43,16 +43,10 @@
 chardet = "^5.0.0"
 codeguru-profiler-agent = "^1.2.4"
 colorama = "0.3.3"
-dcicsnovault = "11.16.0"
-dcicutils = "8.11.0"
+dcicsnovault = "^11.16.0"
+dcicutils = "^8.11.0"
 docutils = ">=0.16,<1"
-<<<<<<< HEAD
-encoded-core = "^0.9.3"
-=======
-dcicsnovault = "^11.14.3"
-dcicutils = "^8.10.0"
 encoded-core = "^0.9.5"
->>>>>>> edcb37ef
 elasticsearch = "7.13.4"
 execnet = "1.4.1"
 googleapi = "^0.1.0"
