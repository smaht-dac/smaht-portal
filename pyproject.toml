[tool.poetry]
name = "encoded"
<<<<<<< HEAD
version = "0.1.0.1b1"  # TODO: To become 0.2.0
=======
version = "0.2.0"
>>>>>>> f5f7a6fd
description = "SMaHT Data Analysis Portal"
authors = ["4DN-DCIC Team <support@4dnucleome.org>"]
license = "MIT"
readme = "README.rst"
homepage = "https://github.com/smaht-dac/smaht-portal"
repository = "https://github.com/smaht-dac/smaht-portal"
documentation = "https://github.com/smaht-dac/smaht-portal"
packages = [
  { include="encoded", from="src" }
]
classifiers = [
    # How mature is this project? Common values are
    #   3 - Alpha
    #   4 - Beta
    #   5 - Production/Stable
    'Development Status :: 3 - Alpha',

    # Indicate who your project is intended for
    'Intended Audience :: Developers',
    'Intended Audience :: Science/Research',
    'Framework :: Pyramid',

    # Pick your license as you wish (should match "license" above)
    'License :: OSI Approved :: MIT License',
    'Topic :: Database :: Database Engines/Servers',

    # Specify the Python versions you support here. In particular, ensure
    # that you indicate whether you support Python 2, Python 3 or both.
    'Programming Language :: Python :: 3.8',
    'Programming Language :: Python :: 3.9',
    'Programming Language :: Python :: 3.10',
    'Programming Language :: Python :: 3.11',
]

[tool.poetry.dependencies]
python = ">=3.9.1,<3.12"
awscli = ">=1.29.52"
boto3 = "^1.28.52"
botocore = "^1.28.52"
certifi = ">=2021.5.30"
chardet = "^5.0.0"
codeguru-profiler-agent = "^1.2.4"
colorama = "0.3.3"
dcicsnovault = "10.0.4.1b18"
dcicutils = "7.12.0.2b6"
encoded-core = "0.0.4.1b11"
elasticsearch = "7.13.4"
execnet = "1.4.1"
humanfriendly = "^1.44.9"
hupper = "1.5"
idna = ">=2.10,<3"
jmespath = "0.9.0"
loremipsum = "1.0.5"
netaddr = ">=0.8.0,<1"
openpyxl = "^3.0.7,!=3.0.8"  # a version 3.0.8 appeared but then got withdrawn, for now just pin 3.0.7. try again later.
passlib = "^1.7.4"
PasteDeploy = "1.5.2"
pbkdf2 = "1.3"
# Pillow = "^6.2.2"
plaster = "1.0"
plaster-pastedeploy = "0.6"
psutil = "^5.9.0"
psycopg2-binary = "^2.9.3"
py = ">=1.10.0"  # used by pytest, not sure if elsewhere
pyasn1 = "0.1.9"
PyBrowserID = "^0.14.0"
pycparser = "2.14"
PyJWT = "^2.6.0"
PyYAML = "^6.0.1"
pyparsing = "^3.0.7"
pyramid = "1.10.4"
pyramid_localroles = ">=0.1,<1"
pyramid-multiauth = ">=0.9.0,<1"
pyramid-retry = "^1.0"
pyramid-tm = "^2.4"
pyramid_translogger = "^0.1"
python-dateutil = "^2.8.2"
python_magic = ">=0.4.24,<1"
pytz = ">=2021.3"
rdflib = "^4.2.2"
rdflib-jsonld = ">=0.5.0,<1.0.0"
# repoze.debug is needed to use pyramid.pserve - Will Feb 17 2022
"repoze.debug" = ">=1.0.2"
requests = "^2.23.0"
rfc3986 = "^1.4.0"
rsa = "3.3"
rutter = ">=0.3,<1"
sentry-sdk = "^1.5.6"
simplejson = "^3.17.0"
SPARQLWrapper = "^1.8.5"
SQLAlchemy = "1.4.41"
structlog = ">=19.2.0,<20"
#submit4dn = "0.9.7"
subprocess-middleware = "^0.3.0"
supervisor = "^4.2.4"
# Useful for picking apart pyproject.toml
toml = ">=0.10.1,<1"
tqdm = "^4.59.0"
transaction = "^3.0.0"
translationstring = "1.3"
uptime = ">=3.0.1,<4"
urllib3 = "^1.26.4"
venusian = "^1.2.0"
waitress = "^2.1.1"
WebOb = "^1.8.7"
WebTest = "^2.0.35"
WSGIProxy2 = "0.4.2"
"zope.deprecation" = "^4.4.0"
"zope.interface" = "^4.7.2"
"zope.sqlalchemy" = "1.6"

[tool.poetry.dev-dependencies]
# PyCharm says boto3-stubs contains useful type hints
boto3-stubs = "^1.28.52"
botocore-stubs = "^1.31.52"
coverage = ">=6.2"
codacy-coverage = ">=1.3.11"
coveralls = ">=3.3.1"
docutils = ">=0.16,<1"
flake8 = ">=3.9.0"
flaky = ">=3.7.0"
pip-licenses = "^3.3.1"
pipdeptree = "^2.1.0"
# TODO: Investigate whether a major version upgrade is allowable for 'pytest', which is several versions behind.
pytest = "^7.2.1"
pytest-cov = ">=2.2.1"
#pytest-exact-fixtures = ">=0.3"
pytest-instafail = ">=0.3.0"
pytest-mock = ">=0.11.0"
pytest-timeout = ">=1.0.0"
pytest-xdist = ">=1.14"
wheel = ">=0.29.0"


# In pytest 6.0, we'll be able to use this instead of a separate pytest.ini configuration.
# -kmp 18-Jan-2021
#
# [tool.pytest.ini_options]
# minversion = "6.0"
# ...etc.
# See details at https://pytest.org/en/stable/customize.html

[tool.poetry.scripts]
# dcicutils commands
add-image-tag = "dcicutils.ecr_scripts:add_image_tag_main"
publish-to-pypi = "dcicutils.scripts.publish_to_pypi:main"
show-global-env-bucket = "dcicutils.env_scripts:show_global_env_bucket_main"
show-image-manifest = "dcicutils.ecr_scripts:show_image_manifest_main"
show-image-catalog = "dcicutils.ecr_scripts:show_image_catalog_main"
unrelease-most-recent-image = "dcicutils.ecr_scripts:unrelease_most_recent_image_main"
# snovault commands
batchupgrade = "snovault.batchupgrade:main"
create-mapping = "snovault.elasticsearch.create_mapping:main"
wipe-test-indices = "snovault.commands.wipe_test_indices:main"
# encoded commands
add-date-created = "encoded.commands.add_date_created:main"
check-rendering = "encoded.commands.check_rendering:main"
clear-db-es-contents = "snovault.commands.clear_db_es_contents:main"
configure-kibana-index = "encoded.commands.configure_kibana_index:main"
create-mapping-on-deploy = "snovault.commands.create_mapping_on_deploy:main"
dev-servers = "snovault.dev_servers:main"
dis2pheno = "encoded.commands.parse_hpoa:main"
es-index-data = "snovault.commands.es_index_data:main"
export-data = "encoded.commands.export_data:main"
extract-test-data = "encoded.commands.extract_test_data:main"
generate-local-access-key = "snovault.commands.generate_local_access_key:main"
view-local-object= "snovault.commands.view_local_object:main"
import-data = "encoded.commands.import_data:main"
ingestion-listener = "snovault.ingestion.ingestion_listener:main"
jsonld-rdf = "encoded.commands.jsonld_rdf:main"
load-access-keys = "snovault.commands.load_access_keys:main"
load-data = "snovault.commands.load_data:main"
load-data-by-type = "snovault.commands.load_data_by_type:main"
load-items = "encoded.commands.load_items:main"
make-submission-access-key = "encoded.commands.make_submission_access_key:main"
migrate-attachments-aws = "encoded.commands.migrate_attachments_aws:main"
migrate-dataset-type = "encoded.commands.migrate_dataset_type:main"
migrate-files-aws = "encoded.commands.migrate_files_aws:main"
owl-to-items = "encoded.commands.generate_items_from_owl:main"
order-schema-columns-and-facets = "encoded.commands.order_schema_columns_and_facets:main"
profiler = "encoded.commands.profiler:main"
prepare-docker = "encoded.commands.prepare_template:prepare_docker_main"
prepare-local-dev = "encoded.commands.prepare_template:prepare_local_dev_main"
purge-item-type = "encoded.commands.purge_item_type:main"
run-upgrade-on-inserts = "encoded.commands.run_upgrader_on_inserts:main"
spreadsheet-to-json = "encoded.commands.spreadsheet_to_json:main"
submission-test = "encoded.commands.submission_test:main"
# Use the same-named script in SubmitCGAP instead.
# submit-metadata-bundle = "encoded.commands.submit_metadata_bundle:main"
update-inserts-from-server = "encoded.commands.update_inserts_from_server:main"
verify-item = "encoded.commands.verify_item:main"

# container commands
simulate-environment = "encoded.commands.simulate_environment:main"

[paste.app_factory]
main = "encoded:main"

[paste.composite_factory]
indexer = "snovault.elasticsearch.es_index_listener:composite"
ingester = "snovault.ingestion.ingestion_listener:composite"

[paste.filter_app_factory]
memlimit = "snovault.memlimit:filter_app"

[build-system]
requires = ["poetry_core>=1.0.0"]
build-backend = "poetry.core.masonry.api"<|MERGE_RESOLUTION|>--- conflicted
+++ resolved
@@ -1,10 +1,6 @@
 [tool.poetry]
 name = "encoded"
-<<<<<<< HEAD
-version = "0.1.0.1b1"  # TODO: To become 0.2.0
-=======
-version = "0.2.0"
->>>>>>> f5f7a6fd
+version = "0.2.0.1b1"  # TODO: To become 0.3.0
 description = "SMaHT Data Analysis Portal"
 authors = ["4DN-DCIC Team <support@4dnucleome.org>"]
 license = "MIT"
@@ -41,9 +37,9 @@
 
 [tool.poetry.dependencies]
 python = ">=3.9.1,<3.12"
-awscli = ">=1.29.52"
-boto3 = "^1.28.52"
-botocore = "^1.28.52"
+awscli = ">=1.29.54"
+boto3 = "^1.28.54"
+botocore = "^1.31.54"
 certifi = ">=2021.5.30"
 chardet = "^5.0.0"
 codeguru-profiler-agent = "^1.2.4"
@@ -118,8 +114,8 @@
 
 [tool.poetry.dev-dependencies]
 # PyCharm says boto3-stubs contains useful type hints
-boto3-stubs = "^1.28.52"
-botocore-stubs = "^1.31.52"
+boto3-stubs = "^1.28.54"
+botocore-stubs = "^1.31.54"
 coverage = ">=6.2"
 codacy-coverage = ">=1.3.11"
 coveralls = ">=3.3.1"
