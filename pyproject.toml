[tool.poetry]
name = "encoded"
<<<<<<< HEAD
version = "1.6.0"
=======
version = "1.5.13"
>>>>>>> 03aef1c8
description = "SMaHT Data Analysis Portal"
authors = ["4DN-DCIC Team <support@4dnucleome.org>"]
license = "MIT"
readme = "README.rst"
homepage = "https://github.com/smaht-dac/smaht-portal"
repository = "https://github.com/smaht-dac/smaht-portal"
documentation = "https://github.com/smaht-dac/smaht-portal"
packages = [
  { include="encoded", from="src" }
]
classifiers = [
    # How mature is this project? Common values are
    #   3 - Alpha
    #   4 - Beta
    #   5 - Production/Stable
    'Development Status :: 3 - Alpha',

    # Indicate who your project is intended for
    'Intended Audience :: Developers',
    'Intended Audience :: Science/Research',
    'Framework :: Pyramid',

    # Pick your license as you wish (should match "license" above)
    'License :: OSI Approved :: MIT License',
    'Topic :: Database :: Database Engines/Servers',

    # Specify the Python versions you support here. In particular, ensure
    # that you indicate whether you support Python 2, Python 3 or both.
    'Programming Language :: Python :: 3.8',
    'Programming Language :: Python :: 3.9',
    'Programming Language :: Python :: 3.10',
    'Programming Language :: Python :: 3.11',
    'Programming Language :: Python :: 3.12'
]

[tool.poetry.dependencies]
python = ">=3.9.1,<3.13"
boto3 = "^1.34.149"
botocore = "^1.34.149"
certifi = ">=2021.5.30"
chardet = "^5.0.0"
codeguru-profiler-agent = "^1.2.4"
colorama = "0.3.3"
dcicsnovault = "^11.26.0"
dcicutils = "^8.18.3"
docutils = ">=0.16,<1"
encoded-core = "^0.9.6"
elasticsearch = "7.13.4"
execnet = "1.4.1"
googleapi = "^0.1.0"
humanfriendly = "^1.44.9"
hupper = "^1.12.1"
idna = "^3.10"
jmespath = "0.9.0"
loremipsum = "1.0.5"
netaddr = ">=0.8.0,<1"
openpyxl = "^3.0.7,!=3.0.8"  # a version 3.0.8 appeared but then got withdrawn, for now just pin 3.0.7. try again later.
passlib = "^1.7.4"
PasteDeploy = "^3.1.0"
pbkdf2 = "1.3"
# Pillow = "^6.2.2"
plaster = "1.0"
plaster-pastedeploy = "0.6"
psutil = "^5.9.0"
psycopg2-binary = "^2.9.3"
py = ">=1.10.0"  # used by pytest, not sure if elsewhere
# pyasn1 = "0.1.9"
PyBrowserID = "^0.14.0"
pycparser = "2.18"
PyJWT = "^2.6.0"
PyYAML = "^6.0.1"
pyparsing = "^3.0.7"
pyramid = "1.10.8"
pyramid_localroles = ">=0.1,<1"
pyramid-multiauth = ">=0.9.0,<1"
pyramid-retry = "^1.0"
pyramid-tm = "^2.4"
pyramid_translogger = "^0.1"
python-dateutil = "^2.8.2"
python_magic = ">=0.4.24,<1"
pytz = ">=2021.3"
rdflib = "^4.2.2"
rdflib-jsonld = ">=0.5.0,<1.0.0"
# repoze.debug is needed to use pyramid.pserve - Will Feb 17 2022
"repoze.debug" = ">=1.0.2"
requests = "^2.23.0"
rfc3986 = "^1.4.0"
rsa = "^4.9"
rutter = ">=0.3,<1"
sentry-sdk = "^1.5.6"
simplejson = "^3.17.0"
SPARQLWrapper = "^1.8.5"
SQLAlchemy = "1.4.41"
structlog = ">=19.2.0,<20"
#submit4dn = "0.9.7"
subprocess-middleware = "^0.3.0"
supervisor = "^4.2.4"
# Useful for picking apart pyproject.toml
termcolor = "^2.4.0"
toml = ">=0.10.1,<1"
tqdm = "^4.59.0"
transaction = "^3.0.0"
translationstring = "1.3"
uptime = ">=3.0.1,<4"
urllib3 = "^1.26.4"
venusian = "^3.1.0"
waitress = "^2.1.1"
WebOb = "^1.8.7"
WebTest = "^2.0.35"
WSGIProxy2 = "0.4.2"
"zope.deprecation" = "^4.4.0"
"zope.interface" = "^4.7.2"
"zope.sqlalchemy" = "1.6"
markdown = "^3.5.1"
pygments = "^2.17.2"
setuptools = "76.1.0"

[tool.poetry.dev-dependencies]
# PyCharm says boto3-stubs contains useful type hints
boto3-stubs = "^1.34.149"
botocore-stubs = "^1.34.149"
coverage = ">=6.2"
codacy-coverage = ">=1.3.11"
coveralls = ">=3.3.1"
fakeredis = "^2.21.3"
flake8 = ">=3.9.0"
flaky = ">=3.7.0"
pip-licenses = "^3.3.1"
pipdeptree = "^2.1.0"
# TODO: Investigate whether a major version upgrade is allowable for 'pytest', which is several versions behind.
pytest = "^7.2.1"
pytest-cov = ">=2.2.1"
#pytest-exact-fixtures = ">=0.3"
pytest-instafail = ">=0.3.0"
pytest-mock = ">=0.11.0"
pytest-timeout = ">=1.0.0"
pytest-xdist = ">=1.14"
wheel = ">=0.29.0"


# In pytest 6.0, we'll be able to use this instead of a separate pytest.ini configuration.
# -kmp 18-Jan-2021
#
# [tool.pytest.ini_options]
# minversion = "6.0"
# ...etc.
# See details at https://pytest.org/en/stable/customize.html

[tool.poetry.scripts]
# dcicutils commands
add-image-tag = "dcicutils.ecr_scripts:add_image_tag_main"
publish-to-pypi = "dcicutils.scripts.publish_to_pypi:main"
show-global-env-bucket = "dcicutils.env_scripts:show_global_env_bucket_main"
show-image-manifest = "dcicutils.ecr_scripts:show_image_manifest_main"
show-image-catalog = "dcicutils.ecr_scripts:show_image_catalog_main"
unrelease-most-recent-image = "dcicutils.ecr_scripts:unrelease_most_recent_image_main"
view-portal-object= "dcicutils.scripts.view_portal_object:main"
# snovault commands
batchupgrade = "snovault.batchupgrade:main"
check-rendering = "snovault.commands.check_rendering:main"
clear-db-es-contents = "snovault.commands.clear_db_es_contents:main"
create-mapping = "snovault.elasticsearch.create_mapping:main"
create-mapping-on-deploy = "snovault.commands.create_mapping_on_deploy:main"
dev-servers = "snovault.dev_servers:main"
es-index-data = "snovault.commands.es_index_data:main"
generate-local-access-key = "snovault.commands.generate_local_access_key:main"
ingestion-listener = "snovault.ingestion.ingestion_listener:main"
jsonld-rdf = "snovault.commands.jsonld_rdf:main"
load-access-keys = "snovault.commands.load_access_keys:main"
load-data = "snovault.commands.load_data:main"
load-data-by-type = "snovault.commands.load_data_by_type:main"
load-data-from-local = "encoded.commands.load_data_from_local:main"
load-items = "encoded.commands.load_items:main"
purge-item-type = "snovault.commands.purge_item_type:main"
run-upgrade-on-inserts = "snovault.commands.run_upgrader_on_inserts:main"
update-inserts-from-server = "snovault.commands.update_inserts_from_server:main"
wipe-test-indices = "snovault.commands.wipe_test_indices:main"
# encoded commands
create-annotated-filenames = "encoded.commands.create_annotated_filenames:main"
create-bulk-donor-manifest = "encoded.commands.create_bulk_donor_manifest:main"
flatten-structured-data = "encoded.commands.flatten_structured_data:main"  # For dev/testing only
load-users-from-oc = "encoded.commands.load_users_from_oc:main"
parse-structured-data= "encoded.commands.parse_structured_data:main"  # For dev/testing only
prepare-docker = "encoded.commands.prepare_template:prepare_docker_main"
prepare-local-dev = "encoded.commands.prepare_template:prepare_local_dev_main"
release-file = "encoded.commands.release_file:main"
release-donor-metadata = "encoded.commands.release_donor_metadata:main"
show-schema= "encoded.commands.show_schema:main"  # For dev/testing only
write-submission-spreadsheets = "encoded.commands.write_submission_spreadsheets:main"

[paste.app_factory]
main = "encoded:main"

[paste.composite_factory]
indexer = "snovault.elasticsearch.es_index_listener:composite"
ingester = "snovault.ingestion.ingestion_listener:composite"

[paste.filter_app_factory]
memlimit = "snovault.memlimit:filter_app"

[build-system]
requires = ["poetry_core>=1.0.0"]
build-backend = "poetry.core.masonry.api"<|MERGE_RESOLUTION|>--- conflicted
+++ resolved
@@ -1,10 +1,6 @@
 [tool.poetry]
 name = "encoded"
-<<<<<<< HEAD
-version = "1.6.0"
-=======
-version = "1.5.13"
->>>>>>> 03aef1c8
+version = "1.7.0"
 description = "SMaHT Data Analysis Portal"
 authors = ["4DN-DCIC Team <support@4dnucleome.org>"]
 license = "MIT"
