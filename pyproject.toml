--- conflicted
+++ resolved
@@ -1,10 +1,6 @@
 [tool.poetry]
 name = "encoded"
-<<<<<<< HEAD
-version = "0.37.5"
-=======
-version = "0.39.1"
->>>>>>> aa569644
+version = "0.39.2"
 description = "SMaHT Data Analysis Portal"
 authors = ["4DN-DCIC Team <support@4dnucleome.org>"]
 license = "MIT"
