[tool.poetry]
name = "encoded"
<<<<<<< HEAD
version = "0.17.0"
=======
version = "0.19.0"
>>>>>>> 58fb4716
description = "SMaHT Data Analysis Portal"
authors = ["4DN-DCIC Team <support@4dnucleome.org>"]
license = "MIT"
readme = "README.rst"
homepage = "https://github.com/smaht-dac/smaht-portal"
repository = "https://github.com/smaht-dac/smaht-portal"
documentation = "https://github.com/smaht-dac/smaht-portal"
packages = [
  { include="encoded", from="src" }
]
classifiers = [
    # How mature is this project? Common values are
    #   3 - Alpha
    #   4 - Beta
    #   5 - Production/Stable
    'Development Status :: 3 - Alpha',

    # Indicate who your project is intended for
    'Intended Audience :: Developers',
    'Intended Audience :: Science/Research',
    'Framework :: Pyramid',

    # Pick your license as you wish (should match "license" above)
    'License :: OSI Approved :: MIT License',
    'Topic :: Database :: Database Engines/Servers',

    # Specify the Python versions you support here. In particular, ensure
    # that you indicate whether you support Python 2, Python 3 or both.
    'Programming Language :: Python :: 3.8',
    'Programming Language :: Python :: 3.9',
    'Programming Language :: Python :: 3.10',
    'Programming Language :: Python :: 3.11',
]

[tool.poetry.dependencies]
python = ">=3.9.1,<3.12"
awscli = ">=1.29.76"
boto3 = "^1.28.76"
botocore = "^1.31.76"
certifi = ">=2021.5.30"
chardet = "^5.0.0"
codeguru-profiler-agent = "^1.2.4"
colorama = "0.3.3"
dcicsnovault = "^11.11.0"
dcicutils = "^8.7.2"
encoded-core = "^0.8.0"
elasticsearch = "7.13.4"
execnet = "1.4.1"
humanfriendly = "^1.44.9"
hupper = "1.5"
idna = ">=2.10,<3"
jmespath = "0.9.0"
loremipsum = "1.0.5"
netaddr = ">=0.8.0,<1"
openpyxl = "^3.0.7,!=3.0.8"  # a version 3.0.8 appeared but then got withdrawn, for now just pin 3.0.7. try again later.
passlib = "^1.7.4"
PasteDeploy = "1.5.2"
pbkdf2 = "1.3"
# Pillow = "^6.2.2"
plaster = "1.0"
plaster-pastedeploy = "0.6"
psutil = "^5.9.0"
psycopg2-binary = "^2.9.3"
py = ">=1.10.0"  # used by pytest, not sure if elsewhere
pyasn1 = "0.1.9"
PyBrowserID = "^0.14.0"
pycparser = "2.14"
PyJWT = "^2.6.0"
PyYAML = "^6.0.1"
pyparsing = "^3.0.7"
pyramid = "1.10.4"
pyramid_localroles = ">=0.1,<1"
pyramid-multiauth = ">=0.9.0,<1"
pyramid-retry = "^1.0"
pyramid-tm = "^2.4"
pyramid_translogger = "^0.1"
python-dateutil = "^2.8.2"
python_magic = ">=0.4.24,<1"
pytz = ">=2021.3"
rdflib = "^4.2.2"
rdflib-jsonld = ">=0.5.0,<1.0.0"
# repoze.debug is needed to use pyramid.pserve - Will Feb 17 2022
"repoze.debug" = ">=1.0.2"
requests = "^2.23.0"
rfc3986 = "^1.4.0"
rsa = "3.3"
rutter = ">=0.3,<1"
sentry-sdk = "^1.5.6"
simplejson = "^3.17.0"
SPARQLWrapper = "^1.8.5"
SQLAlchemy = "1.4.41"
structlog = ">=19.2.0,<20"
#submit4dn = "0.9.7"
subprocess-middleware = "^0.3.0"
supervisor = "^4.2.4"
# Useful for picking apart pyproject.toml
toml = ">=0.10.1,<1"
tqdm = "^4.59.0"
transaction = "^3.0.0"
translationstring = "1.3"
uptime = ">=3.0.1,<4"
urllib3 = "^1.26.4"
venusian = "^1.2.0"
waitress = "^2.1.1"
WebOb = "^1.8.7"
WebTest = "^2.0.35"
WSGIProxy2 = "0.4.2"
"zope.deprecation" = "^4.4.0"
"zope.interface" = "^4.7.2"
"zope.sqlalchemy" = "1.6"
markdown = "^3.5.1"
pygments = "^2.17.2"

[tool.poetry.dev-dependencies]
# PyCharm says boto3-stubs contains useful type hints
boto3-stubs = "^1.28.76"
botocore-stubs = "^1.31.76"
coverage = ">=6.2"
codacy-coverage = ">=1.3.11"
coveralls = ">=3.3.1"
docutils = ">=0.16,<1"
flake8 = ">=3.9.0"
flaky = ">=3.7.0"
pip-licenses = "^3.3.1"
pipdeptree = "^2.1.0"
# TODO: Investigate whether a major version upgrade is allowable for 'pytest', which is several versions behind.
pytest = "^7.2.1"
pytest-cov = ">=2.2.1"
#pytest-exact-fixtures = ">=0.3"
pytest-instafail = ">=0.3.0"
pytest-mock = ">=0.11.0"
pytest-timeout = ">=1.0.0"
pytest-xdist = ">=1.14"
wheel = ">=0.29.0"


# In pytest 6.0, we'll be able to use this instead of a separate pytest.ini configuration.
# -kmp 18-Jan-2021
#
# [tool.pytest.ini_options]
# minversion = "6.0"
# ...etc.
# See details at https://pytest.org/en/stable/customize.html

[tool.poetry.scripts]
# dcicutils commands
add-image-tag = "dcicutils.ecr_scripts:add_image_tag_main"
publish-to-pypi = "dcicutils.scripts.publish_to_pypi:main"
show-global-env-bucket = "dcicutils.env_scripts:show_global_env_bucket_main"
show-image-manifest = "dcicutils.ecr_scripts:show_image_manifest_main"
show-image-catalog = "dcicutils.ecr_scripts:show_image_catalog_main"
unrelease-most-recent-image = "dcicutils.ecr_scripts:unrelease_most_recent_image_main"
# snovault commands
batchupgrade = "snovault.batchupgrade:main"
create-mapping = "snovault.elasticsearch.create_mapping:main"
wipe-test-indices = "snovault.commands.wipe_test_indices:main"
# encoded commands
add-date-created = "encoded.commands.add_date_created:main"
check-rendering = "encoded.commands.check_rendering:main"
clear-db-es-contents = "snovault.commands.clear_db_es_contents:main"
configure-kibana-index = "encoded.commands.configure_kibana_index:main"
create-mapping-on-deploy = "snovault.commands.create_mapping_on_deploy:main"
dev-servers = "snovault.dev_servers:main"
dis2pheno = "encoded.commands.parse_hpoa:main"
es-index-data = "snovault.commands.es_index_data:main"
export-data = "encoded.commands.export_data:main"
extract-test-data = "encoded.commands.extract_test_data:main"
generate-local-access-key = "snovault.commands.generate_local_access_key:main"
view-local-object= "snovault.commands.view_local_object:main"
import-data = "encoded.commands.import_data:main"
ingestion-listener = "snovault.ingestion.ingestion_listener:main"
jsonld-rdf = "encoded.commands.jsonld_rdf:main"
load-access-keys = "snovault.commands.load_access_keys:main"
load-data = "snovault.commands.load_data:main"
load-data-by-type = "snovault.commands.load_data_by_type:main"
load-items = "encoded.commands.load_items:main"
load-users-from-oc = "encoded.commands.load_users_from_oc:main"
make-submission-access-key = "encoded.commands.make_submission_access_key:main"
migrate-attachments-aws = "encoded.commands.migrate_attachments_aws:main"
migrate-dataset-type = "encoded.commands.migrate_dataset_type:main"
migrate-files-aws = "encoded.commands.migrate_files_aws:main"
owl-to-items = "encoded.commands.generate_items_from_owl:main"
order-schema-columns-and-facets = "encoded.commands.order_schema_columns_and_facets:main"
profiler = "encoded.commands.profiler:main"
prepare-docker = "encoded.commands.prepare_template:prepare_docker_main"
prepare-local-dev = "encoded.commands.prepare_template:prepare_local_dev_main"
purge-item-type = "encoded.commands.purge_item_type:main"
run-upgrade-on-inserts = "encoded.commands.run_upgrader_on_inserts:main"
spreadsheet-to-json = "encoded.commands.spreadsheet_to_json:main"
submission-test = "encoded.commands.submission_test:main"
update-inserts-from-server = "encoded.commands.update_inserts_from_server:main"
verify-item = "encoded.commands.verify_item:main"
parse-structured-data= "encoded.commands.parse_structured_data:main"  # For dev/testing only
flatten-structured-data= "encoded.commands.flatten_structured_data:main"  # For dev/testing only
show-schema= "encoded.commands.show_schema:main"  # For dev/testing only

# container commands
simulate-environment = "encoded.commands.simulate_environment:main"

[paste.app_factory]
main = "encoded:main"

[paste.composite_factory]
indexer = "snovault.elasticsearch.es_index_listener:composite"
ingester = "snovault.ingestion.ingestion_listener:composite"

[paste.filter_app_factory]
memlimit = "snovault.memlimit:filter_app"

[build-system]
requires = ["poetry_core>=1.0.0"]
build-backend = "poetry.core.masonry.api"<|MERGE_RESOLUTION|>--- conflicted
+++ resolved
@@ -1,10 +1,6 @@
 [tool.poetry]
 name = "encoded"
-<<<<<<< HEAD
-version = "0.17.0"
-=======
-version = "0.19.0"
->>>>>>> 58fb4716
+version = "0.20.0"
 description = "SMaHT Data Analysis Portal"
 authors = ["4DN-DCIC Team <support@4dnucleome.org>"]
 license = "MIT"
