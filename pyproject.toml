[tool.poetry]
name = "encoded"
<<<<<<< HEAD
version = "0.165.1"
=======
version = "0.167.0"
>>>>>>> d3c8a1ab
description = "SMaHT Data Analysis Portal"
authors = ["4DN-DCIC Team <support@4dnucleome.org>"]
license = "MIT"
readme = "README.rst"
homepage = "https://github.com/smaht-dac/smaht-portal"
repository = "https://github.com/smaht-dac/smaht-portal"
documentation = "https://github.com/smaht-dac/smaht-portal"
packages = [
  { include="encoded", from="src" }
]
classifiers = [
    # How mature is this project? Common values are
    #   3 - Alpha
    #   4 - Beta
    #   5 - Production/Stable
    'Development Status :: 3 - Alpha',

    # Indicate who your project is intended for
    'Intended Audience :: Developers',
    'Intended Audience :: Science/Research',
    'Framework :: Pyramid',

    # Pick your license as you wish (should match "license" above)
    'License :: OSI Approved :: MIT License',
    'Topic :: Database :: Database Engines/Servers',

    # Specify the Python versions you support here. In particular, ensure
    # that you indicate whether you support Python 2, Python 3 or both.
    'Programming Language :: Python :: 3.8',
    'Programming Language :: Python :: 3.9',
    'Programming Language :: Python :: 3.10',
    'Programming Language :: Python :: 3.11',
    'Programming Language :: Python :: 3.12'
]

[tool.poetry.dependencies]
python = ">=3.9.1,<3.13"
boto3 = "^1.34.149"
botocore = "^1.34.149"
certifi = ">=2021.5.30"
chardet = "^5.0.0"
codeguru-profiler-agent = "^1.2.4"
colorama = "0.3.3"
dcicsnovault = "^11.24.0"
dcicutils = "^8.18.3"
docutils = ">=0.16,<1"
encoded-core = "^0.9.6"
elasticsearch = "7.13.4"
execnet = "1.4.1"
googleapi = "^0.1.0"
humanfriendly = "^1.44.9"
hupper = "^1.12.1"
idna = "^3.10"
jmespath = "0.9.0"
loremipsum = "1.0.5"
netaddr = ">=0.8.0,<1"
openpyxl = "^3.0.7,!=3.0.8"  # a version 3.0.8 appeared but then got withdrawn, for now just pin 3.0.7. try again later.
passlib = "^1.7.4"
PasteDeploy = "^3.1.0"
pbkdf2 = "1.3"
# Pillow = "^6.2.2"
plaster = "1.0"
plaster-pastedeploy = "0.6"
psutil = "^5.9.0"
psycopg2-binary = "^2.9.3"
py = ">=1.10.0"  # used by pytest, not sure if elsewhere
# pyasn1 = "0.1.9"
PyBrowserID = "^0.14.0"
pycparser = "2.18"
PyJWT = "^2.6.0"
PyYAML = "^6.0.1"
pyparsing = "^3.0.7"
pyramid = "1.10.8"
pyramid_localroles = ">=0.1,<1"
pyramid-multiauth = ">=0.9.0,<1"
pyramid-retry = "^1.0"
pyramid-tm = "^2.4"
pyramid_translogger = "^0.1"
python-dateutil = "^2.8.2"
python_magic = ">=0.4.24,<1"
pytz = ">=2021.3"
rdflib = "^4.2.2"
rdflib-jsonld = ">=0.5.0,<1.0.0"
# repoze.debug is needed to use pyramid.pserve - Will Feb 17 2022
"repoze.debug" = ">=1.0.2"
requests = "^2.23.0"
rfc3986 = "^1.4.0"
rsa = "^4.9"
rutter = ">=0.3,<1"
sentry-sdk = "^1.5.6"
simplejson = "^3.17.0"
SPARQLWrapper = "^1.8.5"
SQLAlchemy = "1.4.41"
structlog = ">=19.2.0,<20"
#submit4dn = "0.9.7"
subprocess-middleware = "^0.3.0"
supervisor = "^4.2.4"
# Useful for picking apart pyproject.toml
termcolor = "^2.4.0"
toml = ">=0.10.1,<1"
tqdm = "^4.59.0"
transaction = "^3.0.0"
translationstring = "1.3"
uptime = ">=3.0.1,<4"
urllib3 = "^1.26.4"
venusian = "^3.1.0"
waitress = "^2.1.1"
WebOb = "^1.8.7"
WebTest = "^2.0.35"
WSGIProxy2 = "0.4.2"
"zope.deprecation" = "^4.4.0"
"zope.interface" = "^4.7.2"
"zope.sqlalchemy" = "1.6"
markdown = "^3.5.1"
pygments = "^2.17.2"

[tool.poetry.dev-dependencies]
# PyCharm says boto3-stubs contains useful type hints
boto3-stubs = "^1.34.149"
botocore-stubs = "^1.34.149"
coverage = ">=6.2"
codacy-coverage = ">=1.3.11"
coveralls = ">=3.3.1"
fakeredis = "^2.21.3"
flake8 = ">=3.9.0"
flaky = ">=3.7.0"
pip-licenses = "^3.3.1"
pipdeptree = "^2.1.0"
# TODO: Investigate whether a major version upgrade is allowable for 'pytest', which is several versions behind.
pytest = "^7.2.1"
pytest-cov = ">=2.2.1"
#pytest-exact-fixtures = ">=0.3"
pytest-instafail = ">=0.3.0"
pytest-mock = ">=0.11.0"
pytest-timeout = ">=1.0.0"
pytest-xdist = ">=1.14"
wheel = ">=0.29.0"


# In pytest 6.0, we'll be able to use this instead of a separate pytest.ini configuration.
# -kmp 18-Jan-2021
#
# [tool.pytest.ini_options]
# minversion = "6.0"
# ...etc.
# See details at https://pytest.org/en/stable/customize.html

[tool.poetry.scripts]
# dcicutils commands
add-image-tag = "dcicutils.ecr_scripts:add_image_tag_main"
publish-to-pypi = "dcicutils.scripts.publish_to_pypi:main"
show-global-env-bucket = "dcicutils.env_scripts:show_global_env_bucket_main"
show-image-manifest = "dcicutils.ecr_scripts:show_image_manifest_main"
show-image-catalog = "dcicutils.ecr_scripts:show_image_catalog_main"
unrelease-most-recent-image = "dcicutils.ecr_scripts:unrelease_most_recent_image_main"
view-portal-object= "dcicutils.scripts.view_portal_object:main"
# snovault commands
batchupgrade = "snovault.batchupgrade:main"
check-rendering = "snovault.commands.check_rendering:main"
clear-db-es-contents = "snovault.commands.clear_db_es_contents:main"
create-mapping = "snovault.elasticsearch.create_mapping:main"
create-mapping-on-deploy = "snovault.commands.create_mapping_on_deploy:main"
dev-servers = "snovault.dev_servers:main"
es-index-data = "snovault.commands.es_index_data:main"
generate-local-access-key = "snovault.commands.generate_local_access_key:main"
ingestion-listener = "snovault.ingestion.ingestion_listener:main"
jsonld-rdf = "snovault.commands.jsonld_rdf:main"
load-access-keys = "snovault.commands.load_access_keys:main"
load-data = "snovault.commands.load_data:main"
load-data-by-type = "snovault.commands.load_data_by_type:main"
load-data-from-local = "encoded.commands.load_data_from_local:main"
load-items = "encoded.commands.load_items:main"
purge-item-type = "snovault.commands.purge_item_type:main"
run-upgrade-on-inserts = "snovault.commands.run_upgrader_on_inserts:main"
update-inserts-from-server = "snovault.commands.update_inserts_from_server:main"
wipe-test-indices = "snovault.commands.wipe_test_indices:main"
# encoded commands
create-annotated-filenames = "encoded.commands.create_annotated_filenames:main"
flatten-structured-data = "encoded.commands.flatten_structured_data:main"  # For dev/testing only
load-users-from-oc = "encoded.commands.load_users_from_oc:main"
parse-structured-data= "encoded.commands.parse_structured_data:main"  # For dev/testing only
prepare-docker = "encoded.commands.prepare_template:prepare_docker_main"
prepare-local-dev = "encoded.commands.prepare_template:prepare_local_dev_main"
release-file = "encoded.commands.release_file:main"
show-schema= "encoded.commands.show_schema:main"  # For dev/testing only
write-submission-spreadsheets = "encoded.commands.write_submission_spreadsheets:main"

[paste.app_factory]
main = "encoded:main"

[paste.composite_factory]
indexer = "snovault.elasticsearch.es_index_listener:composite"
ingester = "snovault.ingestion.ingestion_listener:composite"

[paste.filter_app_factory]
memlimit = "snovault.memlimit:filter_app"

[build-system]
requires = ["poetry_core>=1.0.0"]
build-backend = "poetry.core.masonry.api"<|MERGE_RESOLUTION|>--- conflicted
+++ resolved
@@ -1,10 +1,6 @@
 [tool.poetry]
 name = "encoded"
-<<<<<<< HEAD
-version = "0.165.1"
-=======
-version = "0.167.0"
->>>>>>> d3c8a1ab
+version = "0.167.1"
 description = "SMaHT Data Analysis Portal"
 authors = ["4DN-DCIC Team <support@4dnucleome.org>"]
 license = "MIT"
