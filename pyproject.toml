--- conflicted
+++ resolved
@@ -1,10 +1,6 @@
 [tool.poetry]
 name = "encoded"
-<<<<<<< HEAD
-version = "0.90.2"
-=======
 version = "0.98.0"
->>>>>>> 9ac5ae37
 description = "SMaHT Data Analysis Portal"
 authors = ["4DN-DCIC Team <support@4dnucleome.org>"]
 license = "MIT"
