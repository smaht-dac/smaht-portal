--- conflicted
+++ resolved
@@ -1,10 +1,6 @@
 [tool.poetry]
 name = "encoded"
-<<<<<<< HEAD
-version = "0.0.8.1b4"  # TODO: To become 0.0.9
-=======
-version = "0.0.9"
->>>>>>> a97a5b88
+version = "0.0.10.1b1"  # TODO: To become 0.0.10
 description = "SMaHT Data Analysis Portal"
 authors = ["4DN-DCIC Team <support@4dnucleome.org>"]
 license = "MIT"
@@ -46,15 +42,10 @@
 chardet = "3.0.4"
 codeguru-profiler-agent = "^1.2.4"
 colorama = "0.3.3"
-<<<<<<< HEAD
 dcicsnovault = "10.0.2.1b19"
+#dcicutils = "^7.8.0"
 dcicutils = "7.10.0.1b2"
-encoded-core = "^0.0.3"
-=======
-dcicsnovault = "^10.0.3"
-dcicutils = "^7.8.0"
 encoded-core = "^0.0.4"
->>>>>>> a97a5b88
 elasticsearch = "7.13.4"
 execnet = "1.4.1"
 humanfriendly = "^1.44.9"
