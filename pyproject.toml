[tool.poetry]
name = "encoded"
<<<<<<< HEAD
version = "0.79.0"
=======
version = "0.78.5"
>>>>>>> 30b06f58
description = "SMaHT Data Analysis Portal"
authors = ["4DN-DCIC Team <support@4dnucleome.org>"]
license = "MIT"
readme = "README.rst"
homepage = "https://github.com/smaht-dac/smaht-portal"
repository = "https://github.com/smaht-dac/smaht-portal"
documentation = "https://github.com/smaht-dac/smaht-portal"
packages = [
  { include="encoded", from="src" }
]
classifiers = [
    # How mature is this project? Common values are
    #   3 - Alpha
    #   4 - Beta
    #   5 - Production/Stable
    'Development Status :: 3 - Alpha',

    # Indicate who your project is intended for
    'Intended Audience :: Developers',
    'Intended Audience :: Science/Research',
    'Framework :: Pyramid',

    # Pick your license as you wish (should match "license" above)
    'License :: OSI Approved :: MIT License',
    'Topic :: Database :: Database Engines/Servers',

    # Specify the Python versions you support here. In particular, ensure
    # that you indicate whether you support Python 2, Python 3 or both.
    'Programming Language :: Python :: 3.8',
    'Programming Language :: Python :: 3.9',
    'Programming Language :: Python :: 3.10',
    'Programming Language :: Python :: 3.11',
    'Programming Language :: Python :: 3.12'
]

[tool.poetry.dependencies]
python = ">=3.9.1,<3.13"
boto3 = "^1.34.149"
botocore = "^1.34.149"
certifi = ">=2021.5.30"
chardet = "^5.0.0"
codeguru-profiler-agent = "^1.2.4"
colorama = "0.3.3"
dcicsnovault = "^11.21.0"
dcicutils = "^8.13.3"
docutils = ">=0.16,<1"
encoded-core = "^0.9.6"
elasticsearch = "7.13.4"
execnet = "1.4.1"
googleapi = "^0.1.0"
humanfriendly = "^1.44.9"
hupper = "^1.12.1"
idna = ">=2.10,<3"
jmespath = "0.9.0"
loremipsum = "1.0.5"
netaddr = ">=0.8.0,<1"
openpyxl = "^3.0.7,!=3.0.8"  # a version 3.0.8 appeared but then got withdrawn, for now just pin 3.0.7. try again later.
passlib = "^1.7.4"
PasteDeploy = "^3.1.0"
pbkdf2 = "1.3"
# Pillow = "^6.2.2"
plaster = "1.0"
plaster-pastedeploy = "0.6"
psutil = "^5.9.0"
psycopg2-binary = "^2.9.3"
py = ">=1.10.0"  # used by pytest, not sure if elsewhere
# pyasn1 = "0.1.9"
PyBrowserID = "^0.14.0"
pycparser = "2.18"
PyJWT = "^2.6.0"
PyYAML = "^6.0.1"
pyparsing = "^3.0.7"
pyramid = "1.10.8"
pyramid_localroles = ">=0.1,<1"
pyramid-multiauth = ">=0.9.0,<1"
pyramid-retry = "^1.0"
pyramid-tm = "^2.4"
pyramid_translogger = "^0.1"
python-dateutil = "^2.8.2"
python_magic = ">=0.4.24,<1"
pytz = ">=2021.3"
rdflib = "^4.2.2"
rdflib-jsonld = ">=0.5.0,<1.0.0"
# repoze.debug is needed to use pyramid.pserve - Will Feb 17 2022
"repoze.debug" = ">=1.0.2"
requests = "^2.23.0"
rfc3986 = "^1.4.0"
rsa = "3.3"
rutter = ">=0.3,<1"
sentry-sdk = "^1.5.6"
simplejson = "^3.17.0"
SPARQLWrapper = "^1.8.5"
SQLAlchemy = "1.4.41"
structlog = ">=19.2.0,<20"
#submit4dn = "0.9.7"
subprocess-middleware = "^0.3.0"
supervisor = "^4.2.4"
# Useful for picking apart pyproject.toml
toml = ">=0.10.1,<1"
tqdm = "^4.59.0"
transaction = "^3.0.0"
translationstring = "1.3"
uptime = ">=3.0.1,<4"
urllib3 = "^1.26.4"
venusian = "^3.1.0"
waitress = "^2.1.1"
WebOb = "^1.8.7"
WebTest = "^2.0.35"
WSGIProxy2 = "0.4.2"
"zope.deprecation" = "^4.4.0"
"zope.interface" = "^4.7.2"
"zope.sqlalchemy" = "1.6"
markdown = "^3.5.1"
pygments = "^2.17.2"

[tool.poetry.dev-dependencies]
# PyCharm says boto3-stubs contains useful type hints
boto3-stubs = "^1.34.149"
botocore-stubs = "^1.34.149"
coverage = ">=6.2"
codacy-coverage = ">=1.3.11"
coveralls = ">=3.3.1"
fakeredis = "^2.21.3"
flake8 = ">=3.9.0"
flaky = ">=3.7.0"
pip-licenses = "^3.3.1"
pipdeptree = "^2.1.0"
# TODO: Investigate whether a major version upgrade is allowable for 'pytest', which is several versions behind.
pytest = "^7.2.1"
pytest-cov = ">=2.2.1"
#pytest-exact-fixtures = ">=0.3"
pytest-instafail = ">=0.3.0"
pytest-mock = ">=0.11.0"
pytest-timeout = ">=1.0.0"
pytest-xdist = ">=1.14"
wheel = ">=0.29.0"


# In pytest 6.0, we'll be able to use this instead of a separate pytest.ini configuration.
# -kmp 18-Jan-2021
#
# [tool.pytest.ini_options]
# minversion = "6.0"
# ...etc.
# See details at https://pytest.org/en/stable/customize.html

[tool.poetry.scripts]
# dcicutils commands
add-image-tag = "dcicutils.ecr_scripts:add_image_tag_main"
publish-to-pypi = "dcicutils.scripts.publish_to_pypi:main"
show-global-env-bucket = "dcicutils.env_scripts:show_global_env_bucket_main"
show-image-manifest = "dcicutils.ecr_scripts:show_image_manifest_main"
show-image-catalog = "dcicutils.ecr_scripts:show_image_catalog_main"
unrelease-most-recent-image = "dcicutils.ecr_scripts:unrelease_most_recent_image_main"
view-portal-object= "dcicutils.scripts.view_portal_object:main"
# snovault commands
batchupgrade = "snovault.batchupgrade:main"
check-rendering = "snovault.commands.check_rendering:main"
clear-db-es-contents = "snovault.commands.clear_db_es_contents:main"
create-mapping = "snovault.elasticsearch.create_mapping:main"
create-mapping-on-deploy = "snovault.commands.create_mapping_on_deploy:main"
dev-servers = "snovault.dev_servers:main"
es-index-data = "snovault.commands.es_index_data:main"
generate-local-access-key = "snovault.commands.generate_local_access_key:main"
ingestion-listener = "snovault.ingestion.ingestion_listener:main"
jsonld-rdf = "snovault.commands.jsonld_rdf:main"
load-access-keys = "snovault.commands.load_access_keys:main"
load-data = "snovault.commands.load_data:main"
load-data-by-type = "snovault.commands.load_data_by_type:main"
load-data-from-local = "encoded.commands.load_data_from_local:main"
load-items = "encoded.commands.load_items:main"
purge-item-type = "snovault.commands.purge_item_type:main"
run-upgrade-on-inserts = "snovault.commands.run_upgrader_on_inserts:main"
update-inserts-from-server = "snovault.commands.update_inserts_from_server:main"
wipe-test-indices = "snovault.commands.wipe_test_indices:main"
# encoded commands
create-annotated-filenames = "encoded.commands.create_annotated_filenames:main"
flatten-structured-data = "encoded.commands.flatten_structured_data:main"  # For dev/testing only
load-users-from-oc = "encoded.commands.load_users_from_oc:main"
parse-structured-data= "encoded.commands.parse_structured_data:main"  # For dev/testing only
prepare-docker = "encoded.commands.prepare_template:prepare_docker_main"
prepare-local-dev = "encoded.commands.prepare_template:prepare_local_dev_main"
release-file = "encoded.commands.release_file:main"
show-schema= "encoded.commands.show_schema:main"  # For dev/testing only
write-submission-spreadsheets = "encoded.commands.write_submission_spreadsheets:main"

[paste.app_factory]
main = "encoded:main"

[paste.composite_factory]
indexer = "snovault.elasticsearch.es_index_listener:composite"
ingester = "snovault.ingestion.ingestion_listener:composite"

[paste.filter_app_factory]
memlimit = "snovault.memlimit:filter_app"

[build-system]
requires = ["poetry_core>=1.0.0"]
build-backend = "poetry.core.masonry.api"<|MERGE_RESOLUTION|>--- conflicted
+++ resolved
@@ -1,10 +1,6 @@
 [tool.poetry]
 name = "encoded"
-<<<<<<< HEAD
-version = "0.79.0"
-=======
-version = "0.78.5"
->>>>>>> 30b06f58
+version = "0.80.0"
 description = "SMaHT Data Analysis Portal"
 authors = ["4DN-DCIC Team <support@4dnucleome.org>"]
 license = "MIT"
