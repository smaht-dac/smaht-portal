--- conflicted
+++ resolved
@@ -1,10 +1,6 @@
 [tool.poetry]
 name = "encoded"
-<<<<<<< HEAD
-version = "0.194.0"
-=======
-version = "0.195.1"
->>>>>>> 716868bc
+version = "0.196.0"
 description = "SMaHT Data Analysis Portal"
 authors = ["4DN-DCIC Team <support@4dnucleome.org>"]
 license = "MIT"
