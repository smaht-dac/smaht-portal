--- conflicted
+++ resolved
@@ -1,10 +1,6 @@
 [tool.poetry]
 name = "encoded"
-<<<<<<< HEAD
-version = "0.195.2"
-=======
-version = "1.1.0"
->>>>>>> 701658e2
+version = "1.1.1"
 description = "SMaHT Data Analysis Portal"
 authors = ["4DN-DCIC Team <support@4dnucleome.org>"]
 license = "MIT"
