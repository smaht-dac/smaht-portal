--- conflicted
+++ resolved
@@ -1,10 +1,6 @@
 [tool.poetry]
 name = "encoded"
-<<<<<<< HEAD
-version = "0.171.0"
-=======
-version = "0.193.0"
->>>>>>> 1f3a0c31
+version = "0.193.1"
 description = "SMaHT Data Analysis Portal"
 authors = ["4DN-DCIC Team <support@4dnucleome.org>"]
 license = "MIT"
