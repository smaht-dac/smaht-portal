--- conflicted
+++ resolved
@@ -1,10 +1,6 @@
 [tool.poetry]
 name = "encoded"
-<<<<<<< HEAD
-version = "0.23.1"
-=======
 version = "0.25.0"
->>>>>>> 7b3d3762
 description = "SMaHT Data Analysis Portal"
 authors = ["4DN-DCIC Team <support@4dnucleome.org>"]
 license = "MIT"
