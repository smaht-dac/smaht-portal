[tool.poetry]
name = "encoded"
<<<<<<< HEAD
version = "0.91.1"
=======
version = "0.93.0"
>>>>>>> 6af362f7
description = "SMaHT Data Analysis Portal"
authors = ["4DN-DCIC Team <support@4dnucleome.org>"]
license = "MIT"
readme = "README.rst"
homepage = "https://github.com/smaht-dac/smaht-portal"
repository = "https://github.com/smaht-dac/smaht-portal"
documentation = "https://github.com/smaht-dac/smaht-portal"
packages = [
  { include="encoded", from="src" }
]
classifiers = [
    # How mature is this project? Common values are
    #   3 - Alpha
    #   4 - Beta
    #   5 - Production/Stable
    'Development Status :: 3 - Alpha',

    # Indicate who your project is intended for
    'Intended Audience :: Developers',
    'Intended Audience :: Science/Research',
    'Framework :: Pyramid',

    # Pick your license as you wish (should match "license" above)
    'License :: OSI Approved :: MIT License',
    'Topic :: Database :: Database Engines/Servers',

    # Specify the Python versions you support here. In particular, ensure
    # that you indicate whether you support Python 2, Python 3 or both.
    'Programming Language :: Python :: 3.8',
    'Programming Language :: Python :: 3.9',
    'Programming Language :: Python :: 3.10',
    'Programming Language :: Python :: 3.11',
    'Programming Language :: Python :: 3.12'
]

[tool.poetry.dependencies]
python = ">=3.9.1,<3.13"
boto3 = "^1.34.149"
botocore = "^1.34.149"
certifi = ">=2021.5.30"
chardet = "^5.0.0"
codeguru-profiler-agent = "^1.2.4"
colorama = "0.3.3"
dcicsnovault = "^11.21.1"
dcicutils = "^8.14.0"
docutils = ">=0.16,<1"
encoded-core = "^0.9.6"
elasticsearch = "7.13.4"
execnet = "1.4.1"
googleapi = "^0.1.0"
humanfriendly = "^1.44.9"
hupper = "^1.12.1"
idna = ">=2.10,<3"
jmespath = "0.9.0"
loremipsum = "1.0.5"
netaddr = ">=0.8.0,<1"
openpyxl = "^3.0.7,!=3.0.8"  # a version 3.0.8 appeared but then got withdrawn, for now just pin 3.0.7. try again later.
passlib = "^1.7.4"
PasteDeploy = "^3.1.0"
pbkdf2 = "1.3"
# Pillow = "^6.2.2"
plaster = "1.0"
plaster-pastedeploy = "0.6"
psutil = "^5.9.0"
psycopg2-binary = "^2.9.3"
py = ">=1.10.0"  # used by pytest, not sure if elsewhere
# pyasn1 = "0.1.9"
PyBrowserID = "^0.14.0"
pycparser = "2.18"
PyJWT = "^2.6.0"
PyYAML = "^6.0.1"
pyparsing = "^3.0.7"
pyramid = "1.10.8"
pyramid_localroles = ">=0.1,<1"
pyramid-multiauth = ">=0.9.0,<1"
pyramid-retry = "^1.0"
pyramid-tm = "^2.4"
pyramid_translogger = "^0.1"
python-dateutil = "^2.8.2"
python_magic = ">=0.4.24,<1"
pytz = ">=2021.3"
rdflib = "^4.2.2"
rdflib-jsonld = ">=0.5.0,<1.0.0"
# repoze.debug is needed to use pyramid.pserve - Will Feb 17 2022
"repoze.debug" = ">=1.0.2"
requests = "^2.23.0"
rfc3986 = "^1.4.0"
rsa = "3.3"
rutter = ">=0.3,<1"
sentry-sdk = "^1.5.6"
simplejson = "^3.17.0"
SPARQLWrapper = "^1.8.5"
SQLAlchemy = "1.4.41"
structlog = ">=19.2.0,<20"
#submit4dn = "0.9.7"
subprocess-middleware = "^0.3.0"
supervisor = "^4.2.4"
# Useful for picking apart pyproject.toml
toml = ">=0.10.1,<1"
tqdm = "^4.59.0"
transaction = "^3.0.0"
translationstring = "1.3"
uptime = ">=3.0.1,<4"
urllib3 = "^1.26.4"
venusian = "^3.1.0"
waitress = "^2.1.1"
WebOb = "^1.8.7"
WebTest = "^2.0.35"
WSGIProxy2 = "0.4.2"
"zope.deprecation" = "^4.4.0"
"zope.interface" = "^4.7.2"
"zope.sqlalchemy" = "1.6"
markdown = "^3.5.1"
pygments = "^2.17.2"

[tool.poetry.dev-dependencies]
# PyCharm says boto3-stubs contains useful type hints
boto3-stubs = "^1.34.149"
botocore-stubs = "^1.34.149"
coverage = ">=6.2"
codacy-coverage = ">=1.3.11"
coveralls = ">=3.3.1"
fakeredis = "^2.21.3"
flake8 = ">=3.9.0"
flaky = ">=3.7.0"
pip-licenses = "^3.3.1"
pipdeptree = "^2.1.0"
# TODO: Investigate whether a major version upgrade is allowable for 'pytest', which is several versions behind.
pytest = "^7.2.1"
pytest-cov = ">=2.2.1"
#pytest-exact-fixtures = ">=0.3"
pytest-instafail = ">=0.3.0"
pytest-mock = ">=0.11.0"
pytest-timeout = ">=1.0.0"
pytest-xdist = ">=1.14"
wheel = ">=0.29.0"


# In pytest 6.0, we'll be able to use this instead of a separate pytest.ini configuration.
# -kmp 18-Jan-2021
#
# [tool.pytest.ini_options]
# minversion = "6.0"
# ...etc.
# See details at https://pytest.org/en/stable/customize.html

[tool.poetry.scripts]
# dcicutils commands
add-image-tag = "dcicutils.ecr_scripts:add_image_tag_main"
publish-to-pypi = "dcicutils.scripts.publish_to_pypi:main"
show-global-env-bucket = "dcicutils.env_scripts:show_global_env_bucket_main"
show-image-manifest = "dcicutils.ecr_scripts:show_image_manifest_main"
show-image-catalog = "dcicutils.ecr_scripts:show_image_catalog_main"
unrelease-most-recent-image = "dcicutils.ecr_scripts:unrelease_most_recent_image_main"
view-portal-object= "dcicutils.scripts.view_portal_object:main"
# snovault commands
batchupgrade = "snovault.batchupgrade:main"
check-rendering = "snovault.commands.check_rendering:main"
clear-db-es-contents = "snovault.commands.clear_db_es_contents:main"
create-mapping = "snovault.elasticsearch.create_mapping:main"
create-mapping-on-deploy = "snovault.commands.create_mapping_on_deploy:main"
dev-servers = "snovault.dev_servers:main"
es-index-data = "snovault.commands.es_index_data:main"
generate-local-access-key = "snovault.commands.generate_local_access_key:main"
ingestion-listener = "snovault.ingestion.ingestion_listener:main"
jsonld-rdf = "snovault.commands.jsonld_rdf:main"
load-access-keys = "snovault.commands.load_access_keys:main"
load-data = "snovault.commands.load_data:main"
load-data-by-type = "snovault.commands.load_data_by_type:main"
load-data-from-local = "encoded.commands.load_data_from_local:main"
load-items = "encoded.commands.load_items:main"
purge-item-type = "snovault.commands.purge_item_type:main"
run-upgrade-on-inserts = "snovault.commands.run_upgrader_on_inserts:main"
update-inserts-from-server = "snovault.commands.update_inserts_from_server:main"
wipe-test-indices = "snovault.commands.wipe_test_indices:main"
# encoded commands
create-annotated-filenames = "encoded.commands.create_annotated_filenames:main"
flatten-structured-data = "encoded.commands.flatten_structured_data:main"  # For dev/testing only
load-users-from-oc = "encoded.commands.load_users_from_oc:main"
parse-structured-data= "encoded.commands.parse_structured_data:main"  # For dev/testing only
prepare-docker = "encoded.commands.prepare_template:prepare_docker_main"
prepare-local-dev = "encoded.commands.prepare_template:prepare_local_dev_main"
release-file = "encoded.commands.release_file:main"
show-schema= "encoded.commands.show_schema:main"  # For dev/testing only
write-submission-spreadsheets = "encoded.commands.write_submission_spreadsheets:main"

[paste.app_factory]
main = "encoded:main"

[paste.composite_factory]
indexer = "snovault.elasticsearch.es_index_listener:composite"
ingester = "snovault.ingestion.ingestion_listener:composite"

[paste.filter_app_factory]
memlimit = "snovault.memlimit:filter_app"

[build-system]
requires = ["poetry_core>=1.0.0"]
build-backend = "poetry.core.masonry.api"<|MERGE_RESOLUTION|>--- conflicted
+++ resolved
@@ -1,10 +1,6 @@
 [tool.poetry]
 name = "encoded"
-<<<<<<< HEAD
-version = "0.91.1"
-=======
 version = "0.93.0"
->>>>>>> 6af362f7
 description = "SMaHT Data Analysis Portal"
 authors = ["4DN-DCIC Team <support@4dnucleome.org>"]
 license = "MIT"
