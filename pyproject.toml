[tool.poetry]
name = "encoded"
<<<<<<< HEAD
version = "0.141.1"
=======
version = "0.141.2"
>>>>>>> 51b949df
description = "SMaHT Data Analysis Portal"
authors = ["4DN-DCIC Team <support@4dnucleome.org>"]
license = "MIT"
readme = "README.rst"
homepage = "https://github.com/smaht-dac/smaht-portal"
repository = "https://github.com/smaht-dac/smaht-portal"
documentation = "https://github.com/smaht-dac/smaht-portal"
packages = [
  { include="encoded", from="src" }
]
classifiers = [
    # How mature is this project? Common values are
    #   3 - Alpha
    #   4 - Beta
    #   5 - Production/Stable
    'Development Status :: 3 - Alpha',

    # Indicate who your project is intended for
    'Intended Audience :: Developers',
    'Intended Audience :: Science/Research',
    'Framework :: Pyramid',

    # Pick your license as you wish (should match "license" above)
    'License :: OSI Approved :: MIT License',
    'Topic :: Database :: Database Engines/Servers',

    # Specify the Python versions you support here. In particular, ensure
    # that you indicate whether you support Python 2, Python 3 or both.
    'Programming Language :: Python :: 3.8',
    'Programming Language :: Python :: 3.9',
    'Programming Language :: Python :: 3.10',
    'Programming Language :: Python :: 3.11',
    'Programming Language :: Python :: 3.12'
]

[tool.poetry.dependencies]
python = ">=3.9.1,<3.13"
boto3 = "^1.34.149"
botocore = "^1.34.149"
certifi = ">=2021.5.30"
chardet = "^5.0.0"
codeguru-profiler-agent = "^1.2.4"
colorama = "0.3.3"
dcicsnovault = "^11.24.0"
dcicutils = "^8.18.0"
docutils = ">=0.16,<1"
encoded-core = "^0.9.6"
elasticsearch = "7.13.4"
execnet = "1.4.1"
googleapi = "^0.1.0"
humanfriendly = "^1.44.9"
hupper = "^1.12.1"
idna = "^3.10"
jmespath = "0.9.0"
loremipsum = "1.0.5"
netaddr = ">=0.8.0,<1"
openpyxl = "^3.0.7,!=3.0.8"  # a version 3.0.8 appeared but then got withdrawn, for now just pin 3.0.7. try again later.
passlib = "^1.7.4"
PasteDeploy = "^3.1.0"
pbkdf2 = "1.3"
# Pillow = "^6.2.2"
plaster = "1.0"
plaster-pastedeploy = "0.6"
psutil = "^5.9.0"
psycopg2-binary = "^2.9.3"
py = ">=1.10.0"  # used by pytest, not sure if elsewhere
# pyasn1 = "0.1.9"
PyBrowserID = "^0.14.0"
pycparser = "2.18"
PyJWT = "^2.6.0"
PyYAML = "^6.0.1"
pyparsing = "^3.0.7"
pyramid = "1.10.8"
pyramid_localroles = ">=0.1,<1"
pyramid-multiauth = ">=0.9.0,<1"
pyramid-retry = "^1.0"
pyramid-tm = "^2.4"
pyramid_translogger = "^0.1"
python-dateutil = "^2.8.2"
python_magic = ">=0.4.24,<1"
pytz = ">=2021.3"
rdflib = "^4.2.2"
rdflib-jsonld = ">=0.5.0,<1.0.0"
# repoze.debug is needed to use pyramid.pserve - Will Feb 17 2022
"repoze.debug" = ">=1.0.2"
requests = "^2.23.0"
rfc3986 = "^1.4.0"
rsa = "^4.9"
rutter = ">=0.3,<1"
sentry-sdk = "^1.5.6"
simplejson = "^3.17.0"
SPARQLWrapper = "^1.8.5"
SQLAlchemy = "1.4.41"
structlog = ">=19.2.0,<20"
#submit4dn = "0.9.7"
subprocess-middleware = "^0.3.0"
supervisor = "^4.2.4"
# Useful for picking apart pyproject.toml
termcolor = "^2.4.0"
toml = ">=0.10.1,<1"
tqdm = "^4.59.0"
transaction = "^3.0.0"
translationstring = "1.3"
uptime = ">=3.0.1,<4"
urllib3 = "^1.26.4"
venusian = "^3.1.0"
waitress = "^2.1.1"
WebOb = "^1.8.7"
WebTest = "^2.0.35"
WSGIProxy2 = "0.4.2"
"zope.deprecation" = "^4.4.0"
"zope.interface" = "^4.7.2"
"zope.sqlalchemy" = "1.6"
markdown = "^3.5.1"
pygments = "^2.17.2"

[tool.poetry.dev-dependencies]
# PyCharm says boto3-stubs contains useful type hints
boto3-stubs = "^1.34.149"
botocore-stubs = "^1.34.149"
coverage = ">=6.2"
codacy-coverage = ">=1.3.11"
coveralls = ">=3.3.1"
fakeredis = "^2.21.3"
flake8 = ">=3.9.0"
flaky = ">=3.7.0"
pip-licenses = "^3.3.1"
pipdeptree = "^2.1.0"
# TODO: Investigate whether a major version upgrade is allowable for 'pytest', which is several versions behind.
pytest = "^7.2.1"
pytest-cov = ">=2.2.1"
#pytest-exact-fixtures = ">=0.3"
pytest-instafail = ">=0.3.0"
pytest-mock = ">=0.11.0"
pytest-timeout = ">=1.0.0"
pytest-xdist = ">=1.14"
wheel = ">=0.29.0"


# In pytest 6.0, we'll be able to use this instead of a separate pytest.ini configuration.
# -kmp 18-Jan-2021
#
# [tool.pytest.ini_options]
# minversion = "6.0"
# ...etc.
# See details at https://pytest.org/en/stable/customize.html

[tool.poetry.scripts]
# dcicutils commands
add-image-tag = "dcicutils.ecr_scripts:add_image_tag_main"
publish-to-pypi = "dcicutils.scripts.publish_to_pypi:main"
show-global-env-bucket = "dcicutils.env_scripts:show_global_env_bucket_main"
show-image-manifest = "dcicutils.ecr_scripts:show_image_manifest_main"
show-image-catalog = "dcicutils.ecr_scripts:show_image_catalog_main"
unrelease-most-recent-image = "dcicutils.ecr_scripts:unrelease_most_recent_image_main"
view-portal-object= "dcicutils.scripts.view_portal_object:main"
# snovault commands
batchupgrade = "snovault.batchupgrade:main"
check-rendering = "snovault.commands.check_rendering:main"
clear-db-es-contents = "snovault.commands.clear_db_es_contents:main"
create-mapping = "snovault.elasticsearch.create_mapping:main"
create-mapping-on-deploy = "snovault.commands.create_mapping_on_deploy:main"
dev-servers = "snovault.dev_servers:main"
es-index-data = "snovault.commands.es_index_data:main"
generate-local-access-key = "snovault.commands.generate_local_access_key:main"
ingestion-listener = "snovault.ingestion.ingestion_listener:main"
jsonld-rdf = "snovault.commands.jsonld_rdf:main"
load-access-keys = "snovault.commands.load_access_keys:main"
load-data = "snovault.commands.load_data:main"
load-data-by-type = "snovault.commands.load_data_by_type:main"
load-data-from-local = "encoded.commands.load_data_from_local:main"
load-items = "encoded.commands.load_items:main"
purge-item-type = "snovault.commands.purge_item_type:main"
run-upgrade-on-inserts = "snovault.commands.run_upgrader_on_inserts:main"
update-inserts-from-server = "snovault.commands.update_inserts_from_server:main"
wipe-test-indices = "snovault.commands.wipe_test_indices:main"
# encoded commands
create-annotated-filenames = "encoded.commands.create_annotated_filenames:main"
flatten-structured-data = "encoded.commands.flatten_structured_data:main"  # For dev/testing only
load-users-from-oc = "encoded.commands.load_users_from_oc:main"
parse-structured-data= "encoded.commands.parse_structured_data:main"  # For dev/testing only
prepare-docker = "encoded.commands.prepare_template:prepare_docker_main"
prepare-local-dev = "encoded.commands.prepare_template:prepare_local_dev_main"
release-file = "encoded.commands.release_file:main"
show-schema= "encoded.commands.show_schema:main"  # For dev/testing only
write-submission-spreadsheets = "encoded.commands.write_submission_spreadsheets:main"

[paste.app_factory]
main = "encoded:main"

[paste.composite_factory]
indexer = "snovault.elasticsearch.es_index_listener:composite"
ingester = "snovault.ingestion.ingestion_listener:composite"

[paste.filter_app_factory]
memlimit = "snovault.memlimit:filter_app"

[build-system]
requires = ["poetry_core>=1.0.0"]
build-backend = "poetry.core.masonry.api"<|MERGE_RESOLUTION|>--- conflicted
+++ resolved
@@ -1,10 +1,6 @@
 [tool.poetry]
 name = "encoded"
-<<<<<<< HEAD
-version = "0.141.1"
-=======
-version = "0.141.2"
->>>>>>> 51b949df
+version = "0.141.3"
 description = "SMaHT Data Analysis Portal"
 authors = ["4DN-DCIC Team <support@4dnucleome.org>"]
 license = "MIT"
