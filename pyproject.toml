[tool.poetry]
name = "encoded"
<<<<<<< HEAD
version = "0.65.3.1b1"  # TODO: To become 0.65.4
=======
version = "0.66.0"
>>>>>>> 805ed8eb
description = "SMaHT Data Analysis Portal"
authors = ["4DN-DCIC Team <support@4dnucleome.org>"]
license = "MIT"
readme = "README.rst"
homepage = "https://github.com/smaht-dac/smaht-portal"
repository = "https://github.com/smaht-dac/smaht-portal"
documentation = "https://github.com/smaht-dac/smaht-portal"
packages = [
  { include="encoded", from="src" }
]
classifiers = [
    # How mature is this project? Common values are
    #   3 - Alpha
    #   4 - Beta
    #   5 - Production/Stable
    'Development Status :: 3 - Alpha',

    # Indicate who your project is intended for
    'Intended Audience :: Developers',
    'Intended Audience :: Science/Research',
    'Framework :: Pyramid',

    # Pick your license as you wish (should match "license" above)
    'License :: OSI Approved :: MIT License',
    'Topic :: Database :: Database Engines/Servers',

    # Specify the Python versions you support here. In particular, ensure
    # that you indicate whether you support Python 2, Python 3 or both.
    'Programming Language :: Python :: 3.8',
    'Programming Language :: Python :: 3.9',
    'Programming Language :: Python :: 3.10',
    'Programming Language :: Python :: 3.11',
]

[tool.poetry.dependencies]
python = ">=3.9.1,<3.12"
boto3 = "^1.34.40"
botocore = "^1.34.40"
certifi = ">=2021.5.30"
chardet = "^5.0.0"
codeguru-profiler-agent = "^1.2.4"
colorama = "0.3.3"
dcicsnovault = "^11.16.0"
dcicutils = "^8.11.0"
docutils = ">=0.16,<1"
encoded-core = "^0.9.5"
elasticsearch = "7.13.4"
execnet = "1.4.1"
googleapi = "^0.1.0"
humanfriendly = "^1.44.9"
hupper = "1.5"
idna = ">=2.10,<3"
jmespath = "0.9.0"
loremipsum = "1.0.5"
netaddr = ">=0.8.0,<1"
openpyxl = "^3.0.7,!=3.0.8"  # a version 3.0.8 appeared but then got withdrawn, for now just pin 3.0.7. try again later.
passlib = "^1.7.4"
PasteDeploy = "1.5.2"
pbkdf2 = "1.3"
# Pillow = "^6.2.2"
plaster = "1.0"
plaster-pastedeploy = "0.6"
psutil = "^5.9.0"
psycopg2-binary = "^2.9.3"
py = ">=1.10.0"  # used by pytest, not sure if elsewhere
# pyasn1 = "0.1.9"
PyBrowserID = "^0.14.0"
pycparser = "2.14"
PyJWT = "^2.6.0"
PyYAML = "^6.0.1"
pyparsing = "^3.0.7"
pyramid = "1.10.4"
pyramid_localroles = ">=0.1,<1"
pyramid-multiauth = ">=0.9.0,<1"
pyramid-retry = "^1.0"
pyramid-tm = "^2.4"
pyramid_translogger = "^0.1"
python-dateutil = "^2.8.2"
python_magic = ">=0.4.24,<1"
pytz = ">=2021.3"
rdflib = "^4.2.2"
rdflib-jsonld = ">=0.5.0,<1.0.0"
# repoze.debug is needed to use pyramid.pserve - Will Feb 17 2022
"repoze.debug" = ">=1.0.2"
requests = "^2.23.0"
rfc3986 = "^1.4.0"
rsa = "3.3"
rutter = ">=0.3,<1"
sentry-sdk = "^1.5.6"
simplejson = "^3.17.0"
SPARQLWrapper = "^1.8.5"
SQLAlchemy = "1.4.41"
structlog = ">=19.2.0,<20"
#submit4dn = "0.9.7"
subprocess-middleware = "^0.3.0"
supervisor = "^4.2.4"
# Useful for picking apart pyproject.toml
toml = ">=0.10.1,<1"
tqdm = "^4.59.0"
transaction = "^3.0.0"
translationstring = "1.3"
uptime = ">=3.0.1,<4"
urllib3 = "^1.26.4"
venusian = "^1.2.0"
waitress = "^2.1.1"
WebOb = "^1.8.7"
WebTest = "^2.0.35"
WSGIProxy2 = "0.4.2"
"zope.deprecation" = "^4.4.0"
"zope.interface" = "^4.7.2"
"zope.sqlalchemy" = "1.6"
markdown = "^3.5.1"
pygments = "^2.17.2"

[tool.poetry.dev-dependencies]
# PyCharm says boto3-stubs contains useful type hints
boto3-stubs = "^1.34.40"
botocore-stubs = "^1.34.40"
coverage = ">=6.2"
codacy-coverage = ">=1.3.11"
coveralls = ">=3.3.1"
fakeredis = "^2.21.3"
flake8 = ">=3.9.0"
flaky = ">=3.7.0"
pip-licenses = "^3.3.1"
pipdeptree = "^2.1.0"
# TODO: Investigate whether a major version upgrade is allowable for 'pytest', which is several versions behind.
pytest = "^7.2.1"
pytest-cov = ">=2.2.1"
#pytest-exact-fixtures = ">=0.3"
pytest-instafail = ">=0.3.0"
pytest-mock = ">=0.11.0"
pytest-timeout = ">=1.0.0"
pytest-xdist = ">=1.14"
wheel = ">=0.29.0"


# In pytest 6.0, we'll be able to use this instead of a separate pytest.ini configuration.
# -kmp 18-Jan-2021
#
# [tool.pytest.ini_options]
# minversion = "6.0"
# ...etc.
# See details at https://pytest.org/en/stable/customize.html

[tool.poetry.scripts]
# dcicutils commands
add-image-tag = "dcicutils.ecr_scripts:add_image_tag_main"
publish-to-pypi = "dcicutils.scripts.publish_to_pypi:main"
show-global-env-bucket = "dcicutils.env_scripts:show_global_env_bucket_main"
show-image-manifest = "dcicutils.ecr_scripts:show_image_manifest_main"
show-image-catalog = "dcicutils.ecr_scripts:show_image_catalog_main"
unrelease-most-recent-image = "dcicutils.ecr_scripts:unrelease_most_recent_image_main"
view-portal-object= "dcicutils.scripts.view_portal_object:main"
# snovault commands
batchupgrade = "snovault.batchupgrade:main"
check-rendering = "snovault.commands.check_rendering:main"
clear-db-es-contents = "snovault.commands.clear_db_es_contents:main"
create-mapping = "snovault.elasticsearch.create_mapping:main"
create-mapping-on-deploy = "snovault.commands.create_mapping_on_deploy:main"
dev-servers = "snovault.dev_servers:main"
es-index-data = "snovault.commands.es_index_data:main"
generate-local-access-key = "snovault.commands.generate_local_access_key:main"
ingestion-listener = "snovault.ingestion.ingestion_listener:main"
jsonld-rdf = "snovault.commands.jsonld_rdf:main"
load-access-keys = "snovault.commands.load_access_keys:main"
load-data = "snovault.commands.load_data:main"
load-data-by-type = "snovault.commands.load_data_by_type:main"
load-data-from-local = "encoded.commands.load_data_from_local:main"
load-items = "encoded.commands.load_items:main"
purge-item-type = "snovault.commands.purge_item_type:main"
run-upgrade-on-inserts = "snovault.commands.run_upgrader_on_inserts:main"
update-inserts-from-server = "snovault.commands.update_inserts_from_server:main"
wipe-test-indices = "snovault.commands.wipe_test_indices:main"
# encoded commands
create-annoated-filenames = "encoded.commands.create_annotated_filenames:main"
flatten-structured-data = "encoded.commands.flatten_structured_data:main"  # For dev/testing only
load-users-from-oc = "encoded.commands.load_users_from_oc:main"
parse-structured-data= "encoded.commands.parse_structured_data:main"  # For dev/testing only
prepare-docker = "encoded.commands.prepare_template:prepare_docker_main"
prepare-local-dev = "encoded.commands.prepare_template:prepare_local_dev_main"
release-files = "encoded.commands.release_files:main"
show-schema= "encoded.commands.show_schema:main"  # For dev/testing only
write-submission-spreadsheets = "encoded.commands.write_submission_spreadsheets:main"

[paste.app_factory]
main = "encoded:main"

[paste.composite_factory]
indexer = "snovault.elasticsearch.es_index_listener:composite"
ingester = "snovault.ingestion.ingestion_listener:composite"

[paste.filter_app_factory]
memlimit = "snovault.memlimit:filter_app"

[build-system]
requires = ["poetry_core>=1.0.0"]
build-backend = "poetry.core.masonry.api"<|MERGE_RESOLUTION|>--- conflicted
+++ resolved
@@ -1,10 +1,6 @@
 [tool.poetry]
 name = "encoded"
-<<<<<<< HEAD
-version = "0.65.3.1b1"  # TODO: To become 0.65.4
-=======
-version = "0.66.0"
->>>>>>> 805ed8eb
+version = "0.66.0.1b1"  # TODO: To become 0.67.0
 description = "SMaHT Data Analysis Portal"
 authors = ["4DN-DCIC Team <support@4dnucleome.org>"]
 license = "MIT"
