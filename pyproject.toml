--- conflicted
+++ resolved
@@ -1,10 +1,6 @@
 [tool.poetry]
 name = "encoded"
-<<<<<<< HEAD
-version = "0.13.0.1b4"  # TODO: To become 0.14.0
-=======
-version = "0.14.0"
->>>>>>> 103881ce
+version = "0.14.0.1b1"  # TODO: To become 0.15.0
 description = "SMaHT Data Analysis Portal"
 authors = ["4DN-DCIC Team <support@4dnucleome.org>"]
 license = "MIT"
