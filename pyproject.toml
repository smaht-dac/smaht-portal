[tool.poetry]
name = "encoded"
<<<<<<< HEAD
version = "0.32.2.1b1"
=======
version = "0.33.0"
>>>>>>> 0338e822
description = "SMaHT Data Analysis Portal"
authors = ["4DN-DCIC Team <support@4dnucleome.org>"]
license = "MIT"
readme = "README.rst"
homepage = "https://github.com/smaht-dac/smaht-portal"
repository = "https://github.com/smaht-dac/smaht-portal"
documentation = "https://github.com/smaht-dac/smaht-portal"
packages = [
  { include="encoded", from="src" }
]
classifiers = [
    # How mature is this project? Common values are
    #   3 - Alpha
    #   4 - Beta
    #   5 - Production/Stable
    'Development Status :: 3 - Alpha',

    # Indicate who your project is intended for
    'Intended Audience :: Developers',
    'Intended Audience :: Science/Research',
    'Framework :: Pyramid',

    # Pick your license as you wish (should match "license" above)
    'License :: OSI Approved :: MIT License',
    'Topic :: Database :: Database Engines/Servers',

    # Specify the Python versions you support here. In particular, ensure
    # that you indicate whether you support Python 2, Python 3 or both.
    'Programming Language :: Python :: 3.8',
    'Programming Language :: Python :: 3.9',
    'Programming Language :: Python :: 3.10',
    'Programming Language :: Python :: 3.11',
]

[tool.poetry.dependencies]
python = ">=3.9.1,<3.12"
awscli = ">=1.32.40"
boto3 = "^1.34.40"
botocore = "^1.34.40"
certifi = ">=2021.5.30"
chardet = "^5.0.0"
codeguru-profiler-agent = "^1.2.4"
colorama = "0.3.3"
dcicsnovault = "^11.13.0"
dcicutils = "^8.8.1"
encoded-core = "^0.8.2"
elasticsearch = "7.13.4"
execnet = "1.4.1"
humanfriendly = "^1.44.9"
hupper = "1.5"
idna = ">=2.10,<3"
jmespath = "0.9.0"
loremipsum = "1.0.5"
netaddr = ">=0.8.0,<1"
openpyxl = "^3.0.7,!=3.0.8"  # a version 3.0.8 appeared but then got withdrawn, for now just pin 3.0.7. try again later.
passlib = "^1.7.4"
PasteDeploy = "1.5.2"
pbkdf2 = "1.3"
# Pillow = "^6.2.2"
plaster = "1.0"
plaster-pastedeploy = "0.6"
psutil = "^5.9.0"
psycopg2-binary = "^2.9.3"
py = ">=1.10.0"  # used by pytest, not sure if elsewhere
pyasn1 = "0.1.9"
PyBrowserID = "^0.14.0"
pycparser = "2.14"
PyJWT = "^2.6.0"
PyYAML = "^6.0.1"
pyparsing = "^3.0.7"
pyramid = "1.10.4"
pyramid_localroles = ">=0.1,<1"
pyramid-multiauth = ">=0.9.0,<1"
pyramid-retry = "^1.0"
pyramid-tm = "^2.4"
pyramid_translogger = "^0.1"
python-dateutil = "^2.8.2"
python_magic = ">=0.4.24,<1"
pytz = ">=2021.3"
rdflib = "^4.2.2"
rdflib-jsonld = ">=0.5.0,<1.0.0"
# repoze.debug is needed to use pyramid.pserve - Will Feb 17 2022
"repoze.debug" = ">=1.0.2"
requests = "^2.23.0"
rfc3986 = "^1.4.0"
rsa = "3.3"
rutter = ">=0.3,<1"
sentry-sdk = "^1.5.6"
simplejson = "^3.17.0"
SPARQLWrapper = "^1.8.5"
SQLAlchemy = "1.4.41"
structlog = ">=19.2.0,<20"
#submit4dn = "0.9.7"
subprocess-middleware = "^0.3.0"
supervisor = "^4.2.4"
# Useful for picking apart pyproject.toml
toml = ">=0.10.1,<1"
tqdm = "^4.59.0"
transaction = "^3.0.0"
translationstring = "1.3"
uptime = ">=3.0.1,<4"
urllib3 = "^1.26.4"
venusian = "^1.2.0"
waitress = "^2.1.1"
WebOb = "^1.8.7"
WebTest = "^2.0.35"
WSGIProxy2 = "0.4.2"
"zope.deprecation" = "^4.4.0"
"zope.interface" = "^4.7.2"
"zope.sqlalchemy" = "1.6"
markdown = "^3.5.1"
pygments = "^2.17.2"

[tool.poetry.dev-dependencies]
# PyCharm says boto3-stubs contains useful type hints
boto3-stubs = "^1.34.40"
botocore-stubs = "^1.34.40"
coverage = ">=6.2"
codacy-coverage = ">=1.3.11"
coveralls = ">=3.3.1"
docutils = ">=0.16,<1"
flake8 = ">=3.9.0"
flaky = ">=3.7.0"
pip-licenses = "^3.3.1"
pipdeptree = "^2.1.0"
# TODO: Investigate whether a major version upgrade is allowable for 'pytest', which is several versions behind.
pytest = "^7.2.1"
pytest-cov = ">=2.2.1"
#pytest-exact-fixtures = ">=0.3"
pytest-instafail = ">=0.3.0"
pytest-mock = ">=0.11.0"
pytest-timeout = ">=1.0.0"
pytest-xdist = ">=1.14"
wheel = ">=0.29.0"


# In pytest 6.0, we'll be able to use this instead of a separate pytest.ini configuration.
# -kmp 18-Jan-2021
#
# [tool.pytest.ini_options]
# minversion = "6.0"
# ...etc.
# See details at https://pytest.org/en/stable/customize.html

[tool.poetry.scripts]
# dcicutils commands
add-image-tag = "dcicutils.ecr_scripts:add_image_tag_main"
publish-to-pypi = "dcicutils.scripts.publish_to_pypi:main"
show-global-env-bucket = "dcicutils.env_scripts:show_global_env_bucket_main"
show-image-manifest = "dcicutils.ecr_scripts:show_image_manifest_main"
show-image-catalog = "dcicutils.ecr_scripts:show_image_catalog_main"
unrelease-most-recent-image = "dcicutils.ecr_scripts:unrelease_most_recent_image_main"
# snovault commands
batchupgrade = "snovault.batchupgrade:main"
create-mapping = "snovault.elasticsearch.create_mapping:main"
wipe-test-indices = "snovault.commands.wipe_test_indices:main"
# encoded commands
add-date-created = "encoded.commands.add_date_created:main"
check-rendering = "encoded.commands.check_rendering:main"
clear-db-es-contents = "snovault.commands.clear_db_es_contents:main"
configure-kibana-index = "encoded.commands.configure_kibana_index:main"
create-mapping-on-deploy = "snovault.commands.create_mapping_on_deploy:main"
dev-servers = "snovault.dev_servers:main"
dis2pheno = "encoded.commands.parse_hpoa:main"
es-index-data = "snovault.commands.es_index_data:main"
export-data = "encoded.commands.export_data:main"
extract-test-data = "encoded.commands.extract_test_data:main"
generate-local-access-key = "snovault.commands.generate_local_access_key:main"
view-portal-object= "dcicutils.scripts.view_portal_object:main"
import-data = "encoded.commands.import_data:main"
ingestion-listener = "snovault.ingestion.ingestion_listener:main"
jsonld-rdf = "encoded.commands.jsonld_rdf:main"
load-access-keys = "snovault.commands.load_access_keys:main"
load-data = "snovault.commands.load_data:main"
load-data-by-type = "snovault.commands.load_data_by_type:main"
load-items = "encoded.commands.load_items:main"
load-users-from-oc = "encoded.commands.load_users_from_oc:main"
make-submission-access-key = "encoded.commands.make_submission_access_key:main"
migrate-attachments-aws = "encoded.commands.migrate_attachments_aws:main"
migrate-dataset-type = "encoded.commands.migrate_dataset_type:main"
migrate-files-aws = "encoded.commands.migrate_files_aws:main"
owl-to-items = "encoded.commands.generate_items_from_owl:main"
order-schema-columns-and-facets = "encoded.commands.order_schema_columns_and_facets:main"
profiler = "encoded.commands.profiler:main"
prepare-docker = "encoded.commands.prepare_template:prepare_docker_main"
prepare-local-dev = "encoded.commands.prepare_template:prepare_local_dev_main"
purge-item-type = "encoded.commands.purge_item_type:main"
run-upgrade-on-inserts = "encoded.commands.run_upgrader_on_inserts:main"
spreadsheet-to-json = "encoded.commands.spreadsheet_to_json:main"
submission-test = "encoded.commands.submission_test:main"
update-inserts-from-server = "encoded.commands.update_inserts_from_server:main"
verify-item = "encoded.commands.verify_item:main"
parse-structured-data= "encoded.commands.parse_structured_data:main"  # For dev/testing only
flatten-structured-data= "encoded.commands.flatten_structured_data:main"  # For dev/testing only
show-schema= "encoded.commands.show_schema:main"  # For dev/testing only

# container commands
simulate-environment = "encoded.commands.simulate_environment:main"

[paste.app_factory]
main = "encoded:main"

[paste.composite_factory]
indexer = "snovault.elasticsearch.es_index_listener:composite"
ingester = "snovault.ingestion.ingestion_listener:composite"

[paste.filter_app_factory]
memlimit = "snovault.memlimit:filter_app"

[build-system]
requires = ["poetry_core>=1.0.0"]
build-backend = "poetry.core.masonry.api"<|MERGE_RESOLUTION|>--- conflicted
+++ resolved
@@ -1,10 +1,6 @@
 [tool.poetry]
 name = "encoded"
-<<<<<<< HEAD
-version = "0.32.2.1b1"
-=======
-version = "0.33.0"
->>>>>>> 0338e822
+version = "0.33.0.1b1"
 description = "SMaHT Data Analysis Portal"
 authors = ["4DN-DCIC Team <support@4dnucleome.org>"]
 license = "MIT"
