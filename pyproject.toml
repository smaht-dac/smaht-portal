[tool.poetry]
name = "encoded"
<<<<<<< HEAD
version = "0.64.0"
=======
version = "0.65.0"
>>>>>>> 4e4834a7
description = "SMaHT Data Analysis Portal"
authors = ["4DN-DCIC Team <support@4dnucleome.org>"]
license = "MIT"
readme = "README.rst"
homepage = "https://github.com/smaht-dac/smaht-portal"
repository = "https://github.com/smaht-dac/smaht-portal"
documentation = "https://github.com/smaht-dac/smaht-portal"
packages = [
  { include="encoded", from="src" }
]
classifiers = [
    # How mature is this project? Common values are
    #   3 - Alpha
    #   4 - Beta
    #   5 - Production/Stable
    'Development Status :: 3 - Alpha',

    # Indicate who your project is intended for
    'Intended Audience :: Developers',
    'Intended Audience :: Science/Research',
    'Framework :: Pyramid',

    # Pick your license as you wish (should match "license" above)
    'License :: OSI Approved :: MIT License',
    'Topic :: Database :: Database Engines/Servers',

    # Specify the Python versions you support here. In particular, ensure
    # that you indicate whether you support Python 2, Python 3 or both.
    'Programming Language :: Python :: 3.8',
    'Programming Language :: Python :: 3.9',
    'Programming Language :: Python :: 3.10',
    'Programming Language :: Python :: 3.11',
]

[tool.poetry.dependencies]
python = ">=3.9.1,<3.12"
boto3 = "^1.34.40"
botocore = "^1.34.40"
certifi = ">=2021.5.30"
chardet = "^5.0.0"
codeguru-profiler-agent = "^1.2.4"
colorama = "0.3.3"
dcicsnovault = "^11.16.0"
dcicutils = "^8.11.0"
docutils = ">=0.16,<1"
encoded-core = "^0.9.5"
elasticsearch = "7.13.4"
execnet = "1.4.1"
googleapi = "^0.1.0"
humanfriendly = "^1.44.9"
hupper = "1.5"
idna = ">=2.10,<3"
jmespath = "0.9.0"
loremipsum = "1.0.5"
netaddr = ">=0.8.0,<1"
openpyxl = "^3.0.7,!=3.0.8"  # a version 3.0.8 appeared but then got withdrawn, for now just pin 3.0.7. try again later.
passlib = "^1.7.4"
PasteDeploy = "1.5.2"
pbkdf2 = "1.3"
# Pillow = "^6.2.2"
plaster = "1.0"
plaster-pastedeploy = "0.6"
psutil = "^5.9.0"
psycopg2-binary = "^2.9.3"
py = ">=1.10.0"  # used by pytest, not sure if elsewhere
# pyasn1 = "0.1.9"
PyBrowserID = "^0.14.0"
pycparser = "2.14"
PyJWT = "^2.6.0"
PyYAML = "^6.0.1"
pyparsing = "^3.0.7"
pyramid = "1.10.4"
pyramid_localroles = ">=0.1,<1"
pyramid-multiauth = ">=0.9.0,<1"
pyramid-retry = "^1.0"
pyramid-tm = "^2.4"
pyramid_translogger = "^0.1"
python-dateutil = "^2.8.2"
python_magic = ">=0.4.24,<1"
pytz = ">=2021.3"
rdflib = "^4.2.2"
rdflib-jsonld = ">=0.5.0,<1.0.0"
# repoze.debug is needed to use pyramid.pserve - Will Feb 17 2022
"repoze.debug" = ">=1.0.2"
requests = "^2.23.0"
rfc3986 = "^1.4.0"
rsa = "3.3"
rutter = ">=0.3,<1"
sentry-sdk = "^1.5.6"
simplejson = "^3.17.0"
SPARQLWrapper = "^1.8.5"
SQLAlchemy = "1.4.41"
structlog = ">=19.2.0,<20"
#submit4dn = "0.9.7"
subprocess-middleware = "^0.3.0"
supervisor = "^4.2.4"
# Useful for picking apart pyproject.toml
toml = ">=0.10.1,<1"
tqdm = "^4.59.0"
transaction = "^3.0.0"
translationstring = "1.3"
uptime = ">=3.0.1,<4"
urllib3 = "^1.26.4"
venusian = "^1.2.0"
waitress = "^2.1.1"
WebOb = "^1.8.7"
WebTest = "^2.0.35"
WSGIProxy2 = "0.4.2"
"zope.deprecation" = "^4.4.0"
"zope.interface" = "^4.7.2"
"zope.sqlalchemy" = "1.6"
markdown = "^3.5.1"
pygments = "^2.17.2"

[tool.poetry.dev-dependencies]
# PyCharm says boto3-stubs contains useful type hints
boto3-stubs = "^1.34.40"
botocore-stubs = "^1.34.40"
coverage = ">=6.2"
codacy-coverage = ">=1.3.11"
coveralls = ">=3.3.1"
fakeredis = "^2.21.3"
flake8 = ">=3.9.0"
flaky = ">=3.7.0"
pip-licenses = "^3.3.1"
pipdeptree = "^2.1.0"
# TODO: Investigate whether a major version upgrade is allowable for 'pytest', which is several versions behind.
pytest = "^7.2.1"
pytest-cov = ">=2.2.1"
#pytest-exact-fixtures = ">=0.3"
pytest-instafail = ">=0.3.0"
pytest-mock = ">=0.11.0"
pytest-timeout = ">=1.0.0"
pytest-xdist = ">=1.14"
wheel = ">=0.29.0"


# In pytest 6.0, we'll be able to use this instead of a separate pytest.ini configuration.
# -kmp 18-Jan-2021
#
# [tool.pytest.ini_options]
# minversion = "6.0"
# ...etc.
# See details at https://pytest.org/en/stable/customize.html

[tool.poetry.scripts]
# dcicutils commands
add-image-tag = "dcicutils.ecr_scripts:add_image_tag_main"
publish-to-pypi = "dcicutils.scripts.publish_to_pypi:main"
show-global-env-bucket = "dcicutils.env_scripts:show_global_env_bucket_main"
show-image-manifest = "dcicutils.ecr_scripts:show_image_manifest_main"
show-image-catalog = "dcicutils.ecr_scripts:show_image_catalog_main"
unrelease-most-recent-image = "dcicutils.ecr_scripts:unrelease_most_recent_image_main"
view-portal-object= "dcicutils.scripts.view_portal_object:main"
# snovault commands
batchupgrade = "snovault.batchupgrade:main"
check-rendering = "snovault.commands.check_rendering:main"
clear-db-es-contents = "snovault.commands.clear_db_es_contents:main"
create-mapping = "snovault.elasticsearch.create_mapping:main"
create-mapping-on-deploy = "snovault.commands.create_mapping_on_deploy:main"
dev-servers = "snovault.dev_servers:main"
es-index-data = "snovault.commands.es_index_data:main"
generate-local-access-key = "snovault.commands.generate_local_access_key:main"
ingestion-listener = "snovault.ingestion.ingestion_listener:main"
jsonld-rdf = "snovault.commands.jsonld_rdf:main"
load-access-keys = "snovault.commands.load_access_keys:main"
load-data = "snovault.commands.load_data:main"
load-data-by-type = "snovault.commands.load_data_by_type:main"
load-data-from-local = "encoded.commands.load_data_from_local:main"
load-items = "encoded.commands.load_items:main"
purge-item-type = "snovault.commands.purge_item_type:main"
run-upgrade-on-inserts = "snovault.commands.run_upgrader_on_inserts:main"
update-inserts-from-server = "snovault.commands.update_inserts_from_server:main"
wipe-test-indices = "snovault.commands.wipe_test_indices:main"
# encoded commands
create-annoated-filenames = "encoded.commands.create_annotated_filenames:main"
flatten-structured-data = "encoded.commands.flatten_structured_data:main"  # For dev/testing only
load-users-from-oc = "encoded.commands.load_users_from_oc:main"
parse-structured-data= "encoded.commands.parse_structured_data:main"  # For dev/testing only
prepare-docker = "encoded.commands.prepare_template:prepare_docker_main"
prepare-local-dev = "encoded.commands.prepare_template:prepare_local_dev_main"
release-files = "encoded.commands.release_files:main"
show-schema= "encoded.commands.show_schema:main"  # For dev/testing only
write-submission-spreadsheets = "encoded.commands.write_submission_spreadsheets:main"

[paste.app_factory]
main = "encoded:main"

[paste.composite_factory]
indexer = "snovault.elasticsearch.es_index_listener:composite"
ingester = "snovault.ingestion.ingestion_listener:composite"

[paste.filter_app_factory]
memlimit = "snovault.memlimit:filter_app"

[build-system]
requires = ["poetry_core>=1.0.0"]
build-backend = "poetry.core.masonry.api"<|MERGE_RESOLUTION|>--- conflicted
+++ resolved
@@ -1,10 +1,6 @@
 [tool.poetry]
 name = "encoded"
-<<<<<<< HEAD
-version = "0.64.0"
-=======
-version = "0.65.0"
->>>>>>> 4e4834a7
+version = "0.66.0"
 description = "SMaHT Data Analysis Portal"
 authors = ["4DN-DCIC Team <support@4dnucleome.org>"]
 license = "MIT"
