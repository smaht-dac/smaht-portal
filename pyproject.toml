--- conflicted
+++ resolved
@@ -1,10 +1,6 @@
 [tool.poetry]
 name = "encoded"
-<<<<<<< HEAD
-version = "0.67.0.1b6"  # TODO: To become 0.68.0
-=======
-version = "0.68.4"
->>>>>>> 8c7f7977
+version = "0.68.0.1b1"  # TODO: To become 0.69.0
 description = "SMaHT Data Analysis Portal"
 authors = ["4DN-DCIC Team <support@4dnucleome.org>"]
 license = "MIT"
@@ -48,23 +44,14 @@
 chardet = "^5.0.0"
 codeguru-profiler-agent = "^1.2.4"
 colorama = "0.3.3"
-<<<<<<< HEAD
-#dcicsnovault = "^11.16.0"
 dcicsnovault = "11.16.0.1b6"
-#dcicutils = "^8.11.0"
 dcicutils = "8.12.0.1b6"
-=======
-dcicsnovault = "^11.17.0"
-dcicutils = "^8.11.0"
->>>>>>> 8c7f7977
 docutils = ">=0.16,<1"
-#encoded-core = "^0.9.5"
 encoded-core = "0.9.5.1b6"
 elasticsearch = "7.13.4"
 execnet = "1.4.1"
 googleapi = "^0.1.0"
 humanfriendly = "^1.44.9"
-#hupper = "1.5"
 hupper = "^1.12.1"
 idna = ">=2.10,<3"
 jmespath = "0.9.0"
@@ -72,7 +59,6 @@
 netaddr = ">=0.8.0,<1"
 openpyxl = "^3.0.7,!=3.0.8"  # a version 3.0.8 appeared but then got withdrawn, for now just pin 3.0.7. try again later.
 passlib = "^1.7.4"
-#PasteDeploy = "1.5.2"
 PasteDeploy = "^3.1.0"
 pbkdf2 = "1.3"
 # Pillow = "^6.2.2"
