--- conflicted
+++ resolved
@@ -1,10 +1,6 @@
 [tool.poetry]
 name = "encoded"
-<<<<<<< HEAD
-version = "0.173.0"
-=======
-version = "0.174.0"
->>>>>>> c10dee31
+version = "0.175.0"
 description = "SMaHT Data Analysis Portal"
 authors = ["4DN-DCIC Team <support@4dnucleome.org>"]
 license = "MIT"
