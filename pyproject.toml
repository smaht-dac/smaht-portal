--- conflicted
+++ resolved
@@ -1,10 +1,6 @@
 [tool.poetry]
 name = "encoded"
-<<<<<<< HEAD
-version = "0.90.1.1b1"  # TODO: To become 0.91.0
-=======
-version = "0.90.2"
->>>>>>> 956dce9e
+version = "0.90.2.1b1"  # TODO: To become 0.91.0
 description = "SMaHT Data Analysis Portal"
 authors = ["4DN-DCIC Team <support@4dnucleome.org>"]
 license = "MIT"
