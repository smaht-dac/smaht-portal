--- conflicted
+++ resolved
@@ -1,10 +1,6 @@
 [tool.poetry]
 name = "encoded"
-<<<<<<< HEAD
-version = "0.76.3"
-=======
 version = "0.78.5"
->>>>>>> 2bfdbdd2
 description = "SMaHT Data Analysis Portal"
 authors = ["4DN-DCIC Team <support@4dnucleome.org>"]
 license = "MIT"
