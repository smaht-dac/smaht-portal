--- conflicted
+++ resolved
@@ -1,10 +1,6 @@
 [tool.poetry]
 name = "encoded"
-<<<<<<< HEAD
-version = "0.69.1"
-=======
 version = "0.73.0"
->>>>>>> 1f8a1e3a
 description = "SMaHT Data Analysis Portal"
 authors = ["4DN-DCIC Team <support@4dnucleome.org>"]
 license = "MIT"
