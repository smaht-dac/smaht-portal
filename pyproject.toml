[tool.poetry]
name = "encoded"
<<<<<<< HEAD
version = "0.0.7.1b1"
=======
version = "0.0.8"
>>>>>>> c9a63e10
description = "SMaHT Data Analysis Portal"
authors = ["4DN-DCIC Team <support@4dnucleome.org>"]
license = "MIT"
readme = "README.rst"
homepage = "https://github.com/smaht-dac/smaht-portal"
repository = "https://github.com/smaht-dac/smaht-portal"
documentation = "https://github.com/smaht-dac/smaht-portal"
packages = [
  { include="encoded", from="src" }
]
classifiers = [
    # How mature is this project? Common values are
    #   3 - Alpha
    #   4 - Beta
    #   5 - Production/Stable
    'Development Status :: 3 - Alpha',

    # Indicate who your project is intended for
    'Intended Audience :: Developers',
    'Intended Audience :: Science/Research',
    'Framework :: Pyramid',

    # Pick your license as you wish (should match "license" above)
    'License :: OSI Approved :: MIT License',
    'Topic :: Database :: Database Engines/Servers',

    # Specify the Python versions you support here. In particular, ensure
    # that you indicate whether you support Python 2, Python 3 or both.
    'Programming Language :: Python :: 3.8',
    'Programming Language :: Python :: 3.9',
]

[tool.poetry.dependencies]
python = ">=3.9.1,<3.10"
awscli = ">=1.25.36"
boto3 = "^1.24.36"
botocore = "^1.27.36"
certifi = ">=2021.5.30"
chardet = "3.0.4"
codeguru-profiler-agent = "^1.2.4"
colorama = "0.3.3"
<<<<<<< HEAD
#dcicsnovault = "^10.0.0"
#dcicsnovault = "10.0.2.1b5"
#dcicsnovault = "10.0.2.1b8"
dcicsnovault = "10.0.2.1b11"
dcicutils = "7.10.0.1b2"
=======
dcicsnovault = "^10.0.2"
dcicutils = "^7.8.0"
>>>>>>> c9a63e10
encoded-core = "^0.0.3"
elasticsearch = "7.13.4"
execnet = "1.4.1"
humanfriendly = "^1.44.9"
hupper = "1.5"
idna = ">=2.10,<3"
jmespath = "0.9.0"
loremipsum = "1.0.5"
netaddr = ">=0.8.0,<1"
openpyxl = "^3.0.7,!=3.0.8"  # a version 3.0.8 appeared but then got withdrawn, for now just pin 3.0.7. try again later.
passlib = "^1.7.4"
PasteDeploy = "1.5.2"
pbkdf2 = "1.3"
# Pillow = "^6.2.2"
plaster = "1.0"
plaster-pastedeploy = "0.6"
psutil = "^5.9.0"
psycopg2-binary = "^2.9.3"
py = ">=1.10.0"  # used by pytest, not sure if elsewhere
pyasn1 = "0.1.9"
PyBrowserID = "^0.14.0"
pycparser = "2.14"
PyJWT = "^2.6.0"
PyYAML = "^6.0.1"
pyparsing = "^3.0.7"
pyramid = "1.10.4"
pyramid_localroles = ">=0.1,<1"
pyramid-multiauth = ">=0.9.0,<1"
pyramid-retry = "^1.0"
pyramid-tm = "^2.4"
pyramid_translogger = "^0.1"
python-dateutil = "^2.8.2"
python_magic = ">=0.4.24,<1"
pytz = ">=2021.3"
rdflib = "^4.2.2"
rdflib-jsonld = ">=0.5.0,<1.0.0"
# repoze.debug is needed to use pyramid.pserve - Will Feb 17 2022
"repoze.debug" = ">=1.0.2"
requests = "^2.23.0"
rfc3986 = "^1.4.0"
rsa = "3.3"
rutter = ">=0.3,<1"
sentry-sdk = "^1.5.6"
simplejson = "^3.17.0"
SPARQLWrapper = "^1.8.5"
SQLAlchemy = "1.4.41"
structlog = ">=19.2.0,<20"
#submit4dn = "0.9.7"
subprocess-middleware = "^0.3.0"
supervisor = "^4.2.4"
# Useful for picking apart pyproject.toml
toml = ">=0.10.1,<1"
tqdm = "^4.59.0"
transaction = "^3.0.0"
translationstring = "1.3"
uptime = ">=3.0.1,<4"
urllib3 = "^1.26.4"
venusian = "^1.2.0"
waitress = "^2.1.1"
WebOb = "^1.8.7"
WebTest = "^2.0.35"
WSGIProxy2 = "0.4.2"
"zope.deprecation" = "^4.4.0"
"zope.interface" = "^4.7.2"
"zope.sqlalchemy" = "1.6"

[tool.poetry.dev-dependencies]
# PyCharm says boto3-stubs contains useful type hints
boto3-stubs = "^1.24.36"
botocore-stubs = "^1.27.36"
coverage = ">=6.2"
codacy-coverage = ">=1.3.11"
coveralls = ">=3.3.1"
docutils = ">=0.16,<1"
flake8 = ">=3.9.0"
flaky = ">=3.7.0"
pip-licenses = "^3.3.1"
pipdeptree = "^2.1.0"
# TODO: Investigate whether a major version upgrade is allowable for 'pytest', which is several versions behind.
pytest = "^7.2.1"
pytest-cov = ">=2.2.1"
#pytest-exact-fixtures = ">=0.3"
pytest-instafail = ">=0.3.0"
pytest-mock = ">=0.11.0"
pytest-timeout = ">=1.0.0"
pytest-xdist = ">=1.14"
wheel = ">=0.29.0"


# In pytest 6.0, we'll be able to use this instead of a separate pytest.ini configuration.
# -kmp 18-Jan-2021
#
# [tool.pytest.ini_options]
# minversion = "6.0"
# ...etc.
# See details at https://pytest.org/en/stable/customize.html

[tool.poetry.scripts]
# dcicutils commands
add-image-tag = "dcicutils.ecr_scripts:add_image_tag_main"
show-global-env-bucket = "dcicutils.env_scripts:show_global_env_bucket_main"
show-image-manifest = "dcicutils.ecr_scripts:show_image_manifest_main"
show-image-catalog = "dcicutils.ecr_scripts:show_image_catalog_main"
unrelease-most-recent-image = "dcicutils.ecr_scripts:unrelease_most_recent_image_main"
# snovault commands
batchupgrade = "snovault.batchupgrade:main"
create-mapping = "snovault.elasticsearch.create_mapping:main"
wipe-test-indices = "snovault.commands.wipe_test_indices:main"
# encoded commands
add-date-created = "encoded.commands.add_date_created:main"
check-rendering = "encoded.commands.check_rendering:main"
clear-db-es-contents = "snovault.commands.clear_db_es_contents:main"
configure-kibana-index = "encoded.commands.configure_kibana_index:main"
create-mapping-on-deploy = "snovault.commands.create_mapping_on_deploy:main"
dev-servers = "snovault.dev_servers:main"
dis2pheno = "encoded.commands.parse_hpoa:main"
es-index-data = "snovault.commands.es_index_data:main"
export-data = "encoded.commands.export_data:main"
extract-test-data = "encoded.commands.extract_test_data:main"
generate-local-access-key = "snovault.commands.generate_local_access_key:main"
import-data = "encoded.commands.import_data:main"
ingestion-listener = "snovault.ingestion.ingestion_listener:main"
jsonld-rdf = "encoded.commands.jsonld_rdf:main"
load-access-keys = "snovault.commands.load_access_keys:main"
load-data = "snovault.commands.load_data:main"
load-data-by-type = "snovault.commands.load_data_by_type:main"
load-items = "encoded.commands.load_items:main"
make-submission-access-key = "encoded.commands.make_submission_access_key:main"
migrate-attachments-aws = "encoded.commands.migrate_attachments_aws:main"
migrate-dataset-type = "encoded.commands.migrate_dataset_type:main"
migrate-files-aws = "encoded.commands.migrate_files_aws:main"
owl-to-items = "encoded.commands.generate_items_from_owl:main"
order-schema-columns-and-facets = "encoded.commands.order_schema_columns_and_facets:main"
profiler = "encoded.commands.profiler:main"
prepare-docker = "encoded.commands.prepare_template:prepare_docker_main"
prepare-local-dev = "encoded.commands.prepare_template:prepare_local_dev_main"
purge-item-type = "encoded.commands.purge_item_type:main"
run-upgrade-on-inserts = "encoded.commands.run_upgrader_on_inserts:main"
spreadsheet-to-json = "encoded.commands.spreadsheet_to_json:main"
submission-test = "encoded.commands.submission_test:main"
# Use the same-named script in SubmitCGAP instead.
# submit-metadata-bundle = "encoded.commands.submit_metadata_bundle:main"
update-inserts-from-server = "encoded.commands.update_inserts_from_server:main"
verify-item = "encoded.commands.verify_item:main"

# container commands
simulate-environment = "encoded.commands.simulate_environment:main"

[paste.app_factory]
main = "encoded:main"

[paste.composite_factory]
indexer = "snovault.elasticsearch.es_index_listener:composite"
ingester = "snovault.ingestion.ingestion_listener:composite"

[paste.filter_app_factory]
memlimit = "snovault.memlimit:filter_app"

[build-system]
requires = ["poetry_core>=1.0.0"]
build-backend = "poetry.core.masonry.api"<|MERGE_RESOLUTION|>--- conflicted
+++ resolved
@@ -1,10 +1,6 @@
 [tool.poetry]
 name = "encoded"
-<<<<<<< HEAD
-version = "0.0.7.1b1"
-=======
-version = "0.0.8"
->>>>>>> c9a63e10
+version = "0.0.8.1b1"  # TODO: To become 0.0.9
 description = "SMaHT Data Analysis Portal"
 authors = ["4DN-DCIC Team <support@4dnucleome.org>"]
 license = "MIT"
@@ -46,16 +42,8 @@
 chardet = "3.0.4"
 codeguru-profiler-agent = "^1.2.4"
 colorama = "0.3.3"
-<<<<<<< HEAD
-#dcicsnovault = "^10.0.0"
-#dcicsnovault = "10.0.2.1b5"
-#dcicsnovault = "10.0.2.1b8"
 dcicsnovault = "10.0.2.1b11"
 dcicutils = "7.10.0.1b2"
-=======
-dcicsnovault = "^10.0.2"
-dcicutils = "^7.8.0"
->>>>>>> c9a63e10
 encoded-core = "^0.0.3"
 elasticsearch = "7.13.4"
 execnet = "1.4.1"
