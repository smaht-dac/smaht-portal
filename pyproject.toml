--- conflicted
+++ resolved
@@ -1,10 +1,6 @@
 [tool.poetry]
 name = "encoded"
-<<<<<<< HEAD
-version = "0.34.0.1b2"  # TODO: To become 0.35.0
-=======
-version = "0.34.1"
->>>>>>> 2cfbb373
+version = "0.34.0.1b3"  # TODO: To become 0.35.0
 description = "SMaHT Data Analysis Portal"
 authors = ["4DN-DCIC Team <support@4dnucleome.org>"]
 license = "MIT"
