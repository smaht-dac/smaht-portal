--- conflicted
+++ resolved
@@ -1,10 +1,6 @@
 [tool.poetry]
 name = "encoded"
-<<<<<<< HEAD
-version = "0.11.4.1b8"  # To become 0.12.0
-=======
-version = "0.11.6"
->>>>>>> ba8a84be
+version = "0.11.6.1b1"  # To become 0.11.7
 description = "SMaHT Data Analysis Portal"
 authors = ["4DN-DCIC Team <support@4dnucleome.org>"]
 license = "MIT"
