--- conflicted
+++ resolved
@@ -1,10 +1,6 @@
 [tool.poetry]
 name = "encoded"
-<<<<<<< HEAD
-version = "0.66.1"
-=======
 version = "0.67.0"
->>>>>>> 47f5a952
 description = "SMaHT Data Analysis Portal"
 authors = ["4DN-DCIC Team <support@4dnucleome.org>"]
 license = "MIT"
