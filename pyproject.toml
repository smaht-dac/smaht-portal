[tool.poetry]
name = "encoded"
<<<<<<< HEAD
version = "0.60.3"
=======
version = "0.63.0"
>>>>>>> 6afa190d
description = "SMaHT Data Analysis Portal"
authors = ["4DN-DCIC Team <support@4dnucleome.org>"]
license = "MIT"
readme = "README.rst"
homepage = "https://github.com/smaht-dac/smaht-portal"
repository = "https://github.com/smaht-dac/smaht-portal"
documentation = "https://github.com/smaht-dac/smaht-portal"
packages = [
  { include="encoded", from="src" }
]
classifiers = [
    # How mature is this project? Common values are
    #   3 - Alpha
    #   4 - Beta
    #   5 - Production/Stable
    'Development Status :: 3 - Alpha',

    # Indicate who your project is intended for
    'Intended Audience :: Developers',
    'Intended Audience :: Science/Research',
    'Framework :: Pyramid',

    # Pick your license as you wish (should match "license" above)
    'License :: OSI Approved :: MIT License',
    'Topic :: Database :: Database Engines/Servers',

    # Specify the Python versions you support here. In particular, ensure
    # that you indicate whether you support Python 2, Python 3 or both.
    'Programming Language :: Python :: 3.8',
    'Programming Language :: Python :: 3.9',
    'Programming Language :: Python :: 3.10',
    'Programming Language :: Python :: 3.11',
]

[tool.poetry.dependencies]
python = ">=3.9.1,<3.12"
boto3 = "^1.34.40"
botocore = "^1.34.40"
certifi = ">=2021.5.30"
chardet = "^5.0.0"
codeguru-profiler-agent = "^1.2.4"
colorama = "0.3.3"
dcicsnovault = "^11.16.0"
dcicutils = "^8.11.0"
docutils = ">=0.16,<1"
encoded-core = "^0.9.5"
elasticsearch = "7.13.4"
execnet = "1.4.1"
googleapi = "^0.1.0"
humanfriendly = "^1.44.9"
hupper = "1.5"
idna = ">=2.10,<3"
jmespath = "0.9.0"
loremipsum = "1.0.5"
netaddr = ">=0.8.0,<1"
openpyxl = "^3.0.7,!=3.0.8"  # a version 3.0.8 appeared but then got withdrawn, for now just pin 3.0.7. try again later.
passlib = "^1.7.4"
PasteDeploy = "1.5.2"
pbkdf2 = "1.3"
# Pillow = "^6.2.2"
plaster = "1.0"
plaster-pastedeploy = "0.6"
psutil = "^5.9.0"
psycopg2-binary = "^2.9.3"
py = ">=1.10.0"  # used by pytest, not sure if elsewhere
# pyasn1 = "0.1.9"
PyBrowserID = "^0.14.0"
pycparser = "2.14"
PyJWT = "^2.6.0"
PyYAML = "^6.0.1"
pyparsing = "^3.0.7"
pyramid = "1.10.4"
pyramid_localroles = ">=0.1,<1"
pyramid-multiauth = ">=0.9.0,<1"
pyramid-retry = "^1.0"
pyramid-tm = "^2.4"
pyramid_translogger = "^0.1"
python-dateutil = "^2.8.2"
python_magic = ">=0.4.24,<1"
pytz = ">=2021.3"
rdflib = "^4.2.2"
rdflib-jsonld = ">=0.5.0,<1.0.0"
# repoze.debug is needed to use pyramid.pserve - Will Feb 17 2022
"repoze.debug" = ">=1.0.2"
requests = "^2.23.0"
rfc3986 = "^1.4.0"
rsa = "3.3"
rutter = ">=0.3,<1"
sentry-sdk = "^1.5.6"
simplejson = "^3.17.0"
SPARQLWrapper = "^1.8.5"
SQLAlchemy = "1.4.41"
structlog = ">=19.2.0,<20"
#submit4dn = "0.9.7"
subprocess-middleware = "^0.3.0"
supervisor = "^4.2.4"
# Useful for picking apart pyproject.toml
toml = ">=0.10.1,<1"
tqdm = "^4.59.0"
transaction = "^3.0.0"
translationstring = "1.3"
uptime = ">=3.0.1,<4"
urllib3 = "^1.26.4"
venusian = "^1.2.0"
waitress = "^2.1.1"
WebOb = "^1.8.7"
WebTest = "^2.0.35"
WSGIProxy2 = "0.4.2"
"zope.deprecation" = "^4.4.0"
"zope.interface" = "^4.7.2"
"zope.sqlalchemy" = "1.6"
markdown = "^3.5.1"
pygments = "^2.17.2"

[tool.poetry.dev-dependencies]
# PyCharm says boto3-stubs contains useful type hints
boto3-stubs = "^1.34.40"
botocore-stubs = "^1.34.40"
coverage = ">=6.2"
codacy-coverage = ">=1.3.11"
coveralls = ">=3.3.1"
fakeredis = "^2.21.3"
flake8 = ">=3.9.0"
flaky = ">=3.7.0"
pip-licenses = "^3.3.1"
pipdeptree = "^2.1.0"
# TODO: Investigate whether a major version upgrade is allowable for 'pytest', which is several versions behind.
pytest = "^7.2.1"
pytest-cov = ">=2.2.1"
#pytest-exact-fixtures = ">=0.3"
pytest-instafail = ">=0.3.0"
pytest-mock = ">=0.11.0"
pytest-timeout = ">=1.0.0"
pytest-xdist = ">=1.14"
wheel = ">=0.29.0"


# In pytest 6.0, we'll be able to use this instead of a separate pytest.ini configuration.
# -kmp 18-Jan-2021
#
# [tool.pytest.ini_options]
# minversion = "6.0"
# ...etc.
# See details at https://pytest.org/en/stable/customize.html

[tool.poetry.scripts]
# dcicutils commands
add-image-tag = "dcicutils.ecr_scripts:add_image_tag_main"
publish-to-pypi = "dcicutils.scripts.publish_to_pypi:main"
show-global-env-bucket = "dcicutils.env_scripts:show_global_env_bucket_main"
show-image-manifest = "dcicutils.ecr_scripts:show_image_manifest_main"
show-image-catalog = "dcicutils.ecr_scripts:show_image_catalog_main"
unrelease-most-recent-image = "dcicutils.ecr_scripts:unrelease_most_recent_image_main"
view-portal-object= "dcicutils.scripts.view_portal_object:main"
# snovault commands
batchupgrade = "snovault.batchupgrade:main"
check-rendering = "snovault.commands.check_rendering:main"
clear-db-es-contents = "snovault.commands.clear_db_es_contents:main"
create-mapping = "snovault.elasticsearch.create_mapping:main"
create-mapping-on-deploy = "snovault.commands.create_mapping_on_deploy:main"
dev-servers = "snovault.dev_servers:main"
es-index-data = "snovault.commands.es_index_data:main"
generate-local-access-key = "snovault.commands.generate_local_access_key:main"
ingestion-listener = "snovault.ingestion.ingestion_listener:main"
jsonld-rdf = "snovault.commands.jsonld_rdf:main"
load-access-keys = "snovault.commands.load_access_keys:main"
load-data = "snovault.commands.load_data:main"
load-data-by-type = "snovault.commands.load_data_by_type:main"
load-data-from-local = "encoded.commands.load_data_from_local:main"
load-items = "encoded.commands.load_items:main"
purge-item-type = "snovault.commands.purge_item_type:main"
run-upgrade-on-inserts = "snovault.commands.run_upgrader_on_inserts:main"
update-inserts-from-server = "snovault.commands.update_inserts_from_server:main"
wipe-test-indices = "snovault.commands.wipe_test_indices:main"
# encoded commands
create-annoated-filenames = "encoded.commands.create_annotated_filenames:main"
flatten-structured-data = "encoded.commands.flatten_structured_data:main"  # For dev/testing only
load-users-from-oc = "encoded.commands.load_users_from_oc:main"
parse-structured-data= "encoded.commands.parse_structured_data:main"  # For dev/testing only
prepare-docker = "encoded.commands.prepare_template:prepare_docker_main"
prepare-local-dev = "encoded.commands.prepare_template:prepare_local_dev_main"
release-files = "encoded.commands.release_files:main"
show-schema= "encoded.commands.show_schema:main"  # For dev/testing only
write-submission-spreadsheets = "encoded.commands.write_submission_spreadsheets:main"

[paste.app_factory]
main = "encoded:main"

[paste.composite_factory]
indexer = "snovault.elasticsearch.es_index_listener:composite"
ingester = "snovault.ingestion.ingestion_listener:composite"

[paste.filter_app_factory]
memlimit = "snovault.memlimit:filter_app"

[build-system]
requires = ["poetry_core>=1.0.0"]
build-backend = "poetry.core.masonry.api"<|MERGE_RESOLUTION|>--- conflicted
+++ resolved
@@ -1,10 +1,6 @@
 [tool.poetry]
 name = "encoded"
-<<<<<<< HEAD
-version = "0.60.3"
-=======
-version = "0.63.0"
->>>>>>> 6afa190d
+version = "0.63.1"
 description = "SMaHT Data Analysis Portal"
 authors = ["4DN-DCIC Team <support@4dnucleome.org>"]
 license = "MIT"
