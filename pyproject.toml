--- conflicted
+++ resolved
@@ -1,10 +1,6 @@
 [tool.poetry]
 name = "encoded"
-<<<<<<< HEAD
-version = "0.84.0.1b1"  # TODO: To become 0.85.0
-=======
-version = "0.85.0"
->>>>>>> 5b4ab828
+version = "0.85.0.1b1"  # TODO: To become 0.86.0
 description = "SMaHT Data Analysis Portal"
 authors = ["4DN-DCIC Team <support@4dnucleome.org>"]
 license = "MIT"
