--- conflicted
+++ resolved
@@ -1,10 +1,6 @@
 [tool.poetry]
 name = "encoded"
-<<<<<<< HEAD
-version = "0.78.3.1b1"  # TODO: To become 0.79.0
-=======
-version = "0.82.0"
->>>>>>> 72cab6e5
+version = "0.82.0.1b1"  # TODO: To become 0.83.0
 description = "SMaHT Data Analysis Portal"
 authors = ["4DN-DCIC Team <support@4dnucleome.org>"]
 license = "MIT"
@@ -48,15 +44,8 @@
 chardet = "^5.0.0"
 codeguru-profiler-agent = "^1.2.4"
 colorama = "0.3.3"
-<<<<<<< HEAD
-# dcicsnovault = "^11.21.0"
-dcicsnovault = "11.21.0.1b4"
-# dcicutils = "^8.13.3"
-dcicutils = "8.13.3.1b13"
-=======
 dcicsnovault = "^11.21.1"
 dcicutils = "^8.14.0"
->>>>>>> 72cab6e5
 docutils = ">=0.16,<1"
 encoded-core = "^0.9.6"
 elasticsearch = "7.13.4"
