--- conflicted
+++ resolved
@@ -1,10 +1,6 @@
 [tool.poetry]
 name = "encoded"
-<<<<<<< HEAD
-version = "0.129.1"
-=======
 version = "0.133.4"
->>>>>>> c38df54c
 description = "SMaHT Data Analysis Portal"
 authors = ["4DN-DCIC Team <support@4dnucleome.org>"]
 license = "MIT"
