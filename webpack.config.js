const path = require('path');
const webpack = require('webpack');
const env = process.env.NODE_ENV;
<<<<<<< HEAD
const TerserPlugin = require('terser-webpack-plugin');
=======
>>>>>>> f5f7a6fd
const { BundleAnalyzerPlugin } = require('webpack-bundle-analyzer');

const PATHS = {
    static: path.resolve(__dirname, 'src/encoded/static'),
    build: path.resolve(__dirname, 'src/encoded/static/build'),
};

const mode = env === 'production' ? 'production' : 'development';

const plugins = [];

console.log('Opened webpack.config.js with env: ' + env + ' & mode: ' + mode);

// don't include momentjs locales (large)
plugins.push(
    new webpack.IgnorePlugin({
        resourceRegExp: /^\.\/locale$/,
        contextRegExp: /moment$/,
    })
);

let chunkFilename = '[name].js';
let devTool = 'source-map'; // Default, slowest.

if (mode === 'production') {
    // add chunkhash to chunk names for production only (it's slower)
    chunkFilename = '[name].[chunkhash].js';
    devTool = 'source-map';
} else if (env === 'quick') {
    // `eval` is fastest but doesn't abide by production Content-Security-Policy, so we check for env=="quick" in app.js to adjust the CSP accordingly.
    devTool = 'eval';
} else if (env === 'development') {
    devTool = 'inline-source-map';
}

const rules = [
    // Strip @jsx pragma in react-forms, which makes babel abort
    {
        test: /\.js$/,
        loader: 'string-replace-loader',
        enforce: 'pre',
        options: {
            search: '@jsx',
            replace: 'jsx',
        },
    },
    // add babel to load .js files as ES6 and transpile JSX
    {
        test: /\.(js|jsx)$/,
        include: [path.resolve(__dirname, 'src/encoded/static')],
        use: [
            {
                loader: 'babel-loader',
            },
        ],
    },
];

const resolve = {
    extensions: ['.webpack.js', '.web.js', '.js', '.json', '.jsx'],
    //symlinks: false,
    //modules: [
    //    path.resolve(__dirname, '..', 'node_modules'),
    //    'node_modules'
    //]
    alias: {},
};

// Common alias, hopefully is fix for duplicate versions of React
// on npm version 7+ and can supersede `./setup-npm-links-for-local-development.js`.
// @see https://blog.maximeheckel.com/posts/duplicate-dependencies-npm-link/
spcPackageJson = require('@hms-dbmi-bgm/shared-portal-components/package.json');
spcPeerDependencies = spcPackageJson.peerDependencies || {};
Object.keys(spcPeerDependencies).forEach(function (packageName) {
    // Make exception for auth0-lock, which seems to break in Webpack 5 if loaded from SPC peer deps
    if (packageName !== 'auth0-lock') {
        resolve.alias[packageName] = path.resolve(
            './node_modules/' + packageName
        );
    }
});

// Exclusion -- higlass needs react-bootstrap 0.x but we want 1.x; can remove this line below
// once update to higlass version w.o. react-bootstrap dependency.
delete resolve.alias['react-bootstrap'];

const optimization = {
    minimize: mode === 'production',
    minimizer: [
<<<<<<< HEAD
        new TerserPlugin({
            parallel: false, // XXX: this option causes docker build to fail - Will 2/25/2021
            // sourceMap: true,
            terserOptions: {
                compress: true,
                mangle: true,
                output: {
                    comments: false,
                },
            },
        }),
=======
        // Syntax for pulling module from webpack 5: https://stackoverflow.com/questions/66343602/use-latest-terser-webpack-plugin-with-webpack5
        (compiler) => {
            const TerserPlugin = require('terser-webpack-plugin');
            new TerserPlugin({
                parallel: false, // XXX: this option causes docker build to fail - Will 2/25/2021
                terserOptions: {
                    compress: true,
                    mangle: true,
                    output: {
                        comments: false,
                    },
                },
            }).apply(compiler);
        },
>>>>>>> f5f7a6fd
    ],
};

const webPlugins = plugins.slice(0);
const serverPlugins = plugins.slice(0);

webPlugins.push(
    new webpack.ProvidePlugin({
        process: 'process/browser',
    })
);

// Inform our React code of what build we're on.
// This works via a find-replace.
webPlugins.push(
    new webpack.DefinePlugin({
<<<<<<< HEAD
        'process.env.NODE_ENV': JSON.stringify(env),
=======
>>>>>>> f5f7a6fd
        'process.version': JSON.stringify(process.version),
        'process.platform': JSON.stringify(process.platform),
        SERVERSIDE: JSON.stringify(false),
        BUILDTYPE: JSON.stringify(env),
    })
);

serverPlugins.push(
    new webpack.DefinePlugin({
<<<<<<< HEAD
        'process.env.NODE_ENV': JSON.stringify(env),
=======
>>>>>>> f5f7a6fd
        SERVERSIDE: JSON.stringify(true),
        BUILDTYPE: JSON.stringify(env),
    })
);

// From https://github.com/jsdom/jsdom/issues/3042 (+ updated for Webpack5)
serverPlugins.push(
    new webpack.IgnorePlugin({
        resourceRegExp: /canvas/,
        contextRegExp: /jsdom$/,
    })
);

if (env === 'development') {
    // Skip for `npm run dev-quick` (`env === "quick"`) since takes a while
    webPlugins.push(
        new BundleAnalyzerPlugin({
            analyzerMode: 'static',
            openAnalyzer: false,
            logLevel: 'warn',
            reportFilename: 'report-web-bundle.html',
        })
    );
    serverPlugins.push(
        new BundleAnalyzerPlugin({
            analyzerMode: 'static',
            openAnalyzer: false,
            logLevel: 'warn',
            reportFilename: 'report-server-renderer.html',
        })
    );
}

module.exports = [
    // for browser
    {
        mode: mode,
        entry: {
            bundle: PATHS.static + '/browser',
        },
        target: 'web',
        output: {
            path: PATHS.build,
            publicPath: '/static/build/',
            /**
             * @todo
             * Eventually we can change this to be chunkFilename as well, however this can only occur
             * after we refactor React to only render <body> element and then we can use
             * https://www.npmjs.com/package/chunkhash-replace-webpack-plugin, to replace the <script>
             * tag's src attribute. Alternatively could use an `inline.js`, to be included in serverside
             * html render, as entrypoint instd of `browser.js`.
             * For now, to prevent caching JS, we append a timestamp to JS request.
             */
            filename: '[name].js',
            chunkFilename: chunkFilename,

            libraryTarget: 'umd',
            library: 'App',
            umdNamedDefine: true,
        },
        // https://github.com/hapijs/joi/issues/665
        // stub modules on client side depended on by joi (a dependency of jwt)
        // node: {
        //     net: "empty",
        //     tls: "empty",
        //     dns: "empty",
        // },
        externals: [
            {
                xmlhttprequest: '{XMLHttpRequest:XMLHttpRequest}',
                jsdom: '{JSDOM:{}}',
                // If load via CDN (to-do in future)
                // 'react': 'React',
                // 'react-dom': 'ReactDOM'
            },
        ],
        module: {
            rules: rules,
        },
        optimization: optimization,
        resolve: {
            ...resolve,
            alias: {
                ...resolve.alias,
                // TODO: re-add higlass-dependencies here when ready to re-introduce it
                'package-lock.json': path.resolve(
                    __dirname,
                    './package-lock.json'
                ),
            },
            /**
             * From Webpack CLI:
             * webpack < 5 used to include polyfills for node.js core modules by default.
             * This is no longer the case. Verify if you need this module and configure a polyfill for it.
             * If you want to include a polyfill, you need to:
             *   - add a fallback 'resolve.fallback: { "zlib": require.resolve("browserify-zlib") }'
             *   - install 'browserify-zlib'
             * If you don't want to include a polyfill, you can use an empty module like this:
             *   resolve.fallback: { "zlib": false }
             */
            fallback: {
                zlib: false,
                stream: require.resolve('stream-browserify'),
                crypto: false,
                buffer: false,
                events: false,
                process: require.resolve('process/browser'),
                util: require.resolve('util/'),
            },
        },
        //resolveLoader : resolve,
        devtool: devTool,
        plugins: webPlugins,
<<<<<<< HEAD
=======
        //profile: true
>>>>>>> f5f7a6fd
    },
    // for server-side rendering
    ///*
    {
        mode: mode,
        entry: {
            renderer: PATHS.static + '/server',
        },
        target: 'node',
        // make sure compiled modules can use original __dirname
        node: {
            __dirname: true,
        },
        externals: [
            // Anything which is not to be used server-side may be excluded
            // Anything that generates an extra bundle should be excluded from
            // server-side build since it might overwrite web bundle's code-split bundles.
            // But probably some way to append/change name of these chunks in this config.
            {
                d3: 'var {}',
                // This is used during build-time only I think...
                '@babel/register': '@babel/register',
                // TODO: Re-add when higlass is re-introduced
                // 'higlass-dependencies': 'var {}',
                // These remaining /higlass/ defs aren't really necessary
                // but probably speed up build a little bit.
                // 'higlass/dist/hglib' : 'var {}',
                // 'higlass-register': 'var {}',
                // 'higlass-sequence': 'var {}',
                // 'higlass-transcripts': 'var {}',
                // 'higlass-clinvar': 'var {}',
                // 'higlass-text': 'var {}',
                // 'higlass-orthologs': 'var {}',
                // 'higlass-pileup': 'var {}',
                // 'higlass-multivec': 'var {}',
                'auth0-lock': 'var {}',
                'aws-sdk': 'var {}',
                'package-lock.json': 'var {}',
                // Below - prevent some stuff in SPC from being bundled in.
                // These keys are literally matched against the string values, not actual path contents, hence why is "../util/aws".. it exactly what within SPC/SubmissionView.js
                // We can clean up and change to 'aws-utils' in here in future as well and alias it to spc/utils/aws. But this needs to be synchronized with SPC and 4DN.
                // We could have some 'ssr-externals.json' file in SPC (letting it define its own, per own version) and merge it into here.
                // 'aws-utils': 'empty-module',
                '../util/aws': 'var {}',
                // We can rely on NodeJS's internal URL API, since it should match API of npm url package by design.
                // This hopefully improves SSR performance, assuming Node has native non-JS/C code to parse this.
                // 'url': 'commonjs2 url'
            },
        ],
        output: {
            path: PATHS.build,
            filename: '[name].js',
            libraryTarget: 'umd',
            chunkFilename: chunkFilename,
        },
        module: {
            rules,
        },
        optimization: optimization,
        resolve: {
            ...resolve,
            fallback: {
                zlib: false,
                process: require.resolve('process/browser'),
                util: require.resolve('util/'),
            },
        },
        //resolveLoader : resolve,
        devtool: devTool, // No way to debug/log serverside JS currently, so may as well speed up builds for now.
        plugins: serverPlugins,
<<<<<<< HEAD
=======
        // profile: true
>>>>>>> f5f7a6fd
    },
];<|MERGE_RESOLUTION|>--- conflicted
+++ resolved
@@ -1,10 +1,6 @@
 const path = require('path');
 const webpack = require('webpack');
 const env = process.env.NODE_ENV;
-<<<<<<< HEAD
-const TerserPlugin = require('terser-webpack-plugin');
-=======
->>>>>>> f5f7a6fd
 const { BundleAnalyzerPlugin } = require('webpack-bundle-analyzer');
 
 const PATHS = {
@@ -94,19 +90,6 @@
 const optimization = {
     minimize: mode === 'production',
     minimizer: [
-<<<<<<< HEAD
-        new TerserPlugin({
-            parallel: false, // XXX: this option causes docker build to fail - Will 2/25/2021
-            // sourceMap: true,
-            terserOptions: {
-                compress: true,
-                mangle: true,
-                output: {
-                    comments: false,
-                },
-            },
-        }),
-=======
         // Syntax for pulling module from webpack 5: https://stackoverflow.com/questions/66343602/use-latest-terser-webpack-plugin-with-webpack5
         (compiler) => {
             const TerserPlugin = require('terser-webpack-plugin');
@@ -121,7 +104,6 @@
                 },
             }).apply(compiler);
         },
->>>>>>> f5f7a6fd
     ],
 };
 
@@ -138,10 +120,6 @@
 // This works via a find-replace.
 webPlugins.push(
     new webpack.DefinePlugin({
-<<<<<<< HEAD
-        'process.env.NODE_ENV': JSON.stringify(env),
-=======
->>>>>>> f5f7a6fd
         'process.version': JSON.stringify(process.version),
         'process.platform': JSON.stringify(process.platform),
         SERVERSIDE: JSON.stringify(false),
@@ -151,10 +129,6 @@
 
 serverPlugins.push(
     new webpack.DefinePlugin({
-<<<<<<< HEAD
-        'process.env.NODE_ENV': JSON.stringify(env),
-=======
->>>>>>> f5f7a6fd
         SERVERSIDE: JSON.stringify(true),
         BUILDTYPE: JSON.stringify(env),
     })
@@ -268,10 +242,7 @@
         //resolveLoader : resolve,
         devtool: devTool,
         plugins: webPlugins,
-<<<<<<< HEAD
-=======
         //profile: true
->>>>>>> f5f7a6fd
     },
     // for server-side rendering
     ///*
@@ -342,9 +313,6 @@
         //resolveLoader : resolve,
         devtool: devTool, // No way to debug/log serverside JS currently, so may as well speed up builds for now.
         plugins: serverPlugins,
-<<<<<<< HEAD
-=======
         // profile: true
->>>>>>> f5f7a6fd
     },
 ];