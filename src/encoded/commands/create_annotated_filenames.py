--- conflicted
+++ resolved
@@ -33,14 +33,11 @@
 FILENAME_SEPARATOR = "-"
 ANALYSIS_INFO_SEPARATOR = "_"
 CHAIN_FILE_INFO_SEPARATOR = "To"
-<<<<<<< HEAD
 DSA_INFO_VALUE = "dsa"
-=======
 
 RNA_DATA_CATEGORY = "RNA Quantification"
 GENE_DATA_TYPE = "Gene Expression"
 ISOFORM_DATA_TYPE = "Transcript Expression"
->>>>>>> 844748e0
 
 DEFAULT_PROJECT_ID = constants.PRODUCTION_PREFIX
 DEFAULT_ABSENT_FIELD = "X"
@@ -450,10 +447,7 @@
         file,
         associated_items.software,
         associated_items.reference_genome,
-<<<<<<< HEAD
-=======
         associated_items.gene_annotations,
->>>>>>> 844748e0
         associated_items.file_format
     )
     errors = collect_errors(
@@ -833,12 +827,8 @@
     file: Dict[str, Any],
     software: List[Dict[str, Any]],
     reference_genome: Dict[str, Any],
-<<<<<<< HEAD
-    file_extension: Dict[str, Any]
-=======
     gene_annotations: Dict[str, Any],
     file_extension: Dict[str, Any],
->>>>>>> 844748e0
 ) -> FilenamePart:
     """Get analysis info for file.
 
@@ -856,12 +846,10 @@
         transcript_info_code
     )
     if file_format_utils.is_chain_file(file_extension):
-<<<<<<< HEAD
         value = ANALYSIS_INFO_SEPARATOR.join([value,get_chain_file_value(file)]) if value else get_chain_file_value(file)
     elif file_format_utils.is_fasta_file(file_extension) and supp_file_utils.get_donor_specific_assembly(file):
         if (haplotype := supp_file_utils.get_haplotype(file)):
             value = f"{value}{ANALYSIS_INFO_SEPARATOR}{haplotype}"
-=======
         value = f"{value}{ANALYSIS_INFO_SEPARATOR}{get_chain_file_value(file)}"
     errors = get_analysis_errors(
         file,
@@ -872,7 +860,6 @@
     )
     if errors:
         return get_filename_part(errors=errors)
->>>>>>> 844748e0
     if not value:
         if file_utils.is_unaligned_reads(file):  # Think this is the only case (?)
             return get_filename_part(value=DEFAULT_ABSENT_FIELD)
@@ -921,9 +908,6 @@
     return ANALYSIS_INFO_SEPARATOR.join(to_write)
 
 
-<<<<<<< HEAD
-def get_software_and_versions(file: Dict[str, Any], software: List[Dict[str, Any]]) -> str:
-=======
 def get_annotations_and_versions(gene_annotations: List[Dict[str, Any]]) -> str:
     """Get gene annotation codes and accompanying versions for file.
 
@@ -978,8 +962,7 @@
     ]
 
 
-def get_software_and_versions(software: List[Dict[str, Any]]) -> str:
->>>>>>> 844748e0
+def get_software_and_versions(file: Dict[str, Any], software: List[Dict[str, Any]]) -> str:
     """Get software and accompanying versions for file.
 
     Currently looking for software items with codes, as these are expected to be the software used for naming.
