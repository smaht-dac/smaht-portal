--- conflicted
+++ resolved
@@ -6,11 +6,8 @@
 
 @collection(
     name='higlass-view-configs',
-<<<<<<< HEAD
     unique_key='higlass_view_config:identifier',
-=======
     acl=ALLOW_CONSORTIUM_CREATE_ACL,
->>>>>>> df7c46ae
     properties={
         'title': 'HiGlass Displays',
         'description': 'Displays and view configurations for HiGlass',
