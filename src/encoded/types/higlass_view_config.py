--- conflicted
+++ resolved
@@ -1,23 +1,14 @@
 from snovault import collection, load_schema
 from encoded_core.types.higlass_view_config import HiglassViewConfig as CoreHiglassViewConfig
-<<<<<<< HEAD
-from .acl import ALLOW_CONSORTIUM_CREATE_ACL
-from .base import Item as SMAHTItem
-=======
 
 from .acl import ONLY_ADMIN_VIEW_ACL
 from .base import Item
->>>>>>> ba8a84be
 
 
 @collection(
     name='higlass-view-configs',
-<<<<<<< HEAD
-    acl=ALLOW_CONSORTIUM_CREATE_ACL,
-=======
     unique_key='higlass_view_config:identifier',
     acl=ONLY_ADMIN_VIEW_ACL,
->>>>>>> ba8a84be
     properties={
         'title': 'HiGlass Displays',
         'description': 'Displays and view configurations for HiGlass',
