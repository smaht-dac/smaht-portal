from copy import deepcopy
from pyramid.view import view_config
from urllib.parse import urlencode, urlparse
from dcicutils.misc_utils import filtered_warnings
from encoded_core.types.page import Page as CorePage
from encoded_core.page_views import (
    validate_unique_page_name, is_static_page, add_sibling_parent_relations_to_tree,
    get_pyramid_http_exception_for_redirect_code, cleanup_page_tree
)
from snovault import collection, load_schema
from snovault.resource_views import item_view_page
from snovault.util import debug_log
from snovault.validators import (
    validate_item_content_post,
    validate_item_content_put,
    validate_item_content_patch,
    validate_item_content_in_place,
    no_validate_item_content_post,
    no_validate_item_content_put,
    no_validate_item_content_patch
)
from .base import Item as SMAHTItem
from .base import collection_add, item_edit


ENCODED_CORE_PAGE_SCHEMA = deepcopy(CorePage.schema)


def includeme(config):
    with filtered_warnings("ignore", category=DeprecationWarning):
        config.add_route(
            'staticpage',
            '/*subpath',
            # TODO: Replace custom_predicates=[is_static_page] with something more modern.
            # The custom_predicates needs to be rewritten.
            # Although there is a complex rewrite using .add_route_predicate,
            # the simpler case of just using .add_static_view may bypass a lot of complexity.
            # But this needs more study to get right. For now this code will work and
            # we're just going to suppress the warning.  -kmp 16-May-2020
            # Refs:
            #  - https://stackoverflow.com/questions/30102767/custom-route-predicates-in-pyramid
            #  - https://docs.pylonsproject.org/projects/pyramid/en/latest/_modules/pyramid/config/routes.html
            #  - https://docs.pylonsproject.org/projects/pyramid/en/master/narr/hooks.html#view-and-route-predicates
            #  - https://docs.pylonsproject.org/projects/pyramid/en/latest/api/config.html
            custom_predicates=[is_static_page],
            request_method="GET"
        )
    config.add_view(static_page, route_name='staticpage')


@collection(
    name='pages',
<<<<<<< HEAD
    unique_key='page:identifier',
    lookup_key='name',
=======
>>>>>>> 5412cf2a
    properties={
        'title': 'Pages',
        'description': 'Static Pages for the Portal',
    })
class Page(SMAHTItem, CorePage):
    item_type = 'page'
    schema = load_schema("encoded:schemas/page.json")
<<<<<<< HEAD
    embedded_list = CorePage.embedded_list

    # VERY IMPORTANT: The ordering of the inheritance matters here - you need
    # the CorePage Collection prioritized over the SMAHTItem Collection - you must
    # do this if you want to implement type-specific behavior as below - Will 26 Sept 23
    class Collection(SMAHTItem.Collection, CorePage.Collection):
        pass


# VERY IMPORTANT: These views need to be redefined here so they are on proper context,
# otherwise they operate on the un-included encoded-core type and cause issues with
# object resolution - Will 26 Sept 23
@view_config(context=Page.Collection, permission='add', request_method='POST',
             validators=[validate_item_content_post, validate_unique_page_name])
@view_config(context=Page.Collection, permission='add_unvalidated', request_method='POST',
             validators=[no_validate_item_content_post],
             request_param=['validate=false'])
@debug_log
def page_add(context, request, render=None):
    return collection_add(context, request, render)


@view_config(context=Page, permission='edit', request_method='PUT',
             validators=[validate_item_content_put, validate_unique_page_name])
@view_config(context=Page, permission='edit', request_method='PATCH',
             validators=[validate_item_content_patch, validate_unique_page_name])
@view_config(context=Page, permission='edit_unvalidated', request_method='PUT',
             validators=[no_validate_item_content_put],
             request_param=['validate=false'])
@view_config(context=Page, permission='edit_unvalidated', request_method='PATCH',
             validators=[no_validate_item_content_patch],
             request_param=['validate=false'])
@view_config(context=Page, permission='index', request_method='GET',
             validators=[validate_item_content_in_place, validate_unique_page_name],
             request_param=['check_only=true'])
@debug_log
def page_edit(context, request, render=None):
    return item_edit(context, request, render)


#### Static Page Routing/Endpoint

def static_page(request):
    '''
    basically get the page in a standard way (item_view_page) which will
    do permissions checking.  Then format the return result to be something
    the front-end expects
    '''

    def remove_relations_in_tree(node, keep="children"):
        '''Returns (deep-)copy'''
        filtered_node = { "name" : node['name'] }
        if keep == 'children' and node.get('children') is not None:
            filtered_node['children'] = [ remove_relations_in_tree(c, keep) for c in node['children'] ]
        if keep == 'parent' and node.get('parent'):
            filtered_node['parent'] = remove_relations_in_tree(node['parent'], keep)
        for field in node.keys():
            if field not in ['next', 'previous', 'children', 'parent'] and node.get(field) is not None:
                filtered_node[field] = node[field]
        return filtered_node

    path_parts = [ path_part for path_part in request.subpath if path_part ]
    page_name = "/".join(path_parts)

    tree = request._static_page_tree

    if tree is not None:

        tree = add_sibling_parent_relations_to_tree(tree)

        curr_node = tree
        page_in_tree = True
        for path_idx, part in enumerate(path_parts):
            for child in curr_node.get('children',[]):
                split_child_name = child['name'].split('/')
                if len(split_child_name) > path_idx and split_child_name[path_idx] == part:
                    curr_node = child
                    break
            if path_idx == len(path_parts) - 1 and curr_node.get('uuid') is None:
                page_in_tree = False
                break
    else:
        page_in_tree = False

    context = Page(request.registry, request._static_page_model)

    if context.properties.get('redirect') and context.properties['redirect'].get('enabled'): # We have a redirect defined.
        parsed_redirect_uri = urlparse(context.properties['redirect'].get('target', '/'))
        uri_to_use = (parsed_redirect_uri.scheme and (parsed_redirect_uri.scheme + ':') or '') + '//' if parsed_redirect_uri.netloc else ''
        uri_to_use += parsed_redirect_uri.path
        uri_to_use += '?' + urlencode({ 'redirected_from' : '/' + context.properties.get('name', str(context.uuid)) }) + ((parsed_redirect_uri.query and ('&' + parsed_redirect_uri.query)) or '')
        # Fallback to 307 as is 'safest' (response isn't cached by browsers)
        return get_pyramid_http_exception_for_redirect_code(context.properties['redirect'].get('code', 307))(location=uri_to_use, detail="Redirected from " + page_name)
    item = item_view_page(context, request)
    cleanup_page_tree(item)
    item['toc'] = item.get('table-of-contents')
    item['@context'] = item['@id']

    if page_in_tree:
        if curr_node.get('next'):
            item['next'] =      remove_relations_in_tree(curr_node['next'])
        if curr_node.get('previous'):
            item['previous'] =  remove_relations_in_tree(curr_node['previous'])
        if curr_node.get('parent'):
            item['parent'] =    remove_relations_in_tree(curr_node['parent'], keep="parent")
        if curr_node.get('sibling_length') is not None:
            item['sibling_length'] = curr_node['sibling_length']
            item['sibling_position'] = curr_node['sibling_position']

    return item
=======
    embedded_list = []
>>>>>>> 5412cf2a
<|MERGE_RESOLUTION|>--- conflicted
+++ resolved
@@ -1,60 +1,11 @@
-from copy import deepcopy
-from pyramid.view import view_config
-from urllib.parse import urlencode, urlparse
-from dcicutils.misc_utils import filtered_warnings
+from snovault import collection, load_schema
 from encoded_core.types.page import Page as CorePage
-from encoded_core.page_views import (
-    validate_unique_page_name, is_static_page, add_sibling_parent_relations_to_tree,
-    get_pyramid_http_exception_for_redirect_code, cleanup_page_tree
-)
-from snovault import collection, load_schema
-from snovault.resource_views import item_view_page
-from snovault.util import debug_log
-from snovault.validators import (
-    validate_item_content_post,
-    validate_item_content_put,
-    validate_item_content_patch,
-    validate_item_content_in_place,
-    no_validate_item_content_post,
-    no_validate_item_content_put,
-    no_validate_item_content_patch
-)
+
 from .base import Item as SMAHTItem
-from .base import collection_add, item_edit
-
-
-ENCODED_CORE_PAGE_SCHEMA = deepcopy(CorePage.schema)
-
-
-def includeme(config):
-    with filtered_warnings("ignore", category=DeprecationWarning):
-        config.add_route(
-            'staticpage',
-            '/*subpath',
-            # TODO: Replace custom_predicates=[is_static_page] with something more modern.
-            # The custom_predicates needs to be rewritten.
-            # Although there is a complex rewrite using .add_route_predicate,
-            # the simpler case of just using .add_static_view may bypass a lot of complexity.
-            # But this needs more study to get right. For now this code will work and
-            # we're just going to suppress the warning.  -kmp 16-May-2020
-            # Refs:
-            #  - https://stackoverflow.com/questions/30102767/custom-route-predicates-in-pyramid
-            #  - https://docs.pylonsproject.org/projects/pyramid/en/latest/_modules/pyramid/config/routes.html
-            #  - https://docs.pylonsproject.org/projects/pyramid/en/master/narr/hooks.html#view-and-route-predicates
-            #  - https://docs.pylonsproject.org/projects/pyramid/en/latest/api/config.html
-            custom_predicates=[is_static_page],
-            request_method="GET"
-        )
-    config.add_view(static_page, route_name='staticpage')
 
 
 @collection(
     name='pages',
-<<<<<<< HEAD
-    unique_key='page:identifier',
-    lookup_key='name',
-=======
->>>>>>> 5412cf2a
     properties={
         'title': 'Pages',
         'description': 'Static Pages for the Portal',
@@ -62,117 +13,4 @@
 class Page(SMAHTItem, CorePage):
     item_type = 'page'
     schema = load_schema("encoded:schemas/page.json")
-<<<<<<< HEAD
-    embedded_list = CorePage.embedded_list
-
-    # VERY IMPORTANT: The ordering of the inheritance matters here - you need
-    # the CorePage Collection prioritized over the SMAHTItem Collection - you must
-    # do this if you want to implement type-specific behavior as below - Will 26 Sept 23
-    class Collection(SMAHTItem.Collection, CorePage.Collection):
-        pass
-
-
-# VERY IMPORTANT: These views need to be redefined here so they are on proper context,
-# otherwise they operate on the un-included encoded-core type and cause issues with
-# object resolution - Will 26 Sept 23
-@view_config(context=Page.Collection, permission='add', request_method='POST',
-             validators=[validate_item_content_post, validate_unique_page_name])
-@view_config(context=Page.Collection, permission='add_unvalidated', request_method='POST',
-             validators=[no_validate_item_content_post],
-             request_param=['validate=false'])
-@debug_log
-def page_add(context, request, render=None):
-    return collection_add(context, request, render)
-
-
-@view_config(context=Page, permission='edit', request_method='PUT',
-             validators=[validate_item_content_put, validate_unique_page_name])
-@view_config(context=Page, permission='edit', request_method='PATCH',
-             validators=[validate_item_content_patch, validate_unique_page_name])
-@view_config(context=Page, permission='edit_unvalidated', request_method='PUT',
-             validators=[no_validate_item_content_put],
-             request_param=['validate=false'])
-@view_config(context=Page, permission='edit_unvalidated', request_method='PATCH',
-             validators=[no_validate_item_content_patch],
-             request_param=['validate=false'])
-@view_config(context=Page, permission='index', request_method='GET',
-             validators=[validate_item_content_in_place, validate_unique_page_name],
-             request_param=['check_only=true'])
-@debug_log
-def page_edit(context, request, render=None):
-    return item_edit(context, request, render)
-
-
-#### Static Page Routing/Endpoint
-
-def static_page(request):
-    '''
-    basically get the page in a standard way (item_view_page) which will
-    do permissions checking.  Then format the return result to be something
-    the front-end expects
-    '''
-
-    def remove_relations_in_tree(node, keep="children"):
-        '''Returns (deep-)copy'''
-        filtered_node = { "name" : node['name'] }
-        if keep == 'children' and node.get('children') is not None:
-            filtered_node['children'] = [ remove_relations_in_tree(c, keep) for c in node['children'] ]
-        if keep == 'parent' and node.get('parent'):
-            filtered_node['parent'] = remove_relations_in_tree(node['parent'], keep)
-        for field in node.keys():
-            if field not in ['next', 'previous', 'children', 'parent'] and node.get(field) is not None:
-                filtered_node[field] = node[field]
-        return filtered_node
-
-    path_parts = [ path_part for path_part in request.subpath if path_part ]
-    page_name = "/".join(path_parts)
-
-    tree = request._static_page_tree
-
-    if tree is not None:
-
-        tree = add_sibling_parent_relations_to_tree(tree)
-
-        curr_node = tree
-        page_in_tree = True
-        for path_idx, part in enumerate(path_parts):
-            for child in curr_node.get('children',[]):
-                split_child_name = child['name'].split('/')
-                if len(split_child_name) > path_idx and split_child_name[path_idx] == part:
-                    curr_node = child
-                    break
-            if path_idx == len(path_parts) - 1 and curr_node.get('uuid') is None:
-                page_in_tree = False
-                break
-    else:
-        page_in_tree = False
-
-    context = Page(request.registry, request._static_page_model)
-
-    if context.properties.get('redirect') and context.properties['redirect'].get('enabled'): # We have a redirect defined.
-        parsed_redirect_uri = urlparse(context.properties['redirect'].get('target', '/'))
-        uri_to_use = (parsed_redirect_uri.scheme and (parsed_redirect_uri.scheme + ':') or '') + '//' if parsed_redirect_uri.netloc else ''
-        uri_to_use += parsed_redirect_uri.path
-        uri_to_use += '?' + urlencode({ 'redirected_from' : '/' + context.properties.get('name', str(context.uuid)) }) + ((parsed_redirect_uri.query and ('&' + parsed_redirect_uri.query)) or '')
-        # Fallback to 307 as is 'safest' (response isn't cached by browsers)
-        return get_pyramid_http_exception_for_redirect_code(context.properties['redirect'].get('code', 307))(location=uri_to_use, detail="Redirected from " + page_name)
-    item = item_view_page(context, request)
-    cleanup_page_tree(item)
-    item['toc'] = item.get('table-of-contents')
-    item['@context'] = item['@id']
-
-    if page_in_tree:
-        if curr_node.get('next'):
-            item['next'] =      remove_relations_in_tree(curr_node['next'])
-        if curr_node.get('previous'):
-            item['previous'] =  remove_relations_in_tree(curr_node['previous'])
-        if curr_node.get('parent'):
-            item['parent'] =    remove_relations_in_tree(curr_node['parent'], keep="parent")
-        if curr_node.get('sibling_length') is not None:
-            item['sibling_length'] = curr_node['sibling_length']
-            item['sibling_position'] = curr_node['sibling_position']
-
-    return item
-=======
-    embedded_list = []
->>>>>>> 5412cf2a
+    embedded_list = []