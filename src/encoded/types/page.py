--- conflicted
+++ resolved
@@ -19,11 +19,8 @@
 from encoded_core.page_views import (
     add_sibling_parent_relations_to_tree, get_pyramid_http_exception_for_redirect_code,
 )
-<<<<<<< HEAD
-=======
 
 from .acl import ONLY_ADMIN_VIEW_ACL
->>>>>>> 15ea63a3
 from .base import Item as SmahtItem
 from .base import collection_add, item_edit
 
