from typing import Dict, List, Tuple

from pyramid.authorization import Allow
from pyramid.view import view_config
from snovault import collection, load_schema
from snovault.types.access_key import (
    AccessKey as SnovaultAccessKey,
    access_key_add as sno_access_key_add,
    access_key_reset_secret as sno_access_key_reset_secret,
    access_key_view_raw as sno_access_key_view_raw
)
from snovault.util import debug_log
from snovault.validators import validate_item_content_post

from .acl import ALLOW_AUTHENTICATED_CREATE_ACL, ONLY_ADMIN_VIEW_ACL
from .base import DELETED_ACL
from .base import Item as SMAHTItem


@collection(
<<<<<<< HEAD
    name='access-keys',
    unique_key='access_key:access_key_id',
=======
    name="access-keys",
>>>>>>> de856b4f
    acl=ALLOW_AUTHENTICATED_CREATE_ACL,
    unique_key="access_key:access_key_id",  # Required for GET via /access-keys/{access_key_id}/
    properties={
        "title": "Access keys",
        "description": "Programmatic access keys",
    },
)
class AccessKey(SMAHTItem, SnovaultAccessKey):
    """AccessKey class."""
    ACCESS_KEY_EXPIRATION_TIME = 90  # days
    item_type = "access_key"
    schema = load_schema("encoded:schemas/access_key.json")
    embedded_list = []

    STATUS_ACL = {
        "current": [(Allow, "role.owner", ["view", "edit"])] + ONLY_ADMIN_VIEW_ACL,
        "deleted": DELETED_ACL,
    }

    class Collection(SMAHTItem.Collection):
        pass

    def __acl__(self) -> List[Tuple[str, str, List[str]]]:
        return SnovaultAccessKey.__acl__(self)

    def __ac_local_roles__(self) -> Dict[str, str]:
        return SnovaultAccessKey.__ac_local_roles__(self)


@view_config(context=AccessKey.Collection, request_method="POST",
             permission="add",
             validators=[validate_item_content_post])
@debug_log
def access_key_add(context, request):
    return sno_access_key_add(context, request)


@view_config(name="reset-secret", context=AccessKey,
             permission="add",
             request_method="POST", subpath_segments=0)
@debug_log
def access_key_reset_secret(context, request):
    return sno_access_key_reset_secret(context, request)


@view_config(context=AccessKey, permission="view_raw", request_method="GET",
             name="raw")
@debug_log
def access_key_view_raw(context, request):
    return sno_access_key_view_raw(context, request)<|MERGE_RESOLUTION|>--- conflicted
+++ resolved
@@ -18,12 +18,8 @@
 
 
 @collection(
-<<<<<<< HEAD
     name='access-keys',
     unique_key='access_key:access_key_id',
-=======
-    name="access-keys",
->>>>>>> de856b4f
     acl=ALLOW_AUTHENTICATED_CREATE_ACL,
     unique_key="access_key:access_key_id",  # Required for GET via /access-keys/{access_key_id}/
     properties={
