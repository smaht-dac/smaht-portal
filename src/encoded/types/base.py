from typing import Any, Dict, List, Optional, Tuple, Union

<<<<<<< HEAD
from dcicutils.misc_utils import PRINT
=======
import snovault
from pyramid.request import Request
>>>>>>> ac362b60
from pyramid.view import view_config
from snovault import AbstractCollection, abstract_collection, calculated_property
from snovault.crud_views import (
    collection_add as sno_collection_add,
    item_edit as sno_item_edit,
)
from snovault.types.base import (
    Collection,
    DELETED_ACL,
    Item as SnovaultItem,
)
from snovault.util import debug_log
from snovault.validators import (
    validate_item_content_post,
    validate_item_content_put,
    validate_item_content_patch,
    validate_item_content_in_place,
    no_validate_item_content_post,
    no_validate_item_content_put,
    no_validate_item_content_patch
)

from . import acl
from .utils import get_item
from ..local_roles import DEBUG_PERMISSIONS
from ..utils import get_remote_user


def mixin_smaht_permission_types(schema: dict) -> dict:
    """ Runs a manual 'mixin' of attribution entries for SMaHT types
        NOTE: this function will be replaced by dynamic dispatch later
    """
    schema['properties']['submission_centers'] = {
        'type': 'array',
        'items': {
            'type': 'string',
            'linkTo': 'SubmissionCenter'
        },
        'serverDefault': 'user_submission_centers'
    }
    schema['properties']['consortia'] = {
        'type': 'array',
        'items': {
            'type': 'string',
            'linkTo': 'Consortium'
        },
        'serverDefault': 'user_consortia'
    }
    return schema


class AbstractCollection(AbstractCollection):
    """smth."""

    def __init__(self, *args, **kw):
        self.__acl__: List[Tuple[str, str, List[str]]] = []
        try:
            self.lookup_key = kw.pop('lookup_key')
        except KeyError:
            pass
        super(AbstractCollection, self).__init__(*args, **kw)

    def get(self, name, default=None):
        """
        heres' and example of why this is the way it is:
        ontology terms have uuid or term_id as unique ID keys
        and if neither of those are included in post, try to
        use term_name such that:
        No - fail load with non-existing term message
        Multiple - fail load with ‘ambiguous name - more than 1 term with that name exist use ID’
        Single result - get uuid and use that for post/patch
        """
        resource = super(AbstractCollection, self).get(name, None)
        if resource is not None:
            return resource
        if ':' in name:
            resource = self.connection.get_by_unique_key('alias', name)
            if resource is not None:
                if not self._allow_contained(resource):
                    return default
                return resource
        if getattr(self, 'lookup_key', None) is not None:
            # lookup key translates to query json by key / value and return if only one of the
            # item type was found... so for keys that are mostly unique, but do to whatever
            # reason (bad data mainly..) can be defined as unique keys
            item_type = self.type_info.item_type
            resource = self.connection.get_by_json(self.lookup_key, name, item_type)
            if resource is not None:
                if not self._allow_contained(resource):
                    return default
                return resource
        return default


class SMAHTCollection(Collection, AbstractCollection):
    """ Allows default ACL """
    def __init__(self, *args, **kw):
        super(Collection, self).__init__(*args, **kw)
        if getattr(self, '__acl__', []):
            if DEBUG_PERMISSIONS:
                PRINT(f'DEBUG_PERMISSIONS: using {self.__acl__} for {self.type_info.name}')
            return

        # If no ACLs are defined for collection, allow submission centers to add/create
        # or assume admin only
        if 'submission_centers' in self.type_info.factory.schema['properties']:
            if DEBUG_PERMISSIONS:
                PRINT(f'DEBUG_PERMISSIONS: using {acl.ALLOW_SUBMISSION_CENTER_CREATE_ACL} for {self.type_info.name}')
            self.__acl__ = acl.ALLOW_SUBMISSION_CENTER_CREATE_ACL
        else:
            self.__acl__ = acl.ONLY_ADMIN_VIEW_ACL
            if DEBUG_PERMISSIONS:
                PRINT(f'DEBUG_PERMISSIONS: using admin acl for {self.type_info.name}')


@abstract_collection(
    name='items',
    properties={
        'title': "SMaHT Item Listing",
        'description': 'Abstract collection of all SMaHT Items.',
    }
)
class Item(SnovaultItem):
    """ Note: originally denoted SMAHTItem, this rename breaks many things downstream in our type resolution
        system, and generally varying the name in the class from the type definition name below (item_type) does
        not work as you would intend - there is not really any reason to allow this setting and should just default
        to the snake case version of self.__name__
    """
    item_type = 'item'
    AbstractCollection = AbstractCollection
    Collection = SMAHTCollection
    # This value determines the default status mapping of permissions
    # Ie: if an item status = public, then the ACL ALLOW_EVERYONE_VIEW applies to its permissions,
    # so anyone (even unauthenticated users) can view it
    SUBMISSION_CENTER_STATUS_ACL = {
        # Only creator can view - restricted to specific items via schemas.
        'draft': acl.ALLOW_OWNER_EDIT_ACL,
        # Generally the default
        'in review': acl.ALLOW_SUBMISSION_CENTER_MEMBER_EDIT_ACL,
        'released': acl.ALLOW_CONSORTIUM_MEMBER_VIEW_ACL,
        # Everyone can view - restricted to specific items via schemas.
        'public': acl.ALLOW_EVERYONE_VIEW_ACL,
        # Intended to tag out-of-date data
        'obsolete': acl.ALLOW_CONSORTIUM_MEMBER_VIEW_ACL,
        'deleted': DELETED_ACL,
    }
    # More or less the same EXCEPT for in-review status
    CONSORTIUM_STATUS_ACL = {
        'draft': acl.ALLOW_OWNER_EDIT_ACL,
        'in review': acl.ALLOW_CONSORTIUM_MEMBER_VIEW_ACL,
        'released': acl.ALLOW_CONSORTIUM_MEMBER_VIEW_ACL,
        'public': acl.ALLOW_EVERYONE_VIEW_ACL,
        'obsolete': acl.ALLOW_CONSORTIUM_MEMBER_VIEW_ACL,
        'deleted': DELETED_ACL
    }
    MINIMAL_STATUS_VIEW = {
        'released': acl.ALLOW_CONSORTIUM_MEMBER_VIEW_ACL,
        'public': acl.ALLOW_EVERYONE_VIEW_ACL,
    }

    def __init__(self, registry, models):
        super().__init__(registry, models)
        self.STATUS_ACL = self.__class__.STATUS_ACL

    def __acl__(self):
        """This sets the ACL for the item based on mapping of status to ACL.
           If there is no status or the status is not included in the STATUS_ACL
           lookup then the access is set to admin only

           Note that by default, items cannot be created, they must be specifically overridden
           in the type definition
        """
        # Don't finalize to avoid validation here.
        properties = self.upgrade_properties().copy()
        status = properties.get('status')
        if 'submission_centers' in properties:
            if DEBUG_PERMISSIONS:
                PRINT(f'DEBUG_PERMISSIONS: Using submission_centers ACLs status {status} for {self}')
            return self.SUBMISSION_CENTER_STATUS_ACL.get(status, acl.ONLY_ADMIN_VIEW_ACL)
        if 'consortia' in properties:
            if DEBUG_PERMISSIONS:
                PRINT(f'DEBUG_PERMISSIONS: Using consortia ACLs status {status} for {self}')
            return self.CONSORTIUM_STATUS_ACL.get(status, acl.ONLY_ADMIN_VIEW_ACL)
        if DEBUG_PERMISSIONS:
            PRINT(f'DEBUG_PERMISSIONS: Falling back to minimal status view for {self}')
        return self.MINIMAL_STATUS_VIEW.get(status, acl.ONLY_ADMIN_VIEW_ACL)

    def __ac_local_roles__(self):
        """ Overrides the default permissioning to add some additional roles to the item based on
            properties it may have.
        """
        roles = {}
        properties = self.upgrade_properties()
        if 'submission_centers' in properties:
            for submission_center in properties['submission_centers']:
                center = f'{acl.SUBMISSION_CENTER_RW}.{submission_center}'
                roles[center] = acl.SUBMISSION_CENTER_RW
        if 'consortia' in properties:
            for consortium in properties['consortia']:
                consortium_identifier = f'{acl.CONSORTIUM_MEMBER_RW}.{consortium}'
                roles[consortium_identifier] = acl.CONSORTIUM_MEMBER_RW
        if 'submitted_by' in properties:
            submitter = 'userid.%s' % properties['submitted_by']
            roles[submitter] = 'role.owner'
        if self.type_info.name == 'Consortium':
            consortium_identifier = f'{acl.CONSORTIUM_MEMBER_RW}.{str(self.uuid)}'
            roles[consortium_identifier] = acl.CONSORTIUM_MEMBER_RW
        if self.type_info.name == 'SubmissionCenter':
            center = f'{acl.SUBMISSION_CENTER_RW}.{str(self.uuid)}'
            roles[center] = acl.SUBMISSION_CENTER_RW
        if DEBUG_PERMISSIONS:
            PRINT(f'DEBUG_PERMISSIONS: Returning roles {roles} for {self}')
        return roles

    def unique_keys(self, properties):
        """ VERY IMPORTANT: This function is required in all extensions of snovault, without it
            unique keys will NOT work!
        """
        keys = super(Item, self).unique_keys(properties)
        if 'accession' not in self.schema['properties']:
            return keys
        keys.setdefault('accession', []).extend(properties.get('alternate_accessions', []))
        if properties.get('status') != 'replaced' and 'accession' in properties:
            keys['accession'].append(properties['accession'])
        return keys

    @calculated_property(schema={"title": "Display Title", "type": "string"})
    def display_title(
        self,
        request: Request,
        title: Optional[str] = None,
        name: Optional[str] = None,
        identifier: Optional[str] = None,
        submitted_id: Optional[str] = None,
        accession: Optional[str] = None,
        uuid: Optional[str] = None,
    ) -> Union[str, None]:
        """Generate display title with sane defaults for SMaHT."""
        if title:
            return title
        if name:
            return name
        if identifier:
            return identifier
        if submitted_id:
            return submitted_id
        if accession:
            return accession
        if uuid:
            return uuid


@calculated_property(context=Item.AbstractCollection, category='action')
def add(context, request):
    """smth."""
    if request.has_permission('add', context):
        type_name = context.type_info.name
        return {
            'name': 'add',
            'title': 'Add',
            'profile': '/profiles/{name}.json'.format(name=type_name),
            'href': '/search/?type={name}&currentAction=add'.format(name=type_name),
        }


@calculated_property(context=Item, category='action')
def edit(context, request):
    """smth."""
    if request.has_permission('edit'):
        return {
            'name': 'edit',
            'title': 'Edit',
            'profile': '/profiles/{ti.name}.json'.format(ti=context.type_info),
            'href': '{item_uri}?currentAction=edit'.format(item_uri=request.resource_path(context)),
        }


@calculated_property(context=Item, category='action')
def create(context, request):
    if request.has_permission('create'):
        return {
            'name': 'create',
            'title': 'Create',
            'profile': '/profiles/{ti.name}.json'.format(ti=context.type_info),
            'href': '{item_uri}?currentAction=create'.format(item_uri=request.resource_path(context)),
        }


def validate_user_submission_consistency(context, request):
    """ Validates that a user who is not admin is submitting data
        under the consortia/submission centers that they are a
        part of
    """
    remote_user = get_remote_user(request)
    if not remote_user or is_special_user(remote_user):
        return
    user = get_item(request, remote_user, collection="User", frame="raw")
    if is_admin(user):
        return
    user_consortia = user.get('consortia', [])
    user_submission_centers = user.get('submission_centers', [])
    data = request.validated
    for consortium in data.get('consortia', []):
        if consortium not in user_consortia:
            request.errors.add('body', f'Item: invalid consortium {consortium}',
                                       f'user only has {user_consortia}')
    for submission_center in data.get('submission_centers', []):
        if submission_center not in user_submission_centers:
            request.errors.add('body', f'Item: invalid submission center {submission_center}',
                               f'user only has {user_submission_centers}')


def is_special_user(remote_user: str) -> bool:
    """Check for remote users with special status.

    May want to move these as a constant to project settings.
    """
    return remote_user in ['TEST', 'INDEXER', 'EMBED', 'TEST_SUBMITTER', 'INGESTION']


def is_admin(user: Dict[str, Any]) -> bool:
    """Is the user an admin?"""
    return "admin" in user.get("groups", [])


@view_config(
    context=SMAHTCollection,
    permission='add',
    request_method='POST',
    # validators=[]  # TURNS OFF VALIDATION HERE ([validate_item_content_post] previously)
    validators=[validate_item_content_post,
                validate_user_submission_consistency]
)
@view_config(
    context=SMAHTCollection,
    permission='add_unvalidated',
    request_method='POST',
    validators=[no_validate_item_content_post],
    request_param=['validate=false']
)
@debug_log
def collection_add(context, request, render=None):
    return sno_collection_add(context, request, render)


@view_config(context=Item, permission='edit', request_method='PUT',
             validators=[validate_item_content_put,
                         validate_user_submission_consistency])
@view_config(context=Item, permission='edit', request_method='PATCH',
             validators=[validate_item_content_patch,
                         validate_user_submission_consistency])
@view_config(context=Item, permission='edit_unvalidated', request_method='PUT',
             validators=[no_validate_item_content_put,
                         validate_user_submission_consistency],
             request_param=['validate=false'])
@view_config(context=Item, permission='edit_unvalidated', request_method='PATCH',
             validators=[no_validate_item_content_patch,
                         validate_user_submission_consistency],
             request_param=['validate=false'])
@view_config(context=Item, permission='index', request_method='GET',
             validators=[validate_item_content_in_place,
                         validate_user_submission_consistency],
             request_param=['check_only=true'])
@debug_log
def item_edit(context, request, render=None):
    return sno_item_edit(context, request, render)<|MERGE_RESOLUTION|>--- conflicted
+++ resolved
@@ -1,11 +1,7 @@
 from typing import Any, Dict, List, Optional, Tuple, Union
 
-<<<<<<< HEAD
 from dcicutils.misc_utils import PRINT
-=======
-import snovault
 from pyramid.request import Request
->>>>>>> ac362b60
 from pyramid.view import view_config
 from snovault import AbstractCollection, abstract_collection, calculated_property
 from snovault.crud_views import (
