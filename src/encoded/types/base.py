--- conflicted
+++ resolved
@@ -23,15 +23,7 @@
     no_validate_item_content_put,
     no_validate_item_content_patch
 )
-<<<<<<< HEAD
-=======
-from snovault.crud_views import (
-    collection_add as sno_collection_add,
-    item_edit as sno_item_edit,
-)
 from snovault.server_defaults import add_last_modified
-from dcicutils.misc_utils import PRINT
->>>>>>> c15fa32d
 
 from . import acl
 from .utils import get_item
