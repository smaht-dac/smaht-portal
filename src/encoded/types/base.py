import snovault
from pyramid.view import view_config
from snovault import abstract_collection, calculated_property
from snovault.types.base import (
    Collection,
    DELETED_ACL,
)
from snovault.types.base import Item as SnovaultItem
from snovault.util import debug_log
from snovault.validators import (
    validate_item_content_post,
    validate_item_content_put,
    validate_item_content_patch,
    validate_item_content_in_place,
    no_validate_item_content_post,
    no_validate_item_content_put,
    no_validate_item_content_patch
)
from snovault.crud_views import (
    collection_add as sno_collection_add,
    item_edit as sno_item_edit,
)
from dcicutils.misc_utils import PRINT
from .acl import *
from ..local_roles import DEBUG_PERMISSIONS


def mixin_smaht_permission_types(schema: dict) -> dict:
    """ Runs a manual 'mixin' of attribution entries for SMaHT types
        NOTE: this function will be replaced by dynamic dispatch later
    """
    schema['properties']['submission_centers'] = {
        'type': 'array',
        'items': {
            'type': 'string',
            'linkTo': 'SubmissionCenter'
        },
        'serverDefault': 'user_submission_centers'
    }
    schema['properties']['consortia'] = {
        'type': 'array',
        'items': {
            'type': 'string',
            'linkTo': 'Consortium'
        },
        'serverDefault': 'user_consortia'
    }
    return schema


class AbstractCollection(snovault.AbstractCollection):
    """smth."""

    def __init__(self, *args, **kw):
        try:
            self.lookup_key = kw.pop('lookup_key')
        except KeyError:
            pass
        super(AbstractCollection, self).__init__(*args, **kw)

    def get(self, name, default=None):
        """
        heres' and example of why this is the way it is:
        ontology terms have uuid or term_id as unique ID keys
        and if neither of those are included in post, try to
        use term_name such that:
        No - fail load with non-existing term message
        Multiple - fail load with ‘ambiguous name - more than 1 term with that name exist use ID’
        Single result - get uuid and use that for post/patch
        """
        resource = super(AbstractCollection, self).get(name, None)
        if resource is not None:
            return resource
        if ':' in name:
            resource = self.connection.get_by_unique_key('alias', name)
            if resource is not None:
                if not self._allow_contained(resource):
                    return default
                return resource
        if getattr(self, 'lookup_key', None) is not None:
            # lookup key translates to query json by key / value and return if only one of the
            # item type was found... so for keys that are mostly unique, but do to whatever
            # reason (bad data mainly..) can be defined as unique keys
            item_type = self.type_info.item_type
            resource = self.connection.get_by_json(self.lookup_key, name, item_type)
            if resource is not None:
                if not self._allow_contained(resource):
                    return default
                return resource
        return default


class SMAHTCollection(Collection, AbstractCollection):
    """ Allows default ACL """
    def __init__(self, *args, **kw):
        super(Collection, self).__init__(*args, **kw)
        if hasattr(self, '__acl__'):
            if DEBUG_PERMISSIONS:
                PRINT(f'DEBUG_PERMISSIONS: using {self.__acl__} for {self.type_info.name}')
            return

        # If no ACLs are defined for collection, allow submission centers to add/create
        if 'submission_centers' in self.type_info.factory.schema['properties']:
            if DEBUG_PERMISSIONS:
                PRINT(f'DEBUG_PERMISSIONS: using {ALLOW_SUBMISSION_CENTER_CREATE_ACL} for {self.type_info.name}')
            self.__acl__ = ALLOW_SUBMISSION_CENTER_CREATE_ACL
        else:
            self.__acl__ = ONLY_ADMIN_VIEW_ACL
            if DEBUG_PERMISSIONS:
                PRINT(f'DEBUG_PERMISSIONS: using admin acl for {self.type_info.name}')


@abstract_collection(
    name='items',
    properties={
        'title': "SMaHT Item Listing",
        'description': 'Abstract collection of all SMaHT Items.',
    }
)
class Item(SnovaultItem):
    """ Note: originally denoted SMAHTItem, this rename breaks many things downstream in our type resolution
        system, and generally varying the name in the class from the type definition name below (item_type) does
        not work as you would intend - there is not really any reason to allow this setting and should just default
        to the snake case version of self.__name__
    """
    item_type = 'item'
    AbstractCollection = AbstractCollection
    Collection = SMAHTCollection
    # This value determines the default status mapping of permissions
    # Ie: if an item status = public, then the ACL ALLOW_EVERYONE_VIEW applies to its permissions,
    # so anyone (even unauthenticated users) can view it
    SUBMISSION_CENTER_STATUS_ACL = {
        # Only creator can view - restricted to specific items via schemas.
        'draft': ALLOW_OWNER_EDIT_ACL,
        # Generally the default
        'in review': ALLOW_SUBMISSION_CENTER_MEMBER_EDIT_ACL,
        'released': ALLOW_CONSORTIUM_MEMBER_VIEW_ACL,
        # Everyone can view - restricted to specific items via schemas.
        'public': ALLOW_EVERYONE_VIEW_ACL,
        # Intended to tag out-of-date data
        'obsolete': ALLOW_CONSORTIUM_MEMBER_VIEW_ACL,
        'deleted': DELETED_ACL,
    }
    # More or less the same EXCEPT for in-review status
    CONSORTIUM_STATUS_ACL = {
        'draft': ALLOW_OWNER_EDIT_ACL,
        'in review': ALLOW_CONSORTIUM_MEMBER_VIEW_ACL,
        'released': ALLOW_CONSORTIUM_MEMBER_VIEW_ACL,
        'public': ALLOW_EVERYONE_VIEW_ACL,
        'obsolete': ALLOW_CONSORTIUM_MEMBER_VIEW_ACL,
        'deleted': DELETED_ACL
    }

    def __init__(self, registry, models):
        super().__init__(registry, models)
        self.STATUS_ACL = self.__class__.STATUS_ACL

    def __acl__(self):
        """This sets the ACL for the item based on mapping of status to ACL.
           If there is no status or the status is not included in the STATUS_ACL
           lookup then the access is set to admin only

           Note that by default, items cannot be created, they must be specifically overridden
           in the type definition
        """
        # Don't finalize to avoid validation here.
        properties = self.upgrade_properties().copy()
        status = properties.get('status')
        if 'submission_centers' in properties:
            if DEBUG_PERMISSIONS:
                PRINT(f'DEBUG_PERMISSIONS: Using submission_centers ACLs status {status} for {self}')
            return self.SUBMISSION_CENTER_STATUS_ACL.get(status, ONLY_ADMIN_VIEW_ACL)
        if 'consortia' in properties:
            if DEBUG_PERMISSIONS:
                PRINT(f'DEBUG_PERMISSIONS: Using consortia ACLs status {status} for {self}')
            return self.CONSORTIUM_STATUS_ACL.get(status, ONLY_ADMIN_VIEW_ACL)
        if DEBUG_PERMISSIONS:
            PRINT(f'DEBUG_PERMISSIONS: Falling back to admin view for {self}')
        return ONLY_ADMIN_VIEW_ACL

    def __ac_local_roles__(self):
        """ Overrides the default permissioning to add some additional roles to the item based on
            properties it may have.
        """
        roles = {}
        properties = self.upgrade_properties()
        if 'submission_centers' in properties:
            for submission_center in properties['submission_centers']:
                center = f'{SUBMISSION_CENTER_RW}.{submission_center}'
                roles[center] = SUBMISSION_CENTER_RW
        if 'consortia' in properties:
            for consortium in properties['consortia']:
                consortium_identifier = f'{CONSORTIUM_MEMBER_RW}.{consortium}'
                roles[consortium_identifier] = CONSORTIUM_MEMBER_RW
        if 'submitted_by' in properties:
            submitter = 'userid.%s' % properties['submitted_by']
            roles[submitter] = 'role.owner'
        if DEBUG_PERMISSIONS:
            PRINT(f'DEBUG_PERMISSIONS: Returning roles {roles} for {self}')
        return roles

    def unique_keys(self, properties):
        """ VERY IMPORTANT: This function is required in all extensions of snovault, without it
            unique keys will NOT work!
        """
        keys = super(Item, self).unique_keys(properties)
        if 'accession' not in self.schema['properties']:
            return keys
        keys.setdefault('accession', []).extend(properties.get('alternate_accessions', []))
        if properties.get('status') != 'replaced' and 'accession' in properties:
            keys['accession'].append(properties['accession'])
        return keys


@calculated_property(context=Item.AbstractCollection, category='action')
def add(context, request):
    """smth."""
    if request.has_permission('add', context):
        type_name = context.type_info.name
        return {
            'name': 'add',
            'title': 'Add',
            'profile': '/profiles/{name}.json'.format(name=type_name),
            'href': '/search/?type={name}&currentAction=add'.format(name=type_name),
        }


@calculated_property(context=Item, category='action')
def edit(context, request):
    """smth."""
    if request.has_permission('edit'):
        return {
            'name': 'edit',
            'title': 'Edit',
            'profile': '/profiles/{ti.name}.json'.format(ti=context.type_info),
            'href': '{item_uri}?currentAction=edit'.format(item_uri=request.resource_path(context)),
        }


@calculated_property(context=Item, category='action')
def create(context, request):
    if request.has_permission('create'):
        return {
            'name': 'create',
            'title': 'Create',
            'profile': '/profiles/{ti.name}.json'.format(ti=context.type_info),
            'href': '{item_uri}?currentAction=create'.format(item_uri=request.resource_path(context)),
        }


def validate_user_submission_consistency(context, request):
    """ Validates that a user who is not admin is submitting data
        under the consortia/submission centers that they are a
        part of
    """
    user = request.environ.get('REMOTE_USER')
<<<<<<< HEAD
    if not user or user in ['TEST', 'INDEXER', 'EMBED', 'TEST_SUBMITTER']:
=======
    if not user or user in ['TEST', 'INDEXER', 'EMBED', 'TEST_SUBMITTER', 'INGESTION']:
>>>>>>> 8a0df7e3
        return
    user = request.embed(f'/users/{user}?frame=raw')
    if 'group.admin' in user.get('groups', []):
        return
    user_consortia = user.get('consortia', [])
    user_submission_centers = user.get('submission_centers', [])
    data = request.validated
    for consortium in data.get('consortia', []):
        if consortium not in user_consortia:
            request.errors.add('body', f'Item: invalid consortium {consortium}',
                                       f'user only has {user_consortia}')
    for submission_center in data.get('submission_centers', []):
        if submission_center not in user_submission_centers:
            request.errors.add('body', f'Item: invalid submission center {submission_center}',
                               f'user only has {user_submission_centers}')


@view_config(
    context=SMAHTCollection,
    permission='add',
    request_method='POST',
    # validators=[]  # TURNS OFF VALIDATION HERE ([validate_item_content_post] previously)
    validators=[validate_item_content_post,
                validate_user_submission_consistency]
)
@view_config(
    context=SMAHTCollection,
    permission='add_unvalidated',
    request_method='POST',
    validators=[no_validate_item_content_post],
    request_param=['validate=false']
)
@debug_log
def collection_add(context, request, render=None):
    return sno_collection_add(context, request, render)


@view_config(context=Item, permission='edit', request_method='PUT',
             validators=[validate_item_content_put,
                         validate_user_submission_consistency])
@view_config(context=Item, permission='edit', request_method='PATCH',
             validators=[validate_item_content_patch,
                         validate_user_submission_consistency])
@view_config(context=Item, permission='edit_unvalidated', request_method='PUT',
             validators=[no_validate_item_content_put,
                         validate_user_submission_consistency],
             request_param=['validate=false'])
@view_config(context=Item, permission='edit_unvalidated', request_method='PATCH',
             validators=[no_validate_item_content_patch,
                         validate_user_submission_consistency],
             request_param=['validate=false'])
@view_config(context=Item, permission='index', request_method='GET',
             validators=[validate_item_content_in_place,
                         validate_user_submission_consistency],
             request_param=['check_only=true'])
@debug_log
def item_edit(context, request, render=None):
    return sno_item_edit(context, request, render)<|MERGE_RESOLUTION|>--- conflicted
+++ resolved
@@ -254,11 +254,7 @@
         part of
     """
     user = request.environ.get('REMOTE_USER')
-<<<<<<< HEAD
-    if not user or user in ['TEST', 'INDEXER', 'EMBED', 'TEST_SUBMITTER']:
-=======
     if not user or user in ['TEST', 'INDEXER', 'EMBED', 'TEST_SUBMITTER', 'INGESTION']:
->>>>>>> 8a0df7e3
         return
     user = request.embed(f'/users/{user}?frame=raw')
     if 'group.admin' in user.get('groups', []):
