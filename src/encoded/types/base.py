<<<<<<< HEAD
from typing import Any, Dict, List, Optional, Union

from dcicutils.misc_utils import PRINT
from pyramid.request import Request
=======
from typing import List, Tuple

import snovault
>>>>>>> 0eb1818f
from pyramid.view import view_config
from snovault import AbstractCollection, abstract_collection, calculated_property
from snovault.crud_views import (
    collection_add as sno_collection_add,
    item_edit as sno_item_edit,
)
from snovault.validation import ValidationFailure
from snovault.types.base import (
    Collection,
    DELETED_ACL,
    Item as SnovaultItem,
)
from snovault.util import debug_log
from snovault.validators import (
    validate_item_content_post,
    validate_item_content_put,
    validate_item_content_patch,
    validate_item_content_in_place,
    no_validate_item_content_post,
    no_validate_item_content_put,
    no_validate_item_content_patch
)
<<<<<<< HEAD

from .acl import *
from .utils import get_item_properties_via_request
=======
from snovault.crud_views import (
    collection_add as sno_collection_add,
    item_edit as sno_item_edit,
)
from dcicutils.misc_utils import PRINT

from . import acl
>>>>>>> 0eb1818f
from ..local_roles import DEBUG_PERMISSIONS


def mixin_smaht_permission_types(schema: dict) -> dict:
    """ Runs a manual 'mixin' of attribution entries for SMaHT types
        NOTE: this function will be replaced by dynamic dispatch later
    """
    schema['properties']['submission_centers'] = {
        'type': 'array',
        'items': {
            'type': 'string',
            'linkTo': 'SubmissionCenter'
        },
        'serverDefault': 'user_submission_centers'
    }
    schema['properties']['consortia'] = {
        'type': 'array',
        'items': {
            'type': 'string',
            'linkTo': 'Consortium'
        },
        'serverDefault': 'user_consortia'
    }
    return schema


class AbstractCollection(AbstractCollection):
    """smth."""

    def __init__(self, *args, **kw):
        self.__acl__: List[Tuple[str, str, List[str]]] = []
        try:
            self.lookup_key = kw.pop('lookup_key')
        except KeyError:
            pass
        super(AbstractCollection, self).__init__(*args, **kw)

    def get(self, name, default=None):
        """
        heres' and example of why this is the way it is:
        ontology terms have uuid or term_id as unique ID keys
        and if neither of those are included in post, try to
        use term_name such that:
        No - fail load with non-existing term message
        Multiple - fail load with ‘ambiguous name - more than 1 term with that name exist use ID’
        Single result - get uuid and use that for post/patch
        """
        resource = super(AbstractCollection, self).get(name, None)
        if resource is not None:
            return resource
        if ':' in name:
            resource = self.connection.get_by_unique_key('alias', name)
            if resource is not None:
                if not self._allow_contained(resource):
                    return default
                return resource
        if getattr(self, 'lookup_key', None) is not None:
            # lookup key translates to query json by key / value and return if only one of the
            # item type was found... so for keys that are mostly unique, but do to whatever
            # reason (bad data mainly..) can be defined as unique keys
            item_type = self.type_info.item_type
            resource = self.connection.get_by_json(self.lookup_key, name, item_type)
            if resource is not None:
                if not self._allow_contained(resource):
                    return default
                return resource
        return default


class SMAHTCollection(Collection, AbstractCollection):
    """ Allows default ACL """
    def __init__(self, *args, **kw):
        super(Collection, self).__init__(*args, **kw)
        if getattr(self, '__acl__', []):
            if DEBUG_PERMISSIONS:
                PRINT(f'DEBUG_PERMISSIONS: using {self.__acl__} for {self.type_info.name}')
            return

        # If no ACLs are defined for collection, allow submission centers to add/create
        # or assume admin only
        if 'submission_centers' in self.type_info.factory.schema['properties']:
            if DEBUG_PERMISSIONS:
                PRINT(f'DEBUG_PERMISSIONS: using {acl.ALLOW_SUBMISSION_CENTER_CREATE_ACL} for {self.type_info.name}')
            self.__acl__ = acl.ALLOW_SUBMISSION_CENTER_CREATE_ACL
        else:
            self.__acl__ = acl.ONLY_ADMIN_VIEW_ACL
            if DEBUG_PERMISSIONS:
                PRINT(f'DEBUG_PERMISSIONS: using admin acl for {self.type_info.name}')


@abstract_collection(
    name='items',
    properties={
        'title': "SMaHT Item Listing",
        'description': 'Abstract collection of all SMaHT Items.',
    }
)
class Item(SnovaultItem):
    """ Note: originally denoted SMAHTItem, this rename breaks many things downstream in our type resolution
        system, and generally varying the name in the class from the type definition name below (item_type) does
        not work as you would intend - there is not really any reason to allow this setting and should just default
        to the snake case version of self.__name__
    """
    item_type = 'item'
    AbstractCollection = AbstractCollection
    Collection = SMAHTCollection
    # This value determines the default status mapping of permissions
    # Ie: if an item status = public, then the ACL ALLOW_EVERYONE_VIEW applies to its permissions,
    # so anyone (even unauthenticated users) can view it
    SUBMISSION_CENTER_STATUS_ACL = {
        # Only creator can view - restricted to specific items via schemas.
        'draft': acl.ALLOW_OWNER_EDIT_ACL,
        # Generally the default
        'in review': acl.ALLOW_SUBMISSION_CENTER_MEMBER_EDIT_ACL,
        'released': acl.ALLOW_CONSORTIUM_MEMBER_VIEW_ACL,
        # Everyone can view - restricted to specific items via schemas.
        'public': acl.ALLOW_EVERYONE_VIEW_ACL,
        # Intended to tag out-of-date data
        'obsolete': acl.ALLOW_CONSORTIUM_MEMBER_VIEW_ACL,
        'deleted': DELETED_ACL,
    }
    # More or less the same EXCEPT for in-review status
    CONSORTIUM_STATUS_ACL = {
        'draft': acl.ALLOW_OWNER_EDIT_ACL,
        'in review': acl.ALLOW_CONSORTIUM_MEMBER_VIEW_ACL,
        'released': acl.ALLOW_CONSORTIUM_MEMBER_VIEW_ACL,
        'public': acl.ALLOW_EVERYONE_VIEW_ACL,
        'obsolete': acl.ALLOW_CONSORTIUM_MEMBER_VIEW_ACL,
        'deleted': DELETED_ACL
    }

    def __init__(self, registry, models):
        super().__init__(registry, models)
        self.STATUS_ACL = self.__class__.STATUS_ACL

    def __acl__(self):
        """This sets the ACL for the item based on mapping of status to ACL.
           If there is no status or the status is not included in the STATUS_ACL
           lookup then the access is set to admin only

           Note that by default, items cannot be created, they must be specifically overridden
           in the type definition
        """
        # Don't finalize to avoid validation here.
        properties = self.upgrade_properties().copy()
        status = properties.get('status')
        if 'submission_centers' in properties:
            if DEBUG_PERMISSIONS:
                PRINT(f'DEBUG_PERMISSIONS: Using submission_centers ACLs status {status} for {self}')
            return self.SUBMISSION_CENTER_STATUS_ACL.get(status, acl.ONLY_ADMIN_VIEW_ACL)
        if 'consortia' in properties:
            if DEBUG_PERMISSIONS:
                PRINT(f'DEBUG_PERMISSIONS: Using consortia ACLs status {status} for {self}')
            return self.CONSORTIUM_STATUS_ACL.get(status, acl.ONLY_ADMIN_VIEW_ACL)
        if DEBUG_PERMISSIONS:
            PRINT(f'DEBUG_PERMISSIONS: Falling back to admin view for {self}')
        return acl.ONLY_ADMIN_VIEW_ACL

    def __ac_local_roles__(self):
        """ Overrides the default permissioning to add some additional roles to the item based on
            properties it may have.
        """
        roles = {}
        properties = self.upgrade_properties()
        if 'submission_centers' in properties:
            for submission_center in properties['submission_centers']:
                center = f'{acl.SUBMISSION_CENTER_RW}.{submission_center}'
                roles[center] = acl.SUBMISSION_CENTER_RW
        if 'consortia' in properties:
            for consortium in properties['consortia']:
                consortium_identifier = f'{acl.CONSORTIUM_MEMBER_RW}.{consortium}'
                roles[consortium_identifier] = acl.CONSORTIUM_MEMBER_RW
        if 'submitted_by' in properties:
            submitter = 'userid.%s' % properties['submitted_by']
            roles[submitter] = 'role.owner'
        if DEBUG_PERMISSIONS:
            PRINT(f'DEBUG_PERMISSIONS: Returning roles {roles} for {self}')
        return roles

    def unique_keys(self, properties):
        """ VERY IMPORTANT: This function is required in all extensions of snovault, without it
            unique keys will NOT work!
        """
        keys = super(Item, self).unique_keys(properties)
        if 'accession' not in self.schema['properties']:
            return keys
        keys.setdefault('accession', []).extend(properties.get('alternate_accessions', []))
        if properties.get('status') != 'replaced' and 'accession' in properties:
            keys['accession'].append(properties['accession'])
        return keys


@calculated_property(context=Item.AbstractCollection, category='action')
def add(context, request):
    """smth."""
    if request.has_permission('add', context):
        type_name = context.type_info.name
        return {
            'name': 'add',
            'title': 'Add',
            'profile': '/profiles/{name}.json'.format(name=type_name),
            'href': '/search/?type={name}&currentAction=add'.format(name=type_name),
        }


@calculated_property(context=Item, category='action')
def edit(context, request):
    """smth."""
    if request.has_permission('edit'):
        return {
            'name': 'edit',
            'title': 'Edit',
            'profile': '/profiles/{ti.name}.json'.format(ti=context.type_info),
            'href': '{item_uri}?currentAction=edit'.format(item_uri=request.resource_path(context)),
        }


@calculated_property(context=Item, category='action')
def create(context, request):
    if request.has_permission('create'):
        return {
            'name': 'create',
            'title': 'Create',
            'profile': '/profiles/{ti.name}.json'.format(ti=context.type_info),
            'href': '{item_uri}?currentAction=create'.format(item_uri=request.resource_path(context)),
        }


def validate_user_submission_consistency(context, request):
    """ Validates that a user who is not admin is submitting data
        under the consortia/submission centers that they are a
        part of
    """
    user = request.environ.get('REMOTE_USER')
    if not user or user in ['TEST', 'INDEXER', 'EMBED', 'TEST_SUBMITTER', 'INGESTION']:
        return
    user = request.embed(f'/users/{user}?frame=raw')
    if 'group.admin' in user.get('groups', []):
        return
    user_consortia = user.get('consortia', [])
    user_submission_centers = user.get('submission_centers', [])
    data = request.validated
    for consortium in data.get('consortia', []):
        if consortium not in user_consortia:
            request.errors.add('body', f'Item: invalid consortium {consortium}',
                                       f'user only has {user_consortia}')
    for submission_center in data.get('submission_centers', []):
        if submission_center not in user_submission_centers:
            request.errors.add('body', f'Item: invalid submission center {submission_center}',
                               f'user only has {user_submission_centers}')


@view_config(
    context=SMAHTCollection,
    permission='add',
    request_method='POST',
    # validators=[]  # TURNS OFF VALIDATION HERE ([validate_item_content_post] previously)
    validators=[validate_item_content_post,
                validate_user_submission_consistency]
)
@view_config(
    context=SMAHTCollection,
    permission='add_unvalidated',
    request_method='POST',
    validators=[no_validate_item_content_post],
    request_param=['validate=false']
)
@debug_log
def collection_add(context, request, render=None):
    return sno_collection_add(context, request, render)


@view_config(context=Item, permission='edit', request_method='PUT',
             validators=[validate_item_content_put,
                         validate_user_submission_consistency])
@view_config(context=Item, permission='edit', request_method='PATCH',
             validators=[validate_item_content_patch,
                         validate_user_submission_consistency])
@view_config(context=Item, permission='edit_unvalidated', request_method='PUT',
             validators=[no_validate_item_content_put,
                         validate_user_submission_consistency],
             request_param=['validate=false'])
@view_config(context=Item, permission='edit_unvalidated', request_method='PATCH',
             validators=[no_validate_item_content_patch,
                         validate_user_submission_consistency],
             request_param=['validate=false'])
@view_config(context=Item, permission='index', request_method='GET',
             validators=[validate_item_content_in_place,
                         validate_user_submission_consistency],
             request_param=['check_only=true'])
@debug_log
def item_edit(context, request, render=None):
    return sno_item_edit(context, request, render)


class SubmittedSmahtCollection(SMAHTCollection):
    pass


@abstract_collection(
    name="submitted-items",
    properties={
        "title": "SMaHT Submitted Item Listing",
        "description": "Abstract collection of all submitted SMaHT items.",
    }
)
class SubmittedItem(Item):
    Collection = SubmittedSmahtCollection


def validate_submitted_id_on_add(
    context: SubmittedSmahtCollection,
    request: Request,
) -> None:
    properties = get_properties_from_request(request)
    submitted_id = get_submitted_id(properties)
    submission_centers = get_submission_centers(properties)
    validation_error = validate_submitted_id(request, submitted_id, submission_centers)
    if validation_error:
        raise validation_error


def get_submitted_id(properties: Dict[str, Any]) -> str:
    return properties.get("submitted_id", "")


def get_submission_centers(properties: Dict[str, Any]) -> List[str]:
    return properties.get("submission_centers", [])


def get_properties_from_request(request: Request) -> Dict[str, Any]:
    return request.json


def validate_submitted_id(
    request: Request, submitted_id: str, submission_centers: List[str]
) -> Union[ValidationFailure, None]:
    if not submitted_id or not submission_centers:
        return get_missing_data_validation_failure(submitted_id, submission_centers)
    return validate_submitted_id_submission_center_code(
        request, submitted_id, submission_centers
    )


def get_missing_data_validation_failure(
    submitted_id: str, submission_centers: List[str]
) -> ValidationFailure:
    return ValidationFailure("", "", "")


def validate_submitted_id_submission_center_code(
    request: Request, submitted_id: str, submission_centers: List[str]
) -> Union[ValidationFailure, None]:
    submitted_id_submission_center_code = get_submitted_id_submission_center_code(
        submitted_id
    )
    submission_center_codes = get_submission_center_codes(request, submission_centers)
    if submitted_id_submission_center_code not in submission_center_codes:
        return ValidationFailure("", "", "")
    return


def get_submitted_id_submission_center_code(submitted_id: str) -> str:
    split_submitted_id = submitted_id.split("_")
    if split_submitted_id:
        return split_submitted_id[0]
    return ""


def get_submission_center_codes(
    request: Request, submission_centers: List[str]
) -> List[str]:
    submission_center_properties = [
        get_submission_center(request, submission_center)
        for submission_center in submission_centers
    ]
    return [
        properties.get("submitter_code") for properties in submission_center_properties
    ]


def get_submission_center(request: Request, submission_center: str) -> Dict[str, Any]:
    return get_item_properties_via_request(
        request, submission_center, collection="SubmissionCenter"
    )


def validate_submitted_id_on_edit(
    context: SubmittedItem,
    request: Request,
) -> None:
    import pdb; pdb.set_trace()
    existing_properties = get_properties_from_context(context)
    properties_to_update = get_properties_from_request(request)
    if does_update_require_validation(properties_to_update):
        submitted_id = get_submitted_id_for_validation(
            existing_properties, properties_to_update
        )
        submission_centers = get_submission_centers_for_validation(
            properties_to_update, existing_properties
        )
        validation_error = validate_submitted_id(
            request, submitted_id, submission_centers
        )
        if validation_error:
            raise validation_error


def get_properties_from_context(context: SubmittedItem) -> Dict[str, Any]:
    return context.properties


@view_config(
    context=SubmittedSmahtCollection,
    permission="add",
    request_method="POST",
    validators=[validate_item_content_post, validate_submitted_id_on_add],
)
@debug_log
def submitted_collection_add(
    context: SubmittedSmahtCollection, request: Request, render: Optional[bool] = None
) -> Dict[str, Any]:
    return collection_add(context, request, render)


@view_config(
    context=SubmittedItem,
    permission="edit",
    request_method="PUT",
    validators=[validate_item_content_put, validate_submitted_id_on_edit],
)
@view_config(
    context=SubmittedItem,
    permission="edit",
    request_method="PATCH",
    validators=[validate_item_content_patch, validate_submitted_id_on_edit],
)
@debug_log
def submitted_item_edit(
    context: SubmittedItem, request: Request, render: Optional[bool] = None
) -> Dict[str, Any]:
    return item_edit(context, request, render)<|MERGE_RESOLUTION|>--- conflicted
+++ resolved
@@ -1,13 +1,7 @@
-<<<<<<< HEAD
-from typing import Any, Dict, List, Optional, Union
+from typing import Any, Dict, List, Optional, Tuple, Union
 
 from dcicutils.misc_utils import PRINT
 from pyramid.request import Request
-=======
-from typing import List, Tuple
-
-import snovault
->>>>>>> 0eb1818f
 from pyramid.view import view_config
 from snovault import AbstractCollection, abstract_collection, calculated_property
 from snovault.crud_views import (
@@ -30,19 +24,8 @@
     no_validate_item_content_put,
     no_validate_item_content_patch
 )
-<<<<<<< HEAD
-
-from .acl import *
-from .utils import get_item_properties_via_request
-=======
-from snovault.crud_views import (
-    collection_add as sno_collection_add,
-    item_edit as sno_item_edit,
-)
-from dcicutils.misc_utils import PRINT
 
 from . import acl
->>>>>>> 0eb1818f
 from ..local_roles import DEBUG_PERMISSIONS
 
 
