from encoded_core.types.document import Document as CoreDocument
from snovault import collection, load_schema

<<<<<<< HEAD
from .base import Item as SMAHTItem
=======
from .acl import ONLY_ADMIN_VIEW_ACL
from .base import Item
>>>>>>> b9b7bee6


@collection(
    name='documents',
<<<<<<< HEAD
=======
    acl=ONLY_ADMIN_VIEW_ACL,
>>>>>>> b9b7bee6
    properties={
        'title': 'Documents',
        'description': 'Listing of Documents',
    })
class Document(Item, CoreDocument):
    item_type = 'document'
    schema = load_schema("encoded:schemas/document.json")
    embedded_list = []<|MERGE_RESOLUTION|>--- conflicted
+++ resolved
@@ -1,20 +1,13 @@
 from encoded_core.types.document import Document as CoreDocument
 from snovault import collection, load_schema
 
-<<<<<<< HEAD
-from .base import Item as SMAHTItem
-=======
 from .acl import ONLY_ADMIN_VIEW_ACL
 from .base import Item
->>>>>>> b9b7bee6
 
 
 @collection(
     name='documents',
-<<<<<<< HEAD
-=======
     acl=ONLY_ADMIN_VIEW_ACL,
->>>>>>> b9b7bee6
     properties={
         'title': 'Documents',
         'description': 'Listing of Documents',
