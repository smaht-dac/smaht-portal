--- conflicted
+++ resolved
@@ -1,7 +1,8 @@
 from encoded_core.types.document import Document as CoreDocument
-from snovault import collection, calculated_property, load_schema
+from snovault import collection, load_schema
+
+from .base import Item as SMAHTItem
 from .acl import CONSORTIUM_MEMBER_CREATE_ACL
-from .base import Item as SMAHTItem
 
 
 @collection(
@@ -14,15 +15,4 @@
 class Document(SMAHTItem, CoreDocument):
     item_type = 'document'
     schema = load_schema("encoded:schemas/document.json")
-<<<<<<< HEAD
-
-    @calculated_property(schema={
-        "title": "Display Title",
-        "description": "Document filename, if available.",
-        "type": "string"
-    })
-    def display_title(self, attachment=None):
-        return CoreDocument.display_title(self, attachment=attachment)
-=======
-    embedded_list = []
->>>>>>> 5412cf2a
+    embedded_list = []