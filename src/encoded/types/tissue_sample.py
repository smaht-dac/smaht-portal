from typing import List, Dict, Any

import re
from snovault import collection, load_schema
from snovault.util import debug_log, get_item_or_none
from snovault.elasticsearch import ELASTIC_SEARCH
from snovault.search.search_utils import make_search_subreq
from pyramid.view import view_config
from encoded.validator_decorators import link_related_validator

from .sample import Sample

from .submitted_item import (
    SUBMITTED_ITEM_ADD_VALIDATORS,
    SUBMITTED_ITEM_EDIT_PATCH_VALIDATORS,
    SUBMITTED_ITEM_EDIT_PUT_VALIDATORS,
)

from .base import (
    collection_add,
    item_edit,
    Item
)
from .utils import (
    get_properties,
    get_property_for_validation,
)
from ..item_utils import (
    tissue as tissue_utils,
    tissue_sample as tissue_sample_utils,
    donor as donor_utils,
    item as item_utils
)


def _build_tissue_sample_embedded_list() -> List[str]:
    return [
        # Columns/facets for search
        "sample_sources.external_id",
        "sample_sources.donor.external_id",
        "sample_sources.donor.accession",
    ]


@collection(
    name="tissue-samples",
    unique_key="submitted_id",
    properties={
        "title": "Tissue Samples",
        "description": "Samples derived from a tissue",
    },
)
class TissueSample(Sample):
    item_type = "tissue_sample"
    schema = load_schema("encoded:schemas/tissue_sample.json")
    embedded_list = _build_tissue_sample_embedded_list()

    class Collection(Item.Collection):
        pass


@link_related_validator
def validate_external_id_on_add(context, request):
    """
    Check that `external_id` is valid.

    Check is consistent with `category` nomenclature if the sample_source.donor is a Benchmarking or Production tissue on add (TPC-submitted items only for now).
    Check that `external_id` matches linked tissue `external_id` if Benchmarking or Production tissue sample on add.
    """
    if 'force_pass' in request.query_string:
        return
    data = request.json
    external_id = data['external_id']
    sample_sources = data["sample_sources"]
    category = data['category']
    tissue = get_item_or_none(request, sample_sources[0], 'sample-sources')
    submission_centers = data['submission_centers']
    is_tpc_submitted = "ndri_tpc" in [ item_utils.get_identifier(get_item_or_none(request, submission_center, 'submission-centers')) for submission_center in submission_centers ]
    if (study := tissue_utils.get_study(tissue)):
        tissue_category_match =  assert_tissue_category_match(category, external_id)
        if is_tpc_submitted and not assert_external_id_category_match(external_id, category):
            msg = f"external_id {external_id} does not match {study} nomenclature for {category} samples."
            return request.errors.add('body', 'TissueSample: invalid property', msg)
        elif not tissue_category_match[0]:
            msg = f"category {category} should be {tissue_category_match[1]} for TissueSample items with protocol ID: {tissue_sample_utils.get_protocol_id_from_external_id(external_id)}."
            return request.errors.add('body', 'TissueSample: invalid property', msg)
        elif not assert_external_id_tissue_match(external_id, tissue):
            msg = f"external_id {external_id} does not match Tissue external_id {item_utils.get_external_id(tissue)}."
            return request.errors.add('body', 'TissueSample: invalid link', msg)
        else:
            return request.validated.update({})


@link_related_validator
def validate_external_id_on_edit(context, request):
    """
    Check that `external_id` is valid.

    Check that `external_id` is consistent with `category` nomenclature if the sample_source is a Benchmarking or Production tissue on edit (TPC-submitted items only for now).
    Check that `external_id` matches linked tissue `external_id` if Benchmarking or Production tissue sample on edit.
    """
    if 'force_pass' in request.query_string:
        return
    existing_properties = get_properties(context)
    properties_to_update = get_properties(request)
    sample_sources = get_property_for_validation('sample_sources',existing_properties,properties_to_update)
    category = get_property_for_validation('category',existing_properties,properties_to_update)
    external_id = get_property_for_validation('external_id',existing_properties,properties_to_update)
    tissue = get_item_or_none(request, sample_sources[0], 'sample-sources')
    submission_centers = get_property_for_validation('submission_centers', existing_properties, properties_to_update)
    is_tpc_submitted = "ndri_tpc" in [ item_utils.get_identifier(get_item_or_none(request, submission_center, 'submission-centers')) for submission_center in submission_centers ]
    if (study:=tissue_utils.get_study(tissue)):
        tissue_category_match =  assert_tissue_category_match(category, external_id)
        if is_tpc_submitted and not assert_external_id_category_match(external_id, category):
            msg = f"external_id {external_id} does not match {study} nomenclature for {category} samples."
            return request.errors.add('body', 'TissueSample: invalid property', msg)
        elif not tissue_category_match[0]:
            msg = f"category {category} should be {tissue_category_match[1]} for TissueSample items with protocol ID: {tissue_sample_utils.get_protocol_id_from_external_id(external_id)}."
            return request.errors.add('body', 'TissueSample: invalid property', msg)
        elif not assert_external_id_tissue_match(external_id, tissue):
            msg = f"external_id {external_id} does not match Tissue external_id {item_utils.get_external_id(tissue)}."
            return request.errors.add('body', 'TissueSample: invalid link', msg)
        else:
            return request.validated.update({})
<<<<<<< HEAD
    """Check that `external_id` matches linked tissue `external_id` if Benchmarking or Production tissue sample on edit."""
=======
>>>>>>> e840b4b2


def assert_external_id_category_match(external_id: str, category: str):
    """Check that external_id pattern matches for category."""
    if category in ["Homogenate", "Liquid", "Cells"]:
        return tissue_sample_utils.is_homogenate_external_id(external_id)
    elif category == "Specimen":
        return tissue_sample_utils.is_specimen_external_id(external_id)
    elif category == "Core":
        return tissue_sample_utils.is_core_external_id(external_id)
    else:
        return ""


def assert_tissue_category_match(category: str, external_id: str):
    """
    Check that category is Liquid or Cells if protocol id of external_id is among certain types.
    
    Current types are blood, buccal swab (both Liquid), and fibroblast cell culture (Cells).
    """
    liquid_protocol_ids = ["3A", "3B"]
    cells_protocol_ids = ["3AC"]
    match = True
    correct_category = None
    protocol_id = tissue_sample_utils.get_protocol_id_from_external_id(external_id)
    if protocol_id in liquid_protocol_ids:
        correct_category = "Liquid"
        match = category == correct_category
    elif protocol_id in cells_protocol_ids:
        correct_category = "Cells"
        match = category == correct_category
    return match, correct_category


def assert_external_id_tissue_match(external_id: str, tissue: Dict[str, Any]):
    """Check that start of tissue sample external_id matches tissue external_id."""
    tissue_id = item_utils.get_external_id(tissue)
    tissue_kit_id = tissue_sample_utils.get_tissue_kit_id_from_external_id(external_id)
    return tissue_id == tissue_kit_id


@link_related_validator
def validate_tissue_sample_metadata_on_edit(context, request):
    """Check that metadata matches with TPC-submitted tissue sample items with the same external_id, unless you tell it not to, on edit
    """
    existing_properties = get_properties(context)
    properties_to_update = get_properties(request)
    external_id = get_property_for_validation('external_id', existing_properties, properties_to_update)
    submission_centers = get_property_for_validation('submission_centers', existing_properties, properties_to_update)
    is_tpc_submitted = "ndri_tpc" in [ item_utils.get_identifier(get_item_or_none(request, submission_center, 'submission-centers')) for submission_center in submission_centers ]
    check_properties = [
        "category",
        "preservation_type",
        "core_size"
    ]
    if 'force_pass' in request.query_string:
        return
    if is_tpc_submitted:
        return
    search_url = f"/search/?type=TissueSample&submission_centers.display_title=NDRI+TPC&external_id={external_id}"
    if ELASTIC_SEARCH in request.registry:
        search = make_search_subreq(request, search_url)
        search_resp = request.invoke_subrequest(search, True)
        conn = request.registry['connection']
        if search_resp.status_int >= 400:
            # No TPC item in database with matching external_id
            return
        else:  # find it in the database
            for check_property in check_properties:
                gcc_property = get_property_for_validation(check_property,existing_properties,properties_to_update)
                if gcc_property:
                    res = search_resp.json_body['@graph'][0]
                    if check_property in res:
                        if res[check_property] != gcc_property:
                        # property does not match
                            found = res['accession']
                            request.errors.add('body', f"TissueSample: metadata mismatch, {check_property}{gcc_property} does not match TPC Tissue Sample {found}")
            sample_source_ids = get_property_for_validation('sample_sources', existing_properties, properties_to_update)
            sample_source_res = search_resp.json_body['@graph'][0]['sample_sources'][0]['uuid']
            gcc_uuid = item_utils.get_uuid(get_item_or_none(request, sample_source_ids[0], 'sample-sources'))
            if sample_source_res != gcc_uuid:
                # property does not match
                found = res['accession']
                request.errors.add('body', f"TissueSample: metadata mismatch, sample_sources {gcc_uuid} does not match TPC Tissue Sample {found}sample_sources {sample_source_res}")
            return request.validated.update({})


@link_related_validator
def validate_tissue_sample_metadata_on_add(context, request):
    """Check that metadata matches with TPC-submitted tissue sample items with the same external_id, unless you tell it not to, on add
    """
    data = request.json
    external_id = data['external_id']
    submission_centers = data['submission_centers']
    is_tpc_submitted = "ndri_tpc" in [ item_utils.get_identifier(get_item_or_none(request, submission_center, 'submission-centers')) for submission_center in submission_centers ]
    check_properties = [
        "category",
        "preservation_type",
        "core_size"
    ]
    if 'force_pass' in request.query_string:
        return
    if is_tpc_submitted:
        return
    search_url = f"/search/?type=TissueSample&submission_centers.display_title=NDRI+TPC&external_id={external_id}"
    if ELASTIC_SEARCH in request.registry:
        search = make_search_subreq(request, search_url)
        search_resp = request.invoke_subrequest(search, True)
        conn = request.registry['connection']
        if search_resp.status_int >= 400:
            # No TPC item in database with matching external_id
            return
        else:  # find it in the database
            for check_property in check_properties:
                if check_property in data:
                    gcc_property = data[check_property]
                    res = search_resp.json_body['@graph'][0]
                    if check_property in res:
                        if res[check_property] != gcc_property:
                        # property does not match
                            found = res['accession']
                            request.errors.add('body', f"TissueSample: metadata mismatch, {check_property} {gcc_property} does not match TPC Tissue Sample {found}")
            sample_source_ids = data['sample_sources']
            sample_source_res = search_resp.json_body['@graph'][0]['sample_sources'][0]['uuid']
            gcc_uuid = item_utils.get_uuid(get_item_or_none(request, sample_source_ids[0], 'sample-sources'))
            if sample_source_res != gcc_uuid:
                # property does not match
                found = res['accession']
                request.errors.add('body', f"TissueSample: metadata mismatch, sample_sources {gcc_uuid} does not match TPC Tissue Sample {found} sample_sources {sample_source_res}")
            return request.validated.update({})



TISSUE_SAMPLE_ADD_VALIDATORS = SUBMITTED_ITEM_ADD_VALIDATORS + [
    validate_external_id_on_add,
    validate_tissue_sample_metadata_on_add,
]

@view_config(
    context=TissueSample.Collection,
    permission='add',
    request_method='POST',
    validators=TISSUE_SAMPLE_ADD_VALIDATORS,
)
@debug_log
def tissue_sample_add(context, request, render=None):
    return collection_add(context, request, render)


TISSUE_SAMPLE_EDIT_PATCH_VALIDATORS = SUBMITTED_ITEM_EDIT_PATCH_VALIDATORS + [
    validate_external_id_on_edit,
    validate_tissue_sample_metadata_on_edit,
]

TISSUE_SAMPLE_EDIT_PUT_VALIDATORS = SUBMITTED_ITEM_EDIT_PUT_VALIDATORS + [
    validate_external_id_on_edit,
    validate_tissue_sample_metadata_on_edit,
]

@view_config(
    context=TissueSample,
    permission='edit',
    request_method='PUT',
    validators=TISSUE_SAMPLE_EDIT_PUT_VALIDATORS,
)
@view_config(
    context=TissueSample,
    permission='edit',
    request_method='PATCH',
    validators=TISSUE_SAMPLE_EDIT_PATCH_VALIDATORS,
)
@debug_log
def tissue_sample_edit(context, request, render=None):
    return item_edit(context, request, render)<|MERGE_RESOLUTION|>--- conflicted
+++ resolved
@@ -122,10 +122,6 @@
             return request.errors.add('body', 'TissueSample: invalid link', msg)
         else:
             return request.validated.update({})
-<<<<<<< HEAD
-    """Check that `external_id` matches linked tissue `external_id` if Benchmarking or Production tissue sample on edit."""
-=======
->>>>>>> e840b4b2
 
 
 def assert_external_id_category_match(external_id: str, category: str):
@@ -143,7 +139,7 @@
 def assert_tissue_category_match(category: str, external_id: str):
     """
     Check that category is Liquid or Cells if protocol id of external_id is among certain types.
-    
+
     Current types are blood, buccal swab (both Liquid), and fibroblast cell culture (Cells).
     """
     liquid_protocol_ids = ["3A", "3B"]
