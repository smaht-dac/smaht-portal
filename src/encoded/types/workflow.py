--- conflicted
+++ resolved
@@ -1,13 +1,14 @@
-<<<<<<< HEAD
-from snovault import collection, load_schema
-=======
 from copy import deepcopy
-from snovault import collection, calculated_property
+from snovault import collection, calculated_property, load_schema
 from encoded_core.types.workflow import workflow_run_steps_property_schema
->>>>>>> 1d733d63
 from encoded_core.types.workflow import Workflow as CoreWorkflow
+from encoded_core.types.workflow import WorkflowRun as CoreWorkflowRun
+from encoded_core.types.workflow import WorkflowRunAwsem as CoreWorkflowRunAwsem
+from .base import Item as SMAHTItem
+from .base import mixin_smaht_permission_types
 
-from .base import Item as SMAHTItem
+ENCODED_CORE_WORKFLOW_RUN_SCHEMA = deepcopy(CoreWorkflowRun.schema)
+ENCODED_CORE_WORKFLOW_RUN_AWSEM_SCHEMA = deepcopy(CoreWorkflowRunAwsem.schema)
 
 
 @collection(
@@ -19,10 +20,7 @@
     })
 class Workflow(SMAHTItem, CoreWorkflow):
     item_type = 'workflow'
-<<<<<<< HEAD
     schema = load_schema("encoded:schemas/workflow.json")
-=======
-    schema = mixin_smaht_permission_types(ENCODED_CORE_WORKFLOW_SCHEMA)
 
     @calculated_property(schema={
         "title": "Newer Versions",
@@ -48,7 +46,7 @@
     })
 class WorkflowRun(SMAHTItem, CoreWorkflowRun):
     item_type = 'workflow_run'
-    schema = mixin_smaht_permission_types(ENCODED_CORE_WORKFLOW_RUN_SCHEMA)
+    schema = load_schema("encoded:schemas/workflow_run.json")
 
     @calculated_property(schema=workflow_run_steps_property_schema, category='page')
     def steps(self, request):
@@ -64,5 +62,4 @@
     })
 class WorkflowRunAwsem(WorkflowRun, CoreWorkflowRunAwsem):
     item_type = 'workflow_run_awsem'
-    schema = mixin_smaht_permission_types(ENCODED_CORE_WORKFLOW_RUN_AWSEM_SCHEMA)
->>>>>>> 1d733d63
+    schema = mixin_smaht_permission_types(ENCODED_CORE_WORKFLOW_RUN_AWSEM_SCHEMA)