from snovault import collection, load_schema
from encoded_core.types.meta_workflow import MetaWorkflowRun as CoreMetaWorkflowRun

from .acl import ONLY_ADMIN_VIEW_ACL
<<<<<<< HEAD
from .base import Item as SmahtItem
=======
from .base import Item
>>>>>>> b9b7bee6


@collection(
    name='meta-workflow-runs',
    acl=ONLY_ADMIN_VIEW_ACL,
    properties={
        'title': 'MetaWorkflowRuns',
        'description': 'Listing of MetaWorkflowRuns',
    })
<<<<<<< HEAD
class MetaWorkflowRun(SmahtItem, CoreMetaWorkflowRun):
=======
class MetaWorkflowRun(Item, CoreMetaWorkflowRun):
>>>>>>> b9b7bee6
    item_type = 'meta_workflow_run'
    schema = load_schema("encoded:schemas/meta_workflow_run.json")
    embedded_list = []<|MERGE_RESOLUTION|>--- conflicted
+++ resolved
@@ -2,11 +2,7 @@
 from encoded_core.types.meta_workflow import MetaWorkflowRun as CoreMetaWorkflowRun
 
 from .acl import ONLY_ADMIN_VIEW_ACL
-<<<<<<< HEAD
-from .base import Item as SmahtItem
-=======
 from .base import Item
->>>>>>> b9b7bee6
 
 
 @collection(
@@ -16,11 +12,7 @@
         'title': 'MetaWorkflowRuns',
         'description': 'Listing of MetaWorkflowRuns',
     })
-<<<<<<< HEAD
-class MetaWorkflowRun(SmahtItem, CoreMetaWorkflowRun):
-=======
 class MetaWorkflowRun(Item, CoreMetaWorkflowRun):
->>>>>>> b9b7bee6
     item_type = 'meta_workflow_run'
     schema = load_schema("encoded:schemas/meta_workflow_run.json")
     embedded_list = []