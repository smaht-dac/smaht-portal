--- conflicted
+++ resolved
@@ -1,23 +1,13 @@
 from snovault import collection, load_schema
 from encoded_core.types.meta_workflow import MetaWorkflow as CoreMetaWorkflow
-<<<<<<< HEAD
-from .base import SUBMISSION_CENTER_MEMBER_CREATE_ACL
-from .base import Item as SMAHTItem
-=======
 
 from .acl import ONLY_ADMIN_VIEW_ACL
 from .base import Item
->>>>>>> 97d92b61
 
 
 @collection(
     name='meta-workflows',
-<<<<<<< HEAD
-    acl=SUBMISSION_CENTER_MEMBER_CREATE_ACL,
-    unique_key='accession',
-=======
     acl=ONLY_ADMIN_VIEW_ACL,
->>>>>>> 97d92b61
     properties={
         'title': 'MetaWorkflows',
         'description': 'Listing of MetaWorkflows',
