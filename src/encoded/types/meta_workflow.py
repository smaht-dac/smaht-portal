--- conflicted
+++ resolved
@@ -1,23 +1,13 @@
 from snovault import collection, load_schema
 from encoded_core.types.meta_workflow import MetaWorkflow as CoreMetaWorkflow
-<<<<<<< HEAD
-from .base import SUBMISSION_CENTER_MEMBER_CREATE_ACL
-from .base import Item as SMAHTItem
-=======
 
 from .acl import ONLY_ADMIN_VIEW_ACL
 from .base import Item
->>>>>>> ba8a84be
 
 
 @collection(
     name='meta-workflows',
-<<<<<<< HEAD
-    acl=SUBMISSION_CENTER_MEMBER_CREATE_ACL,
-    unique_key='accession',
-=======
     acl=ONLY_ADMIN_VIEW_ACL,
->>>>>>> ba8a84be
     properties={
         'title': 'MetaWorkflows',
         'description': 'Listing of MetaWorkflows',
