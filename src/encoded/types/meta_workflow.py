--- conflicted
+++ resolved
@@ -6,11 +6,7 @@
 
 @collection(
     name='meta-workflows',
-<<<<<<< HEAD
-=======
     acl=SUBMISSION_CENTER_MEMBER_CREATE_ACL,
-    unique_key='accession',
->>>>>>> df7c46ae
     properties={
         'title': 'MetaWorkflows',
         'description': 'Listing of MetaWorkflows',
