--- conflicted
+++ resolved
@@ -1,10 +1,7 @@
 from snovault import collection, load_schema
 from encoded_core.types.workflow import WorkflowRun as CoreWorkflowRun
 
-<<<<<<< HEAD
-=======
 from .acl import ONLY_ADMIN_VIEW_ACL
->>>>>>> 15ea63a3
 from .base import Item as SmahtItem
 
 
