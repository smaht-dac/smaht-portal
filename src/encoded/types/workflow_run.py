from snovault import collection, load_schema
from encoded_core.types.workflow import WorkflowRun as CoreWorkflowRun

from .acl import ONLY_ADMIN_VIEW_ACL
<<<<<<< HEAD
from .base import Item as SmahtItem
=======
from .base import Item
>>>>>>> b9b7bee6


@collection(
    name='workflow-runs',
    acl=ONLY_ADMIN_VIEW_ACL,
    properties={
        'title': 'Workflow Runs',
        'description': 'Listing of executions of analysis workflows',
    })
<<<<<<< HEAD
class WorkflowRun(SmahtItem, CoreWorkflowRun):
=======
class WorkflowRun(Item, CoreWorkflowRun):
>>>>>>> b9b7bee6
    item_type = 'workflow_run'
    schema = load_schema("encoded:schemas/workflow_run.json")
    embedded_list = []<|MERGE_RESOLUTION|>--- conflicted
+++ resolved
@@ -2,11 +2,7 @@
 from encoded_core.types.workflow import WorkflowRun as CoreWorkflowRun
 
 from .acl import ONLY_ADMIN_VIEW_ACL
-<<<<<<< HEAD
-from .base import Item as SmahtItem
-=======
 from .base import Item
->>>>>>> b9b7bee6
 
 
 @collection(
@@ -16,11 +12,7 @@
         'title': 'Workflow Runs',
         'description': 'Listing of executions of analysis workflows',
     })
-<<<<<<< HEAD
-class WorkflowRun(SmahtItem, CoreWorkflowRun):
-=======
 class WorkflowRun(Item, CoreWorkflowRun):
->>>>>>> b9b7bee6
     item_type = 'workflow_run'
     schema = load_schema("encoded:schemas/workflow_run.json")
     embedded_list = []