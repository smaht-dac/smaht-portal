from snovault import collection, load_schema
from encoded_core.types.image import Image as CoreImage

<<<<<<< HEAD
from .base import Item as SMAHTItem
=======
from .acl import ONLY_ADMIN_VIEW_ACL
from .base import Item
>>>>>>> b9b7bee6


@collection(
    name='images',
<<<<<<< HEAD
    unique_key='image:filename',
=======
    acl=ONLY_ADMIN_VIEW_ACL,
>>>>>>> b9b7bee6
    properties={
        'title': 'Image',
        'description': 'Listing of portal images',
    })
class Image(Item, CoreImage):
    item_type = 'image'
    schema = load_schema("encoded:schemas/image.json")
    embedded_list = []<|MERGE_RESOLUTION|>--- conflicted
+++ resolved
@@ -1,21 +1,13 @@
 from snovault import collection, load_schema
 from encoded_core.types.image import Image as CoreImage
 
-<<<<<<< HEAD
-from .base import Item as SMAHTItem
-=======
 from .acl import ONLY_ADMIN_VIEW_ACL
 from .base import Item
->>>>>>> b9b7bee6
 
 
 @collection(
     name='images',
-<<<<<<< HEAD
-    unique_key='image:filename',
-=======
     acl=ONLY_ADMIN_VIEW_ACL,
->>>>>>> b9b7bee6
     properties={
         'title': 'Image',
         'description': 'Listing of portal images',
