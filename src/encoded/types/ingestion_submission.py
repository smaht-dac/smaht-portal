--- conflicted
+++ resolved
@@ -1,17 +1,11 @@
 from snovault import collection, load_schema
 from snovault.types.ingestion import IngestionSubmission as SnovaultIngestionSubmission
-<<<<<<< HEAD
-from .acl import SUBMISSION_CENTER_MEMBER_CREATE_ACL
-from .base import Item as SMAHTItem
-=======
 
 from .base import Item
->>>>>>> ba8a84be
 
 
 @collection(
     name="ingestion-submissions",
-    acl=SUBMISSION_CENTER_MEMBER_CREATE_ACL,
     properties={
         "title": "Ingestion Submissions",
         "description": "List of Ingestion Submissions",
