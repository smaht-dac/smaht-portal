--- conflicted
+++ resolved
@@ -1,11 +1,7 @@
 from snovault import collection, load_schema
 from snovault.types.ingestion import IngestionSubmission as SnovaultIngestionSubmission
 
-<<<<<<< HEAD
-from .base import Item as SMAHTItem
-=======
 from .base import Item
->>>>>>> b9b7bee6
 
 
 @collection(
