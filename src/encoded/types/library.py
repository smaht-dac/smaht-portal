--- conflicted
+++ resolved
@@ -51,11 +51,7 @@
     class Collection(Item.Collection):
         pass
 
-<<<<<<< HEAD
-
-=======
 @link_related_validator
->>>>>>> 0cc23f8d
 def validate_molecule_specific_assay_on_add(context, request):
     """Check that analyte.molecule includes the correct molecule for molecule-specific assays."""
     data = request.json
