from snovault import abstract_collection, load_schema

from .submitted_item import SubmittedItem


@abstract_collection(
    name="samples",
    unique_key="submitted_id",
    properties={
        "title": "Samples",
        "description": "Samples from a living organism for subsequent analysis",
    },
)
class Sample(SubmittedItem):
    item_type = "sample"
    base_types = ["Sample"] + SubmittedItem.base_types
    schema = load_schema("encoded:schemas/sample.json")
    embedded_list = [
<<<<<<< HEAD
        "sample_sources.*",  # this will capture everything of note for the manifest file
        "sample_sources.donor.*"
=======

        # Specific embeds for sample manifest
        "sample_sources.donor.accession",
        "sample_sources.donor.external_id",
        "sample_sources.description",
        "sample_sources.external_id",
        "sample_sources.sample_count",
        "sample_sources.anatomical_location",
        "sample_sources.ischemic_time",
        "sample_sources.pathology_notes",
        "sample_sources.ph",
        "sample_sources.preservation_medium",
        "sample_sources.preservation_type",
        "sample_sources.prosector_notes",
        "sample_sources.sample_count",
        "sample_sources.size",
        "sample_sources.size_unit",
        "sample_sources.uberon_id.identifier",
        "sample_sources.volume",
        "sample_sources.weight",
 
        # from CellCulture
        "sample_sources.culture_duration",
        "sample_sources.culture_harvest_date",
        "sample_sources.culture_start_date",
        "sample_sources.growth_medium",
        "sample_sources.karyotype",
        "sample_sources.cell_line.code",
        "sample_sources.cell_line.parent_cell_lines.code", # do we need this?
        "sample_sources.cell_line.source",
        "sample_sources.cell_line.url"

>>>>>>> c741a9b0
    ]<|MERGE_RESOLUTION|>--- conflicted
+++ resolved
@@ -16,10 +16,6 @@
     base_types = ["Sample"] + SubmittedItem.base_types
     schema = load_schema("encoded:schemas/sample.json")
     embedded_list = [
-<<<<<<< HEAD
-        "sample_sources.*",  # this will capture everything of note for the manifest file
-        "sample_sources.donor.*"
-=======
 
         # Specific embeds for sample manifest
         "sample_sources.donor.accession",
@@ -52,5 +48,4 @@
         "sample_sources.cell_line.source",
         "sample_sources.cell_line.url"
 
->>>>>>> c741a9b0
     ]