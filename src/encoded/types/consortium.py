--- conflicted
+++ resolved
@@ -5,11 +5,7 @@
 
 @collection(
     name='consortium',
-<<<<<<< HEAD
-    unique_key='consortium:identifier',
-=======
     unique_key='consortium:identifier',  # For shorthand reference as linkTo
->>>>>>> 03114670
     properties={
         'title': 'Consortium',
         'description': 'Listing of SMaHT associated Consortiums',
