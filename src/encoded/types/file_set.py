from typing import Any, Dict, List, Union
import functools

from pyramid.view import view_config
from pyramid.request import Request
from snovault import calculated_property, collection, load_schema
from snovault.util import debug_log, get_item_or_none
from encoded.validator_decorators import link_related_validator
import structlog

from .submitted_item import (
    SUBMITTED_ITEM_ADD_VALIDATORS,
    SUBMITTED_ITEM_EDIT_PATCH_VALIDATORS,
    SUBMITTED_ITEM_EDIT_PUT_VALIDATORS,
    SubmittedItem,
)
from ..item_utils import (
    assay as assay_utils,
    file_set as file_set_utils,
    item as item_utils,
    library as library_utils,
    sequencing as sequencing_utils,
    analyte as analyte_utils,
    sample as sample_utils,
    tissue_sample as tissue_sample_utils,
    tissue as tissue_utils,
)
from ..item_utils.utils import (
    RequestHandler,
    get_property_value_from_identifier,
    get_property_values_from_identifiers,

)
from ..utils import load_extended_descriptions_in_schemas


from .base import (
    collection_add,
    item_edit,
    Item
)

from .utils import get_properties, get_property_for_validation
log = structlog.getLogger(__name__)


<<<<<<< HEAD
=======
# These codes are used to generate the mergeable bam grouping calc prop
# This obviously is not data drive, but in calc props we cannot rely on search
# and would rather hard code this potentially expensive operation - Will 16 April 2024
SINGLE_CELL_ASSAY_CODES = [
    '016', '012', '014', '105', '104', '103', '013', '011', '010'
]


>>>>>>> 2ce7a70e
def _build_file_set_embedded_list():
    """Embeds for search on file sets."""
    return [
        "submission_centers.identifier",

        # embeds for experimental library and sequencing manifest
        "libraries.analytes.accession",
        "libraries.analytes.samples.accession",
        "libraries.analytes.samples.sample_sources.donor.accession",
        "libraries.a260_a280_ratio",
        "libraries.adapter_name",
        "libraries.adapter_sequence",
        "libraries.amplification_cycles",
        "libraries.analyte_weight",
        "libraries.antibody",
        "libraries.barcode_sequences",
        "libraries.comments",
        "libraries.concatenated_reads",
        "libraries.description",
        "libraries.dna_target",
        "libraries.external_id",
        "libraries.fragment_mean_length",
        "libraries.guide_sequence",
        "libraries.insert_coefficient_of_variation",
        "libraries.insert_maximum_length",
        "libraries.insert_mean_length",
        "libraries.insert_minimum_length",
        "libraries.preparation_date",
        "libraries.target_fragment_size",
        "libraries.target_insert_maximum_length",
        "libraries.target_insert_minimum_length",
        "libraries.target_monomer_size",
        "libraries.library_preparation.adapter_inclusion_method",
        "libraries.library_preparation.amplification_method",
        "libraries.library_preparation.description",
        "libraries.library_preparation.enzymes",
        "libraries.library_preparation.fragmentation_method",
        "libraries.library_preparation.insert_selection_method",
        "libraries.library_preparation.size_selection_method",
        "libraries.library_preparation.strand",
        "libraries.library_preparation.trim_adapter_sequence",
        "libraries.library_preparation.treatments.agent",
        "libraries.library_preparation.treatments.concentration",
        "libraries.library_preparation.treatments.concentration_units",
        "libraries.library_preparation.treatments.duration",
        "libraries.library_preparation.treatments.temperature",
        "libraries.library_preparation.preparation_kits.title",
        "libraries.library_preparation.preparation_kits.catalog_number",
        "libraries.library_preparation.preparation_kits.vendor",
        "libraries.library_preparation.preparation_kits.version",

        "sequencing.movie_length",
        "sequencing.on_target_rate",
        "sequencing.target_monomer_length",
        "sequencing.preparation_kits.title",
        "sequencing.preparation_kits.catalog_number",
        "sequencing.preparation_kits.vendor",
        "sequencing.preparation_kits.version",

        # Assay LinkTo - used in file_merge_group
        "libraries.assay.code",
        "libraries.assay.identifier",

        # Sample/SampleSource LinkTo - used in file_merge_group and submission status page
        "libraries.analytes.samples.display_title",
        "libraries.analytes.samples.sample_sources.submitted_id",
        "libraries.analytes.samples.sample_sources.code",
        "libraries.analytes.samples.sample_sources.uberon_id",
        "libraries.analytes.samples.sample_sources.cell_line.code",
        "libraries.analytes.samples.sample_sources.uberon_id",
        "libraries.analytes.samples.sample_sources.donor.display_title",

        # Sequencing/Sequencer LinkTo - used in file_merge_group
        "sequencing.submitted_id",
        "sequencing.target_coverage",
        "sequencing.target_read_count",
        "sequencing.read_type",
        "sequencing.target_read_length",
        "sequencing.flow_cell",
        "sequencing.sequencer.identifier",

        "files.accession",
        "files.o2_path",
        "files.upload_key",
        "files.file_format.display_title",
        "files.file_status_tracking",
        "files.quality_metrics.overall_quality_status",

        "meta_workflow_runs.meta_workflow.display_title",
        "meta_workflow_runs.meta_workflow.category",
        "meta_workflow_runs.accession",
        "meta_workflow_runs.final_status",
        "meta_workflow_runs.date_created",
    ]


@collection(
    name="file-sets",
    unique_key="submitted_id",
    properties={
        "title": "File Sets",
        "description": "Collections of related files",
    })
class FileSet(SubmittedItem):
    item_type = "file_set"
    schema = load_extended_descriptions_in_schemas(load_schema("encoded:schemas/file_set.json"))
    embedded_list = _build_file_set_embedded_list()
    rev = {
        "files": ("File", "file_sets"),
        "meta_workflow_runs": ("MetaWorkflowRun", "file_sets"),
    }

    class Collection(Item.Collection):
        pass

    @calculated_property(
        schema={
            "title": "Files",
            "type": "array",
            "items": {
                "type": "string",
                "linkTo": "File",
            },
        },
    )
    def files(self, request: Request) -> Union[List[str], None]:
        result = self.rev_link_atids(request, "files")
        if result:
            return result
        return

    @calculated_property(
        schema={
            "title": "MetaWorkflowRuns",
            "type": "array",
            "items": {
                "type": "string",
                "linkTo": "MetaWorkflowRun",
            },
        },
    )
    def meta_workflow_runs(self, request: Request) -> Union[List[str], None]:
        result = self.rev_link_atids(request, "meta_workflow_runs")
        if result:
            return result
        return

    @staticmethod
    def generate_sequencing_part(
        request_handler: RequestHandler, sequencing: Dict[str, Any]
    ) -> str:
        """ The sequencing part of the file_merge_group consists of the name of the sequencer,
            the read type, the target read length and flow cell
        """
        sequencer = get_property_value_from_identifier(
            request_handler,
            sequencing_utils.get_sequencer(sequencing),
            item_utils.get_identifier
        )
        read_type_part = sequencing_utils.get_read_type(sequencing)
        target_read_length = sequencing_utils.get_target_read_length(sequencing)
        flow_cell = sequencing_utils.get_flow_cell(sequencing) or "no-flow-cell"
        return f'{sequencer}-{read_type_part}-{target_read_length}-{flow_cell}'

    @staticmethod
    def generate_assay_part(
        request_handler: RequestHandler, library: Dict[str, Any]
    ) -> Union[str, None]:
        """ The library of the merge_file_group contains information on the assay."""
        assay = request_handler.get_item(library_utils.get_assay(library))
        if assay:
            return item_utils.get_identifier(assay)

    @staticmethod
    def generate_sample_source_part(
        request_handler: RequestHandler, library: Dict[str, Any]
    ) -> Union[str, None]:
        """ Note this is also derived from the library """
        samples = library_utils.get_samples(
            library, request_handler=request_handler
        )
        if len(samples) == 0:
            return None
        # if len(samples) > 1:
        #     samples_meta = request_handler.get_items(samples)
        #     for sample_meta in samples_meta:
        #         if sample_utils.is_tissue_sample(sample_meta) and tissue_sample_utils.has_spatial_information(sample_meta):
        #             return None # this should give some kind of warning. Should not have multiple intact tissue samples
        if len(samples) == 1:
            sample = samples[0]
            if 'tissue' in sample:
                sample_meta = request_handler.get_item(sample)
                if tissue_sample_utils.has_spatial_information(sample_meta):
                    return get_property_value_from_identifier(
                        request_handler, sample, item_utils.get_submitted_id
                    )
                    # If we are a single tissue sample with spatial information, generate this based on the sample field, not the sample
            elif 'cell-sample' in sample:
                sample_meta = request_handler.get_item(sample)
                return get_property_value_from_identifier(
                    request_handler, sample, item_utils.get_submitted_id
                )
                # If we are a single cell sample , generate this based on the sample field, not the sample
        # sources field

        # If we get here, we are a Homogenate tissue sample, multiple merged tissue samples, or cell line and should rely on sample sources
        sample_sources = library_utils.get_sample_sources(
            library, request_handler=request_handler
        )
        if len(sample_sources) > 1:
            return None  # there is too much complexity
        else:
            sample_source = sample_sources[0]
        return get_property_value_from_identifier(
            request_handler, sample_source, item_utils.get_submitted_id
        )

    @calculated_property(
        schema={
            "title": "File Group",
            "description": "Object tag for files that are candidates for merging",
            "type": "object",
            "properties": {
                "submission_center": {
                    "title": "Submitted By Tag",
                    "type": "string"
                },
                "sample_source": {
                    "title": "Sample Source Tag",
                    "type": "string"
                },
                "sequencing": {
                    "title": "Sequencing Tag",
                    "type": "string"
                },
                "assay": {
                    "title": "Assay Tag",
                    "type": "string"
                },
                "group_tag": {
                    "title": "Group Tag",
                    "type": "string"
                }
            }
        }
    )
    def file_group(self, request):
        """ The File Merge Group as it's called determines which file sets contain files
            that are candidates for merging. Note that this NOT a hard and fast rule - just
            because the group matches does NOT mean that ALL files can be merged, or even most
            of them across file sets. Further heuristics are needed to determine specifically
            which files are mergeable, but this ID will tell you what the candidates are.

            The group is constructed by combining several pieces of information into an object that
            determines the "mergeability" of the files, being on order of appearance in the
            object:
                * The submission center who submitted this file set
                * The sample source identifier, whether it be a tissue or cell sample
                * Various information on the sequencer: name, read type, target read length
                  and flow cell
                * Assay identifier
                * An optional flag to differentiate the group from ones that would otherwise be in the
                same merge group, but should be kept separate for QC or other reasons
        """
        # NOTE: we assume the first library is representative if there are multiple
        # We also assume this will always be present, and if not we do not produce this property
        # This assumption may not hold true forever, we should monitor this closely - Will 17 April 24
        request_handler = RequestHandler(request=request)
        library = file_set_utils.get_libraries(self.properties)
        if not library:
            return None
        library = request_handler.get_item(library[0])
        assay_part = self.generate_assay_part(request_handler, library)
        if not assay_part:  # we return none if this is a single cell assay to omit this prop
            return None

        sample_source_part = self.generate_sample_source_part(request_handler, library)
        if not sample_source_part:
            return None

        # If we've reached this part, the library/assay is compatible
        sequencing = request_handler.get_item(
            file_set_utils.get_sequencing(self.properties)
        )
        sequencing_part = self.generate_sequencing_part(request_handler, sequencing)
        if not sequencing_part:
            return None

        # We need this because sequencing and sample submission centers could be different
        # this is the last thing we do since we could have exited above and the submission
        # center will always be present
        sc_part = get_property_value_from_identifier(
            request_handler,
            item_utils.get_submission_centers(self.properties)[0],
            item_utils.get_identifier,
        )
        group_tag_part = file_set_utils.get_group_tag(self.properties)

        return {
            'submission_center': sc_part,
            'sample_source': sample_source_part,
            'sequencing': sequencing_part,
            'assay': assay_part,
            'group_tag': group_tag_part
        }

    @calculated_property(
        schema={
            "title": "Tissue Type",
            "description": "Higher level tissue type of file set",
            "type": "string"
        }
    )
    def tissue_types(self, request):
        """"Get top ontology term tissue type from tissue."""
        request_handler = RequestHandler(request=request)
        return get_property_values_from_identifiers(
            request_handler,
            file_set_utils.get_tissues(self.properties, request_handler),
            functools.partial(
                tissue_utils.get_grouping_term_from_tag, request_handler=request_handler,
                tag="tissue_type"
            )
        )


@link_related_validator
def validate_compatible_assay_and_sequencer_on_add(context, request):
    """Check filesets to make sure they are linked to compatible library.assay and sequencing items on add."""
    if 'force_pass' in request.query_string:
        return
    data = request.json
    libraries = data['libraries']
    sequencing = data['sequencing']
    return check_compatible_assay_and_sequencer(request, libraries, sequencing)


@link_related_validator
def validate_compatible_assay_and_sequencer_on_edit(context, request):
    """Check filesets to make sure they are linked to compatible library.assay and sequencing items on edit."""
    if 'force_pass' in request.query_string:
        return
    existing_properties = get_properties(context)
    properties_to_update = get_properties(request)
    libraries = get_property_for_validation('libraries', existing_properties, properties_to_update)
    sequencing = get_property_for_validation('sequencing', existing_properties, properties_to_update)
    return check_compatible_assay_and_sequencer(request, libraries, sequencing)


def check_compatible_assay_and_sequencer(request, libraries: List[str], sequencing: str):
    """Checks that if library.assay has a valid_sequencer property, that sequencing.sequencer is among them.

    The assays with `valid_sequencers` property may need to be updated as new techologies come out
    or are added to the portal.
    """
    assays = []
    valid_sequencers = []
    for library in libraries:
        assay_aid = library_utils.get_assay(
            get_item_or_none(request, library, 'library')
        )
        assay = get_item_or_none(request, assay_aid, 'assay')
        assays.append(
            item_utils.get_identifier(assay)
        )
        valid_sequencers += assay_utils.get_valid_sequencers(assay)
    sequencer_aid = sequencing_utils.get_sequencer(
        get_item_or_none(request, sequencing, 'sequencing')
    )
    sequencer = item_utils.get_identifier(
        get_item_or_none(request, sequencer_aid, 'sequencer')
    )
    if valid_sequencers:
        if sequencer not in valid_sequencers:
            msg = f"Sequencer {sequencer} is not allowed for assay {assay}. Valid sequencers are {','.join(valid_sequencers)}"
            return request.errors.add('body', 'FileSet: invalid links', msg)
    return request.validated.update({})


@link_related_validator
def validate_molecule_sequencing_properties_on_add(context, request):
    """Check that sequencing properties are molecule-appropriate on add."""
    if 'force_pass' in request.query_string:
        return
    data = request.json
    libraries = data['libraries']
    sequencing = data['sequencing']
    return check_molecule_sequencing_properties(request, libraries, sequencing)


@link_related_validator
def validate_molecule_sequencing_properties_on_edit(context, request):
    """Check that sequencing properties are molecule-appropriate on edit."""
    if 'force_pass' in request.query_string:
        return
    existing_properties = get_properties(context)
    properties_to_update = get_properties(request)
    libraries = get_property_for_validation('libraries', existing_properties, properties_to_update)
    sequencing = get_property_for_validation('sequencing', existing_properties, properties_to_update)
    return check_molecule_sequencing_properties(request, libraries, sequencing)


def check_molecule_sequencing_properties(request, libraries: List[str], sequencing: str):
    """Check at the FileSet level if Sequencing molecule-specific properties are present.

    If 'RNA' is in libraries.analytes.molecule, sequencing.target_read_count is present.
    """
    molecules = []
    for library in libraries:
        analytes_aid = library_utils.get_analytes(
            get_item_or_none(request, library, 'library')
        )
        for analyte in analytes_aid:
            molecules += analyte_utils.get_molecule(
                get_item_or_none(request, analyte, 'analytes')
            )
    target_read_count = sequencing_utils.get_target_read_count(
        get_item_or_none(request, sequencing, 'sequencing')
    )
    if "RNA" in molecules:
        if not target_read_count:
            msg = "property `target_read_count` is required for sequencing of RNA libraries"
            return request.errors.add('body', 'Sequencing: invalid property', msg)
    return request.validated.update({})


FILE_SET_ADD_VALIDATORS = SUBMITTED_ITEM_ADD_VALIDATORS + [
    validate_compatible_assay_and_sequencer_on_add,
    validate_molecule_sequencing_properties_on_add
]

@view_config(
    context=FileSet.Collection,
    permission='add',
    request_method='POST',
    validators=FILE_SET_ADD_VALIDATORS,
)
@debug_log
def file_set_add(context, request, render=None):
    return collection_add(context, request, render)


FILE_SET_EDIT_PATCH_VALIDATORS = SUBMITTED_ITEM_EDIT_PATCH_VALIDATORS + [
    validate_compatible_assay_and_sequencer_on_edit,
    validate_molecule_sequencing_properties_on_edit
]

FILE_SET_EDIT_PUT_VALIDATORS = SUBMITTED_ITEM_EDIT_PUT_VALIDATORS + [
    validate_compatible_assay_and_sequencer_on_edit,
    validate_molecule_sequencing_properties_on_edit
]

@view_config(
    context=FileSet,
    permission='edit',
    request_method='PUT',
    validators=FILE_SET_EDIT_PUT_VALIDATORS,
)
@view_config(
    context=FileSet,
    permission='edit',
    request_method='PATCH',
    validators=FILE_SET_EDIT_PATCH_VALIDATORS,
)
@debug_log
def file_set_edit(context, request, render=None):
    return item_edit(context, request, render)<|MERGE_RESOLUTION|>--- conflicted
+++ resolved
@@ -44,17 +44,6 @@
 log = structlog.getLogger(__name__)
 
 
-<<<<<<< HEAD
-=======
-# These codes are used to generate the mergeable bam grouping calc prop
-# This obviously is not data drive, but in calc props we cannot rely on search
-# and would rather hard code this potentially expensive operation - Will 16 April 2024
-SINGLE_CELL_ASSAY_CODES = [
-    '016', '012', '014', '105', '104', '103', '013', '011', '010'
-]
-
-
->>>>>>> 2ce7a70e
 def _build_file_set_embedded_list():
     """Embeds for search on file sets."""
     return [
