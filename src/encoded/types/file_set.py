from typing import Any, Dict, List, Union

from pyramid.view import view_config
from pyramid.request import Request
from snovault import calculated_property, collection, load_schema
from snovault.util import debug_log, get_item_or_none
from encoded.validator_decorators import link_related_validator
import structlog

from .submitted_item import (
    SUBMITTED_ITEM_ADD_VALIDATORS,
    SUBMITTED_ITEM_EDIT_PATCH_VALIDATORS,
    SUBMITTED_ITEM_EDIT_PUT_VALIDATORS,
    SubmittedItem,
)
from ..item_utils import (
    assay as assay_utils,
    file_set as file_set_utils,
    item as item_utils,
    library as library_utils,
    sequencing as sequencing_utils,
    analyte as analyte_utils,
    sample as sample_utils
)
from ..item_utils.utils import (
    RequestHandler,
<<<<<<< HEAD
    get_property_value_from_identifier,
=======
    get_property_value_from_identifier
>>>>>>> 58e2c7f8
)
from ..utils import load_extended_descriptions_in_schemas


from .base import (
    collection_add,
    item_edit,
    Item
)

from .utils import get_properties, get_property_for_validation
log = structlog.getLogger(__name__)


# These codes are used to generate the mergeable bam grouping calc prop
# This obviously is not data drive, but in calc props we cannot rely on search
# and would rather hard code this potentially expensive operation - Will 16 April 2024
SINGLE_CELL_ASSAY_CODES = [
    '016', '012', '014', '105', '104', '103', '013', '011', '010'
]

def _build_file_set_embedded_list():
    """Embeds for search on file sets."""
    return [
        "submission_centers.identifier",

        # Assay LinkTo - used in file_merge_group
        "libraries.assay.code",
        "libraries.assay.identifier",

        # Sample/SampleSource LinkTo - used in file_merge_group and submission status page
        "libraries.analytes.samples.display_title",
        "libraries.analytes.samples.sample_sources.submitted_id",
        "libraries.analytes.samples.sample_sources.code",
        "libraries.analytes.samples.sample_sources.cell_line.code",

        # Sequencing/Sequencer LinkTo - used in file_merge_group
        "sequencing.submitted_id",
        "sequencing.target_coverage",
        "sequencing.target_read_count",
        "sequencing.read_type",
        "sequencing.target_read_length",
        "sequencing.flow_cell",
        "sequencing.sequencer.identifier",

        "files.accession",
        "files.o2_path",
        "files.upload_key",
        "files.file_format.display_title",
        "files.file_status_tracking",
        "files.quality_metrics.overall_quality_status",
        
        "meta_workflow_runs.meta_workflow.display_title",
        "meta_workflow_runs.meta_workflow.category",
        "meta_workflow_runs.accession",
        "meta_workflow_runs.final_status",
        "meta_workflow_runs.date_created",
    ]


@collection(
    name="file-sets",
    unique_key="submitted_id",
    properties={
        "title": "File Sets",
        "description": "Collections of related files",
    })
class FileSet(SubmittedItem):
    item_type = "file_set"
    schema = load_extended_descriptions_in_schemas(load_schema("encoded:schemas/file_set.json"))
    embedded_list = _build_file_set_embedded_list()
    rev = {
        "files": ("File", "file_sets"),
        "meta_workflow_runs": ("MetaWorkflowRun", "file_sets"),
    }

    class Collection(Item.Collection):
        pass

    @calculated_property(
        schema={
            "title": "Files",
            "type": "array",
            "items": {
                "type": "string",
                "linkTo": "File",
            },
        },
    )
    def files(self, request: Request) -> Union[List[str], None]:
        result = self.rev_link_atids(request, "files")
        if result:
            return result
        return

    @calculated_property(
        schema={
            "title": "MetaWorkflowRuns",
            "type": "array",
            "items": {
                "type": "string",
                "linkTo": "MetaWorkflowRun",
            },
        },
    )
    def meta_workflow_runs(self, request: Request) -> Union[List[str], None]:
        result = self.rev_link_atids(request, "meta_workflow_runs")
        if result:
            return result
        return

    @staticmethod
    def generate_sequencing_part(
        request_handler: RequestHandler, sequencing: Dict[str, Any]
    ) -> str:
        """ The sequencing part of the file_merge_group consists of the name of the sequencer,
            the read type, the target read length and flow cell
        """
        sequencer = get_property_value_from_identifier(
            request_handler,
            sequencing_utils.get_sequencer(sequencing),
            item_utils.get_identifier
        )
        read_type_part = sequencing_utils.get_read_type(sequencing)
        target_read_length = sequencing_utils.get_target_read_length(sequencing)
        flow_cell = sequencing_utils.get_flow_cell(sequencing) or "no-flow-cell"
        return f'{sequencer}-{read_type_part}-{target_read_length}-{flow_cell}'

    @staticmethod
    def generate_assay_part(
        request_handler: RequestHandler, library: Dict[str, Any]
    ) -> Union[str, None]:
        """ The library of the merge_file_group contains information on the assay
            This basically just checks the assay code isn't a single cell type and if
            it isn't return the identifier
        """
        assay = request_handler.get_item(library_utils.get_assay(library))
        assay_code = item_utils.get_code(assay)
        if assay_code not in SINGLE_CELL_ASSAY_CODES:
            return item_utils.get_identifier(assay)

    @staticmethod
    def generate_sample_source_part(
        request_handler: RequestHandler, library: Dict[str, Any]
    ) -> Union[str, None]:
        """ Note this is also derived from the library """
        samples = library_utils.get_samples(
            library, request_handler=request_handler
        )
        if len(samples) == 0:
            return None
        if len(samples) > 1:
            samples_meta = request_handler.get_items(samples)
            for sample_meta in samples_meta:
                if sample_utils.is_tissue_sample(sample_meta) and sample_meta.get('category') != 'Homogenate':
                    return None # this should give some kind of warning. Should not have multiple intact tissue samples
        if len(samples) == 1:
            sample = samples[0]
            if 'tissue' in sample:
                sample_meta = request_handler.get_item(sample)
                if sample_meta.get('category') != 'Homogenate':
                    return get_property_value_from_identifier(
                        request_handler, sample, item_utils.get_submitted_id
                    )
        # If we are a tissue sample, generate this based on the sample field, not the sample
        # sources field

        # If we get here, we are a Homogenate tissue sample or cell line and should rely on sample sources
        sample_sources = library_utils.get_sample_sources(
            library, request_handler=request_handler
        )
        if len(sample_sources) > 1:
            return None  # there is too much complexity
        else:
            sample_source = sample_sources[0]
        return get_property_value_from_identifier(
            request_handler, sample_source, item_utils.get_submitted_id
        )

    @calculated_property(
        schema={
            "title": "File Group",
            "description": "Object tag for files that are candidates for merging",
            "type": "object",
            "properties": {
                "submission_center": {
                    "title": "Submitted By Tag",
                    "type": "string"
                },
                "sample_source": {
                    "title": "Sample Source Tag",
                    "type": "string"
                },
                "sequencing": {
                    "title": "Sequencing Tag",
                    "type": "string"
                },
                "assay": {
                    "title": "Assay Tag",
                    "type": "string"
                }
            }
        }
    )
    def file_group(self, request):
        """ The File Merge Group as it's called determines which file sets contain files
            that are candidates for merging. Note that this NOT a hard and fast rule - just
            because the group matches does NOT mean that ALL files can be merged, or even most
            of them across file sets. Further heuristics are needed to determine specifically
            which files are mergeable, but this ID will tell you what the candidates are.

            The group is constructed by combining several pieces of information into an object that
            determines the "mergeability" of the files, being on order of appearance in the
            object:
                * The submission center who submitted this file set
                * The sample source identifier, whether it be a tissue or cell sample
                * Various information on the sequencer: name, read type, target read length
                  and flow cell
                * Assay identifier
        """
        # NOTE: we assume the first library is representative if there are multiple
        # We also assume this will always be present, and if not we do not produce this property
        # This assumption may not hold true forever, we should monitor this closely - Will 17 April 24
        request_handler = RequestHandler(request=request)
        library = file_set_utils.get_libraries(self.properties)
        if not library:
            return None
        library = request_handler.get_item(library[0])
        assay_part = self.generate_assay_part(request_handler, library)
        if not assay_part:  # we return none if this is a single cell assay to omit this prop
            return None

        sample_source_part = self.generate_sample_source_part(request_handler, library)
        if not sample_source_part:
            return None

        # If we've reached this part, the library/assay is compatible
        sequencing = request_handler.get_item(
            file_set_utils.get_sequencing(self.properties)
        )
        sequencing_part = self.generate_sequencing_part(request_handler, sequencing)
        if not sequencing_part:
            return None

        # We need this because sequencing and sample submission centers could be different
        # this is the last thing we do since we could have exited above and the submission
        # center will always be present
        sc_part = get_property_value_from_identifier(
            request_handler,
            item_utils.get_submission_centers(self.properties)[0],
            item_utils.get_identifier,
        )

        return {
            'submission_center': sc_part,
            'sample_source': sample_source_part,
            'sequencing': sequencing_part,
            'assay': assay_part
        }


@link_related_validator
def validate_compatible_assay_and_sequencer_on_add(context, request):
    """Check filesets to make sure they are linked to compatible library.assay and sequencing items on add."""
    data = request.json
    libraries = data['libraries']
    sequencing = data['sequencing']
    return check_compatible_assay_and_sequencer(request, libraries, sequencing)


@link_related_validator
def validate_compatible_assay_and_sequencer_on_edit(context, request):
    """Check filesets to make sure they are linked to compatible library.assay and sequencing items on edit."""
    existing_properties = get_properties(context)
    properties_to_update = get_properties(request)
    libraries = get_property_for_validation('libraries', existing_properties, properties_to_update)
    sequencing = get_property_for_validation('sequencing', existing_properties, properties_to_update)
    return check_compatible_assay_and_sequencer(request, libraries, sequencing)


def check_compatible_assay_and_sequencer(request, libraries: List[str], sequencing: str):
    """Checks that if library.assay has a valid_sequencer property, that sequencing.sequencer is among them.
    
    The assays with `valid_sequencers` property may need to be updated as new techologies come out 
    or are added to the portal.
    """
    assays = []
    valid_sequencers = []
    for library in libraries:
        assay_aid = library_utils.get_assay(
            get_item_or_none(request, library, 'library')
        )
        assay = get_item_or_none(request, assay_aid, 'assay')
        assays.append(
            item_utils.get_identifier(assay)
        )
        valid_sequencers += assay_utils.get_valid_sequencers(assay)
    sequencer_aid = sequencing_utils.get_sequencer(
        get_item_or_none(request, sequencing, 'sequencing')
    )
    sequencer = item_utils.get_identifier(
        get_item_or_none(request, sequencer_aid, 'sequencer')
    )
    if valid_sequencers:
        if sequencer not in valid_sequencers:
            msg = f"Sequencer {sequencer} is not allowed for assay {assay}. Valid sequencers are {','.join(valid_sequencers)}"
            return request.errors.add('body', 'FileSet: invalid links', msg)
    return request.validated.update({})


@link_related_validator
def validate_molecule_sequencing_properties_on_add(context, request):
    """Check that sequencing properties are molecule-appropriate on add."""
    data = request.json
    libraries = data['libraries']
    sequencing = data['sequencing']
    return check_molecule_sequencing_properties(request, libraries, sequencing)


@link_related_validator
def validate_molecule_sequencing_properties_on_edit(context, request):
    """Check that sequencing properties are molecule-appropriate on edit."""
    existing_properties = get_properties(context)
    properties_to_update = get_properties(request)
    libraries = get_property_for_validation('libraries', existing_properties, properties_to_update)
    sequencing = get_property_for_validation('sequencing', existing_properties, properties_to_update)
    return check_molecule_sequencing_properties(request, libraries, sequencing)


def check_molecule_sequencing_properties(request, libraries: List[str], sequencing: str):
    """Check at the FileSet level if Sequencing molecule-specific properties are present.

    If 'RNA' is in libraries.analytes.molecule, sequencing.target_read_count is present.
    If 'DNA' is in libraries.analytes.molecule, sequencing.target_coverage is present
    """
    molecules = []
    for library in libraries:
        analytes_aid = library_utils.get_analytes(
            get_item_or_none(request, library, 'library')
        )
        for analyte in analytes_aid:
            molecules += analyte_utils.get_molecule(
                get_item_or_none(request, analyte, 'analytes')
            )
    target_coverage = sequencing_utils.get_target_coverage(
        get_item_or_none(request, sequencing, 'sequencing')
    )
    on_target_rate = sequencing_utils.get_on_target_rate(
        get_item_or_none(request, sequencing, 'sequencing')
    )
    target_read_count = sequencing_utils.get_target_read_count(
        get_item_or_none(request, sequencing, 'sequencing')
    )
    if "RNA" in molecules:
        if not target_read_count:
            msg = "property `target_read_counts` is required for sequencing of RNA libraries"
            return request.errors.add('body', 'Sequencing: invalid property', msg)
    if "DNA" in molecules:
        if not target_coverage and not on_target_rate:
            msg = "either `on_target_rate` or `target_coverage` are required for sequencing of DNA libraries"
            return request.errors.add('body', 'Sequencing: invalid property', msg)
    return request.validated.update({})


FILE_SET_ADD_VALIDATORS = SUBMITTED_ITEM_ADD_VALIDATORS + [
    validate_compatible_assay_and_sequencer_on_add,
    validate_molecule_sequencing_properties_on_add
]

@view_config(
    context=FileSet.Collection,
    permission='add',
    request_method='POST',
    validators=FILE_SET_ADD_VALIDATORS,
)
@debug_log
def file_set_add(context, request, render=None):
    return collection_add(context, request, render)


FILE_SET_EDIT_PATCH_VALIDATORS = SUBMITTED_ITEM_EDIT_PATCH_VALIDATORS + [
    validate_compatible_assay_and_sequencer_on_edit,
    validate_molecule_sequencing_properties_on_edit
]

FILE_SET_EDIT_PUT_VALIDATORS = SUBMITTED_ITEM_EDIT_PUT_VALIDATORS + [
    validate_compatible_assay_and_sequencer_on_edit,
    validate_molecule_sequencing_properties_on_edit
]

@view_config(
    context=FileSet,
    permission='edit',
    request_method='PUT',
    validators=FILE_SET_EDIT_PUT_VALIDATORS,
)
@view_config(
    context=FileSet,
    permission='edit',
    request_method='PATCH',
    validators=FILE_SET_EDIT_PATCH_VALIDATORS,
)
@debug_log
def file_set_edit(context, request, render=None):
    return item_edit(context, request, render)<|MERGE_RESOLUTION|>--- conflicted
+++ resolved
@@ -24,11 +24,7 @@
 )
 from ..item_utils.utils import (
     RequestHandler,
-<<<<<<< HEAD
     get_property_value_from_identifier,
-=======
-    get_property_value_from_identifier
->>>>>>> 58e2c7f8
 )
 from ..utils import load_extended_descriptions_in_schemas
 
