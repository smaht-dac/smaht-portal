from typing import Any, Dict, List, Union
import functools

from pyramid.view import view_config
from pyramid.request import Request
from snovault import calculated_property, collection, load_schema
from snovault.util import debug_log, get_item_or_none
from encoded.validator_decorators import link_related_validator
import structlog

from .submitted_item import (
    SUBMITTED_ITEM_ADD_VALIDATORS,
    SUBMITTED_ITEM_EDIT_PATCH_VALIDATORS,
    SUBMITTED_ITEM_EDIT_PUT_VALIDATORS,
    SubmittedItem,
)
from ..item_utils import (
    assay as assay_utils,
    file_set as file_set_utils,
    item as item_utils,
    library as library_utils,
    sequencing as sequencing_utils,
    analyte as analyte_utils,
    sample as sample_utils,
    tissue_sample as tissue_sample_utils,
    tissue as tissue_utils,
)
from ..item_utils.utils import (
    RequestHandler,
    get_property_value_from_identifier,
    get_property_values_from_identifiers,

)
from ..utils import load_extended_descriptions_in_schemas


from .base import (
    collection_add,
    item_edit,
    Item
)

from .utils import get_properties, get_property_for_validation
log = structlog.getLogger(__name__)


# These codes are used to generate the mergeable bam grouping calc prop
# This obviously is not data drive, but in calc props we cannot rely on search
# and would rather hard code this potentially expensive operation - Will 16 April 2024
SINGLE_CELL_ASSAY_CODES = [
    '016', '012', '014', '105', '104', '103', '013', '011', '010'
]


def _build_file_set_embedded_list():
    """Embeds for search on file sets."""
    return [
        "submission_centers.identifier",

<<<<<<< HEAD
        # * embeds to be replaced later for the experimental manifest
        "libraries.*",
        "libraries.library_preparation.*",
        "libraries.analytes.*",
        "libraries.analytes.analyte_preparation.*",

=======
        # embeds for experimental library and sequencing manifest
        "libraries.analytes.accession",
        "libraries.analytes.samples.accession",
        "libraries.analytes.samples.sample_sources.donor.accession",
        "libraries.a260_a280_ratio",
        "libraries.adapter_name",
        "libraries.adapter_sequence",
        "libraries.amplification_cycles",
        "libraries.analyte_weight",
        "libraries.antibody",
        "libraries.barcode_sequences",
        "libraries.comments",
        "libraries.concatenated_reads",
        "libraries.description",
        "libraries.dna_target",
        "libraries.external_id",
        "libraries.fragment_mean_length",
        "libraries.guide_sequence",
        "libraries.insert_coefficient_of_variation",
        "libraries.insert_maximum_length",
        "libraries.insert_mean_length",
        "libraries.insert_minimum_length",
        "libraries.preparation_date",
        "libraries.target_fragment_size",
        "libraries.target_insert_maximum_length",
        "libraries.target_insert_minimum_length",
        "libraries.target_monomer_size",
        "libraries.library_preparation.adapter_inclusion_method",
        "libraries.library_preparation.amplification_method",
        "libraries.library_preparation.description",
        "libraries.library_preparation.enzymes",
        "libraries.library_preparation.fragmentation_method",
        "libraries.library_preparation.insert_selection_method",
        "libraries.library_preparation.size_selection_method",
        "libraries.library_preparation.strand",
        "libraries.library_preparation.trim_adapter_sequence",
        "libraries.library_preparation.treatments.agent",
        "libraries.library_preparation.treatments.concentration",
        "libraries.library_preparation.treatments.concentration_units",
        "libraries.library_preparation.treatments.duration",
        "libraries.library_preparation.treatments.temperature",
        "libraries.library_preparation.preparation_kits.title",
        "libraries.library_preparation.preparation_kits.catalog_number",
        "libraries.library_preparation.preparation_kits.vendor",
        "libraries.library_preparation.preparation_kits.version",

        "sequencing.movie_length",
        "sequencing.on_target_rate",
        "sequencing.target_monomer_length",
        "sequencing.preparation_kits.title",
        "sequencing.preparation_kits.catalog_number",
        "sequencing.preparation_kits.vendor",
        "sequencing.preparation_kits.version",
>>>>>>> c741a9b0

        # Assay LinkTo - used in file_merge_group
        "libraries.assay.code",
        "libraries.assay.identifier",

        # Sample/SampleSource LinkTo - used in file_merge_group and submission status page
        "libraries.analytes.samples.display_title",
        "libraries.analytes.samples.sample_sources.submitted_id",
        "libraries.analytes.samples.sample_sources.code",
        "libraries.analytes.samples.sample_sources.uberon_id",
        "libraries.analytes.samples.sample_sources.cell_line.code",
        "libraries.analytes.samples.sample_sources.uberon_id",
        "libraries.analytes.samples.sample_sources.donor.display_title",

        # Sequencing/Sequencer LinkTo - used in file_merge_group
        "sequencing.submitted_id",
        "sequencing.target_coverage",
        "sequencing.target_read_count",
        "sequencing.read_type",
        "sequencing.target_read_length",
        "sequencing.flow_cell",
        "sequencing.sequencer.identifier",

        "files.accession",
        "files.o2_path",
        "files.upload_key",
        "files.file_format.display_title",
        "files.file_status_tracking",
        "files.quality_metrics.overall_quality_status",

        "meta_workflow_runs.meta_workflow.display_title",
        "meta_workflow_runs.meta_workflow.category",
        "meta_workflow_runs.accession",
        "meta_workflow_runs.final_status",
        "meta_workflow_runs.date_created",
    ]


@collection(
    name="file-sets",
    unique_key="submitted_id",
    properties={
        "title": "File Sets",
        "description": "Collections of related files",
    })
class FileSet(SubmittedItem):
    item_type = "file_set"
    schema = load_extended_descriptions_in_schemas(load_schema("encoded:schemas/file_set.json"))
    embedded_list = _build_file_set_embedded_list()
    rev = {
        "files": ("File", "file_sets"),
        "meta_workflow_runs": ("MetaWorkflowRun", "file_sets"),
    }

    class Collection(Item.Collection):
        pass

    @calculated_property(
        schema={
            "title": "Files",
            "type": "array",
            "items": {
                "type": "string",
                "linkTo": "File",
            },
        },
    )
    def files(self, request: Request) -> Union[List[str], None]:
        result = self.rev_link_atids(request, "files")
        if result:
            return result
        return

    @calculated_property(
        schema={
            "title": "MetaWorkflowRuns",
            "type": "array",
            "items": {
                "type": "string",
                "linkTo": "MetaWorkflowRun",
            },
        },
    )
    def meta_workflow_runs(self, request: Request) -> Union[List[str], None]:
        result = self.rev_link_atids(request, "meta_workflow_runs")
        if result:
            return result
        return

    @staticmethod
    def generate_sequencing_part(
        request_handler: RequestHandler, sequencing: Dict[str, Any]
    ) -> str:
        """ The sequencing part of the file_merge_group consists of the name of the sequencer,
            the read type, the target read length and flow cell
        """
        sequencer = get_property_value_from_identifier(
            request_handler,
            sequencing_utils.get_sequencer(sequencing),
            item_utils.get_identifier
        )
        read_type_part = sequencing_utils.get_read_type(sequencing)
        target_read_length = sequencing_utils.get_target_read_length(sequencing)
        flow_cell = sequencing_utils.get_flow_cell(sequencing) or "no-flow-cell"
        return f'{sequencer}-{read_type_part}-{target_read_length}-{flow_cell}'

    @staticmethod
    def generate_assay_part(
        request_handler: RequestHandler, library: Dict[str, Any]
    ) -> Union[str, None]:
        """ The library of the merge_file_group contains information on the assay
            This basically just checks the assay code isn't a single cell type and if
            it isn't return the identifier
        """
        assay = request_handler.get_item(library_utils.get_assay(library))
        assay_code = item_utils.get_code(assay)
        if assay_code not in SINGLE_CELL_ASSAY_CODES:
            return item_utils.get_identifier(assay)

    @staticmethod
    def generate_sample_source_part(
        request_handler: RequestHandler, library: Dict[str, Any]
    ) -> Union[str, None]:
        """ Note this is also derived from the library """
        samples = library_utils.get_samples(
            library, request_handler=request_handler
        )
        if len(samples) == 0:
            return None
        if len(samples) > 1:
            samples_meta = request_handler.get_items(samples)
            for sample_meta in samples_meta:
                if sample_utils.is_tissue_sample(sample_meta) and tissue_sample_utils.has_spatial_information(sample_meta):
                    return None # this should give some kind of warning. Should not have multiple intact tissue samples
        if len(samples) == 1:
            sample = samples[0]
            if 'tissue' in sample:
                sample_meta = request_handler.get_item(sample)
                if tissue_sample_utils.has_spatial_information(sample_meta):
                    return get_property_value_from_identifier(
                        request_handler, sample, item_utils.get_submitted_id
                    )
        # If we are a tissue sample, generate this based on the sample field, not the sample
        # sources field

        # If we get here, we are a Homogenate tissue sample or cell line and should rely on sample sources
        sample_sources = library_utils.get_sample_sources(
            library, request_handler=request_handler
        )
        if len(sample_sources) > 1:
            return None  # there is too much complexity
        else:
            sample_source = sample_sources[0]
        return get_property_value_from_identifier(
            request_handler, sample_source, item_utils.get_submitted_id
        )

    @calculated_property(
        schema={
            "title": "File Group",
            "description": "Object tag for files that are candidates for merging",
            "type": "object",
            "properties": {
                "submission_center": {
                    "title": "Submitted By Tag",
                    "type": "string"
                },
                "sample_source": {
                    "title": "Sample Source Tag",
                    "type": "string"
                },
                "sequencing": {
                    "title": "Sequencing Tag",
                    "type": "string"
                },
                "assay": {
                    "title": "Assay Tag",
                    "type": "string"
                }
            }
        }
    )
    def file_group(self, request):
        """ The File Merge Group as it's called determines which file sets contain files
            that are candidates for merging. Note that this NOT a hard and fast rule - just
            because the group matches does NOT mean that ALL files can be merged, or even most
            of them across file sets. Further heuristics are needed to determine specifically
            which files are mergeable, but this ID will tell you what the candidates are.

            The group is constructed by combining several pieces of information into an object that
            determines the "mergeability" of the files, being on order of appearance in the
            object:
                * The submission center who submitted this file set
                * The sample source identifier, whether it be a tissue or cell sample
                * Various information on the sequencer: name, read type, target read length
                  and flow cell
                * Assay identifier
        """
        # NOTE: we assume the first library is representative if there are multiple
        # We also assume this will always be present, and if not we do not produce this property
        # This assumption may not hold true forever, we should monitor this closely - Will 17 April 24
        request_handler = RequestHandler(request=request)
        library = file_set_utils.get_libraries(self.properties)
        if not library:
            return None
        library = request_handler.get_item(library[0])
        assay_part = self.generate_assay_part(request_handler, library)
        if not assay_part:  # we return none if this is a single cell assay to omit this prop
            return None

        sample_source_part = self.generate_sample_source_part(request_handler, library)
        if not sample_source_part:
            return None

        # If we've reached this part, the library/assay is compatible
        sequencing = request_handler.get_item(
            file_set_utils.get_sequencing(self.properties)
        )
        sequencing_part = self.generate_sequencing_part(request_handler, sequencing)
        if not sequencing_part:
            return None

        # We need this because sequencing and sample submission centers could be different
        # this is the last thing we do since we could have exited above and the submission
        # center will always be present
        sc_part = get_property_value_from_identifier(
            request_handler,
            item_utils.get_submission_centers(self.properties)[0],
            item_utils.get_identifier,
        )

        return {
            'submission_center': sc_part,
            'sample_source': sample_source_part,
            'sequencing': sequencing_part,
            'assay': assay_part
        }

    @calculated_property(
        schema={
            "title": "Tissue Type",
            "description": "Higher level tissue type of file set",
            "type": "string"
        }
    )
    def tissue_types(self, request):
        """"Get top ontology term tissue type from tissue."""
        request_handler = RequestHandler(request=request)
        return get_property_values_from_identifiers(
            request_handler,
            file_set_utils.get_tissues(self.properties, request_handler),
            functools.partial(
                tissue_utils.get_top_grouping_term, request_handler=request_handler
            )
        )


@link_related_validator
def validate_compatible_assay_and_sequencer_on_add(context, request):
    """Check filesets to make sure they are linked to compatible library.assay and sequencing items on add."""
    if 'force_pass' in request.query_string:
        return
    data = request.json
    libraries = data['libraries']
    sequencing = data['sequencing']
    return check_compatible_assay_and_sequencer(request, libraries, sequencing)


@link_related_validator
def validate_compatible_assay_and_sequencer_on_edit(context, request):
    """Check filesets to make sure they are linked to compatible library.assay and sequencing items on edit."""
    if 'force_pass' in request.query_string:
        return
    existing_properties = get_properties(context)
    properties_to_update = get_properties(request)
    libraries = get_property_for_validation('libraries', existing_properties, properties_to_update)
    sequencing = get_property_for_validation('sequencing', existing_properties, properties_to_update)
    return check_compatible_assay_and_sequencer(request, libraries, sequencing)


def check_compatible_assay_and_sequencer(request, libraries: List[str], sequencing: str):
    """Checks that if library.assay has a valid_sequencer property, that sequencing.sequencer is among them.

    The assays with `valid_sequencers` property may need to be updated as new techologies come out
    or are added to the portal.
    """
    assays = []
    valid_sequencers = []
    for library in libraries:
        assay_aid = library_utils.get_assay(
            get_item_or_none(request, library, 'library')
        )
        assay = get_item_or_none(request, assay_aid, 'assay')
        assays.append(
            item_utils.get_identifier(assay)
        )
        valid_sequencers += assay_utils.get_valid_sequencers(assay)
    sequencer_aid = sequencing_utils.get_sequencer(
        get_item_or_none(request, sequencing, 'sequencing')
    )
    sequencer = item_utils.get_identifier(
        get_item_or_none(request, sequencer_aid, 'sequencer')
    )
    if valid_sequencers:
        if sequencer not in valid_sequencers:
            msg = f"Sequencer {sequencer} is not allowed for assay {assay}. Valid sequencers are {','.join(valid_sequencers)}"
            return request.errors.add('body', 'FileSet: invalid links', msg)
    return request.validated.update({})


@link_related_validator
def validate_molecule_sequencing_properties_on_add(context, request):
    """Check that sequencing properties are molecule-appropriate on add."""
    if 'force_pass' in request.query_string:
        return
    data = request.json
    libraries = data['libraries']
    sequencing = data['sequencing']
    return check_molecule_sequencing_properties(request, libraries, sequencing)


@link_related_validator
def validate_molecule_sequencing_properties_on_edit(context, request):
    """Check that sequencing properties are molecule-appropriate on edit."""
    if 'force_pass' in request.query_string:
        return
    existing_properties = get_properties(context)
    properties_to_update = get_properties(request)
    libraries = get_property_for_validation('libraries', existing_properties, properties_to_update)
    sequencing = get_property_for_validation('sequencing', existing_properties, properties_to_update)
    return check_molecule_sequencing_properties(request, libraries, sequencing)


def check_molecule_sequencing_properties(request, libraries: List[str], sequencing: str):
    """Check at the FileSet level if Sequencing molecule-specific properties are present.

    If 'RNA' is in libraries.analytes.molecule, sequencing.target_read_count is present.
    """
    molecules = []
    for library in libraries:
        analytes_aid = library_utils.get_analytes(
            get_item_or_none(request, library, 'library')
        )
        for analyte in analytes_aid:
            molecules += analyte_utils.get_molecule(
                get_item_or_none(request, analyte, 'analytes')
            )
    target_read_count = sequencing_utils.get_target_read_count(
        get_item_or_none(request, sequencing, 'sequencing')
    )
    if "RNA" in molecules:
        if not target_read_count:
            msg = "property `target_read_count` is required for sequencing of RNA libraries"
            return request.errors.add('body', 'Sequencing: invalid property', msg)
    return request.validated.update({})


FILE_SET_ADD_VALIDATORS = SUBMITTED_ITEM_ADD_VALIDATORS + [
    validate_compatible_assay_and_sequencer_on_add,
    validate_molecule_sequencing_properties_on_add
]

@view_config(
    context=FileSet.Collection,
    permission='add',
    request_method='POST',
    validators=FILE_SET_ADD_VALIDATORS,
)
@debug_log
def file_set_add(context, request, render=None):
    return collection_add(context, request, render)


FILE_SET_EDIT_PATCH_VALIDATORS = SUBMITTED_ITEM_EDIT_PATCH_VALIDATORS + [
    validate_compatible_assay_and_sequencer_on_edit,
    validate_molecule_sequencing_properties_on_edit
]

FILE_SET_EDIT_PUT_VALIDATORS = SUBMITTED_ITEM_EDIT_PUT_VALIDATORS + [
    validate_compatible_assay_and_sequencer_on_edit,
    validate_molecule_sequencing_properties_on_edit
]

@view_config(
    context=FileSet,
    permission='edit',
    request_method='PUT',
    validators=FILE_SET_EDIT_PUT_VALIDATORS,
)
@view_config(
    context=FileSet,
    permission='edit',
    request_method='PATCH',
    validators=FILE_SET_EDIT_PATCH_VALIDATORS,
)
@debug_log
def file_set_edit(context, request, render=None):
    return item_edit(context, request, render)<|MERGE_RESOLUTION|>--- conflicted
+++ resolved
@@ -57,14 +57,6 @@
     return [
         "submission_centers.identifier",
 
-<<<<<<< HEAD
-        # * embeds to be replaced later for the experimental manifest
-        "libraries.*",
-        "libraries.library_preparation.*",
-        "libraries.analytes.*",
-        "libraries.analytes.analyte_preparation.*",
-
-=======
         # embeds for experimental library and sequencing manifest
         "libraries.analytes.accession",
         "libraries.analytes.samples.accession",
@@ -118,7 +110,6 @@
         "sequencing.preparation_kits.catalog_number",
         "sequencing.preparation_kits.vendor",
         "sequencing.preparation_kits.version",
->>>>>>> c741a9b0
 
         # Assay LinkTo - used in file_merge_group
         "libraries.assay.code",
