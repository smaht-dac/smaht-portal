from typing import Any, Dict, List, Union

from pyramid.request import Request
from snovault import calculated_property, collection, load_schema

from .submitted_item import SubmittedItem
from ..item_utils import (
    file_set as file_set_utils,
    item as item_utils,
    library as library_utils,
    sequencing as sequencing_utils,
)
from ..item_utils.utils import RequestHandler, get_property_value_from_identifier
from ..utils import load_extended_descriptions_in_schemas


# These codes are used to generate the mergeable bam grouping calc prop
# This obviously is not data drive, but in calc props we cannot rely on search
# and would rather hard code this potentially expensive operation - Will 16 April 2024
SINGLE_CELL_ASSAY_CODES = [
    '016', '012', '014', '105', '104', '103', '013', '011', '010'
]


def _build_file_set_embedded_list():
    """Embeds for search on file sets."""
    return [
        "submission_centers.identifier",

        # Assay LinkTo - used in file_merge_group
        "libraries.assay.code",
        "libraries.assay.identifier",

<<<<<<< HEAD
        # Sample/SampleSource LinkTo - used in file_merge_group and submission status page
        "libraries.analyte.samples.display_title",
        "libraries.analyte.samples.sample_sources.submitted_id",
        "libraries.analyte.samples.sample_sources.code",
        "libraries.analyte.samples.sample_sources.cell_line.code",
=======
        # Sample/SampleSource LinkTo - used in file_merge_group
        "libraries.analytes.samples.display_title",
        "libraries.analytes.samples.sample_sources.submitted_id",
>>>>>>> 3cdd617c

        # Sequencing/Sequencer LinkTo - used in file_merge_group
        "sequencing.submitted_id",
        "sequencing.target_coverage",
        "sequencing.read_type",
        "sequencing.target_read_length",
        "sequencing.flow_cell",
        "sequencing.sequencer.identifier",

        "files.o2_path",
        "files.upload_key",
        "files.file_format.display_title",
        "files.file_status_tracking",
        "meta_workflow_runs.meta_workflow.display_title",
        "meta_workflow_runs.accession",
        "meta_workflow_runs.final_status",
        "meta_workflow_runs.date_created",
    ]


@collection(
    name="file-sets",
    unique_key="submitted_id",
    properties={
        "title": "File Sets",
        "description": "Collections of related files",
    })
class FileSet(SubmittedItem):
    item_type = "file_set"
    schema = load_extended_descriptions_in_schemas(load_schema("encoded:schemas/file_set.json"))
    embedded_list = _build_file_set_embedded_list()
    rev = {
        "files": ("File", "file_sets"),
        "meta_workflow_runs": ("MetaWorkflowRun", "file_sets"),
    }

    @calculated_property(
        schema={
            "title": "Files",
            "type": "array",
            "items": {
                "type": "string",
                "linkTo": "File",
            },
        },
    )
    def files(self, request: Request) -> Union[List[str], None]:
        result = self.rev_link_atids(request, "files")
        if result:
            return result
        return

    @calculated_property(
        schema={
            "title": "MetaWorkflowRuns",
            "type": "array",
            "items": {
                "type": "string",
                "linkTo": "MetaWorkflowRun",
            },
        },
    )
    def meta_workflow_runs(self, request: Request) -> Union[List[str], None]:
        result = self.rev_link_atids(request, "meta_workflow_runs")
        if result:
            return result
        return

    @staticmethod
    def generate_sequencing_part(
        request_handler: RequestHandler, sequencing: Dict[str, Any]
    ) -> str:
        """ The sequencing part of the file_merge_group consists of the name of the sequencer,
            the read type, the target read length and flow cell
        """
        sequencer = get_property_value_from_identifier(
            request_handler,
            sequencing_utils.get_sequencer(sequencing),
            item_utils.get_identifier
        )
        read_type_part = sequencing_utils.get_read_type(sequencing)
        target_read_length = sequencing_utils.get_target_read_length(sequencing)
        flow_cell = sequencing_utils.get_flow_cell(sequencing) or "no-flow-cell"
        return f'{sequencer}-{read_type_part}-{target_read_length}-{flow_cell}'

    @staticmethod
    def generate_assay_part(
        request_handler: RequestHandler, library: Dict[str, Any]
    ) -> Union[str, None]:
        """ The library of the merge_file_group contains information on the assay
            This basically just checks the assay code isn't a single cell type and if
            it isn't return the identifier
        """
        assay = request_handler.get_item(library_utils.get_assay(library))
        assay_code = item_utils.get_code(assay)
        if assay_code not in SINGLE_CELL_ASSAY_CODES:
            return item_utils.get_identifier(assay)

    @staticmethod
    def generate_sample_source_part(
        request_handler: RequestHandler, library: Dict[str, Any]
    ) -> Union[str, None]:
        """ Note this is also derived from the library """
        sample_sources = library_utils.get_sample_sources(
            library, request_handler=request_handler
        )
        if len(sample_sources) > 1:
            return None  # there is too much complexity
        else:
            sample_source = sample_sources[0]
        return get_property_value_from_identifier(
            request_handler, sample_source, item_utils.get_submitted_id
        )

    @calculated_property(
        schema={
            "title": "File Group",
            "description": "Object tag for files that are candidates for merging",
            "type": "object",
            "properties": {
                "submission_center": {
                    "title": "Submitted By Tag",
                    "type": "string"
                },
                "sample_source": {
                    "title": "Sample Source Tag",
                    "type": "string"
                },
                "sequencing": {
                    "title": "Sequencing Tag",
                    "type": "string"
                },
                "assay": {
                    "title": "Assay Tag",
                    "type": "string"
                }
            }
        }
    )
    def file_group(self, request):
        """ The File Merge Group as it's called determines which file sets contain files
            that are candidates for merging. Note that this NOT a hard and fast rule - just
            because the group matches does NOT mean that ALL files can be merged, or even most
            of them across file sets. Further heuristics are needed to determine specifically
            which files are mergeable, but this ID will tell you what the candidates are.

            The group is constructed by combining several pieces of information into an object that
            determines the "mergeability" of the files, being on order of appearance in the
            object:
                * The submission center who submitted this file set
                * The sample source identifier, whether it be a tissue or cell sample
                * Various information on the sequencer: name, read type, target read length
                  and flow cell
                * Assay identifier
        """
        # NOTE: we assume the first library is representative if there are multiple
        # We also assume this will always be present, and if not we do not produce this property
        # This assumption may not hold true forever, we should monitor this closely - Will 17 April 24
        request_handler = RequestHandler(request=request)
        library = file_set_utils.get_libraries(self.properties)
        if not library:
            return None
        library = request_handler.get_item(library[0])
        assay_part = self.generate_assay_part(request_handler, library)
        if not assay_part:  # we return none if this is a single cell assay to omit this prop
            return None

        sample_source_part = self.generate_sample_source_part(request_handler, library)
        if not sample_source_part:
            return None

        # If we've reached this part, the library/assay is compatible
        sequencing = request_handler.get_item(
            file_set_utils.get_sequencing(self.properties)
        )
        sequencing_part = self.generate_sequencing_part(request_handler, sequencing)
        if not sequencing_part:
            return None

        # We need this because sequencing and sample submission centers could be different
        # this is the last thing we do since we could have exited above and the submission
        # center will always be present
        sc_part = get_property_value_from_identifier(
            request_handler,
            item_utils.get_submission_centers(self.properties)[0],
            item_utils.get_identifier,
        )

        return {
            'submission_center': sc_part,
            'sample_source': sample_source_part,
            'sequencing': sequencing_part,
            'assay': assay_part
        }<|MERGE_RESOLUTION|>--- conflicted
+++ resolved
@@ -31,17 +31,11 @@
         "libraries.assay.code",
         "libraries.assay.identifier",
 
-<<<<<<< HEAD
         # Sample/SampleSource LinkTo - used in file_merge_group and submission status page
         "libraries.analyte.samples.display_title",
         "libraries.analyte.samples.sample_sources.submitted_id",
         "libraries.analyte.samples.sample_sources.code",
         "libraries.analyte.samples.sample_sources.cell_line.code",
-=======
-        # Sample/SampleSource LinkTo - used in file_merge_group
-        "libraries.analytes.samples.display_title",
-        "libraries.analytes.samples.sample_sources.submitted_id",
->>>>>>> 3cdd617c
 
         # Sequencing/Sequencer LinkTo - used in file_merge_group
         "sequencing.submitted_id",
