from typing import Optional, Union

from encoded_core.types.file_format import FileFormat as CoreFileFormat
from snovault import calculated_property, collection, display_title_schema, load_schema

from .acl import ONLY_ADMIN_VIEW_ACL
<<<<<<< HEAD
from .base import Item as SMAHTItem
=======
from .base import Item
>>>>>>> b9b7bee6


@collection(
    name='file-formats',
    unique_key="file_format:identifier",  # For shorthand reference as linkTo
    acl=ONLY_ADMIN_VIEW_ACL,
    properties={
        'title': 'SMaHT File Format',
        'description': 'Listing of SMaHT File Formats',
    })
class FileFormat(Item, CoreFileFormat):
    """ Overwrites the FileFormat type from encoded-core, customizing the schema for smaht-portal """
    item_type = 'file_format'
    schema = load_schema("encoded:schemas/file_format.json")
    embedded_list = []

    @calculated_property(schema=display_title_schema)
    def display_title(self, identifier: Optional[str] = None) -> Union[str, None]:
        if identifier:
            return identifier<|MERGE_RESOLUTION|>--- conflicted
+++ resolved
@@ -4,11 +4,7 @@
 from snovault import calculated_property, collection, display_title_schema, load_schema
 
 from .acl import ONLY_ADMIN_VIEW_ACL
-<<<<<<< HEAD
-from .base import Item as SMAHTItem
-=======
 from .base import Item
->>>>>>> b9b7bee6
 
 
 @collection(
