import os
from snovault import collection, calculated_property, load_schema
from encoded_core.types.user_content import StaticSection as CoreStaticSection
from encoded_core.types.user_content import get_local_file_contents, get_remote_file_contents
from .user_content import UserContent as SMAHTUserContent


@collection(
    name='static-sections',
    properties={
        'title': 'Static Sections',
        'description': 'Static Sections for the Portal',
    })
class StaticSection(SMAHTUserContent, CoreStaticSection):
    item_type = 'static_section'
    schema = load_schema("encoded:schemas/static_section.json")
<<<<<<< HEAD

    @calculated_property(schema={
        "title": "Content",
        "description": "Content for the page",
        "type": "string"
    })
    def content(self, request, body=None, file=None):
        # TODO: refactor pathing code in encoded-core so this can work in another repo
        if isinstance(body, str) or isinstance(body, dict) or isinstance(body, list):
            # Don't need to load in anything. We don't currently support dict/json body (via schema) but could in future.
            return body

        if isinstance(file, str):
            if file[0:4] == 'http' and '://' in file[4:8]:  # Remote File
                return get_remote_file_contents(file)
            else:  # Local File
                file_path = os.path.abspath(
                    os.path.dirname(os.path.realpath(__file__)) + "/../../.." + file)  # Go to top of repo, append file
                return get_local_file_contents(file_path)

        return None

    @calculated_property(schema={
        "title": "File Type",
        "description": "Type of file used for content",
        "type": "string"
    })
    def filetype(self, request, body=None, file=None, options=None):
        return CoreStaticSection.filetype(self, request, body=body, file=file, options=options)
=======
    embedded_list = []
>>>>>>> 5412cf2a
<|MERGE_RESOLUTION|>--- conflicted
+++ resolved
@@ -1,8 +1,7 @@
-import os
-from snovault import collection, calculated_property, load_schema
+from snovault import collection, load_schema
 from encoded_core.types.user_content import StaticSection as CoreStaticSection
-from encoded_core.types.user_content import get_local_file_contents, get_remote_file_contents
-from .user_content import UserContent as SMAHTUserContent
+
+from .base import Item as SMAHTItem
 
 
 @collection(
@@ -11,39 +10,7 @@
         'title': 'Static Sections',
         'description': 'Static Sections for the Portal',
     })
-class StaticSection(SMAHTUserContent, CoreStaticSection):
+class StaticSection(SMAHTItem, CoreStaticSection):
     item_type = 'static_section'
     schema = load_schema("encoded:schemas/static_section.json")
-<<<<<<< HEAD
-
-    @calculated_property(schema={
-        "title": "Content",
-        "description": "Content for the page",
-        "type": "string"
-    })
-    def content(self, request, body=None, file=None):
-        # TODO: refactor pathing code in encoded-core so this can work in another repo
-        if isinstance(body, str) or isinstance(body, dict) or isinstance(body, list):
-            # Don't need to load in anything. We don't currently support dict/json body (via schema) but could in future.
-            return body
-
-        if isinstance(file, str):
-            if file[0:4] == 'http' and '://' in file[4:8]:  # Remote File
-                return get_remote_file_contents(file)
-            else:  # Local File
-                file_path = os.path.abspath(
-                    os.path.dirname(os.path.realpath(__file__)) + "/../../.." + file)  # Go to top of repo, append file
-                return get_local_file_contents(file_path)
-
-        return None
-
-    @calculated_property(schema={
-        "title": "File Type",
-        "description": "Type of file used for content",
-        "type": "string"
-    })
-    def filetype(self, request, body=None, file=None, options=None):
-        return CoreStaticSection.filetype(self, request, body=body, file=file, options=options)
-=======
-    embedded_list = []
->>>>>>> 5412cf2a
+    embedded_list = []