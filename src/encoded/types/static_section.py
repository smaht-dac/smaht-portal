--- conflicted
+++ resolved
@@ -1,19 +1,8 @@
-<<<<<<< HEAD
-from snovault import collection, load_schema
-from encoded_core.types.user_content import StaticSection as CoreStaticSection
-=======
 import os
-from copy import deepcopy
-from snovault import collection, calculated_property
+from snovault import collection, calculated_property, load_schema
 from encoded_core.types.user_content import StaticSection as CoreStaticSection
 from encoded_core.types.user_content import get_local_file_contents, get_remote_file_contents
-from .base import Item as SMAHTItem
-from .base import mixin_smaht_permission_types
 from .user_content import UserContent as SMAHTUserContent
-
->>>>>>> 1d733d63
-
-from .base import Item as SMAHTItem
 
 
 @collection(
@@ -25,10 +14,7 @@
     })
 class StaticSection(SMAHTUserContent, CoreStaticSection):
     item_type = 'static_section'
-<<<<<<< HEAD
     schema = load_schema("encoded:schemas/static_section.json")
-=======
-    schema = mixin_smaht_permission_types(ENCODED_CORE_STATIC_SECTION_SCHEMA)
 
     @calculated_property(schema={
         "title": "Content",
@@ -57,5 +43,4 @@
         "type": "string"
     })
     def filetype(self, request, body=None, file=None, options=None):
-        return CoreStaticSection.filetype(self, request, body=body, file=file, options=options)
->>>>>>> 1d733d63
+        return CoreStaticSection.filetype(self, request, body=body, file=file, options=options)