--- conflicted
+++ resolved
@@ -7,11 +7,7 @@
 from snovault.types.user import user_add as SnoUserAdd
 from snovault.util import debug_log
 
-<<<<<<< HEAD
-from .acl import ONLY_ADMIN_VIEW_ACL, ONLY_ADMIN_VIEW_USER_DETAILS_ACL, ONLY_OWNER_VIEW_PROFILE_ACL, DELETED_USER_ACL
-=======
 from .acl import ONLY_ADMIN_VIEW_ACL, ONLY_OWNER_VIEW_PROFILE_ACL, DELETED_USER_ACL
->>>>>>> 7bacb0b8
 from .base import Item
 
 
@@ -29,16 +25,6 @@
     schema = load_schema("encoded:schemas/user.json")
     embedded_list = []
 
-<<<<<<< HEAD
-    @calculated_property(schema=display_title_schema)
-    def display_title(
-        self, first_name: Optional[str], last_name: Optional[str]
-    ) -> Union[str, None]:
-        if first_name and last_name:
-            return SnovaultUser.display_title(self, first_name, last_name)
-
-=======
->>>>>>> 7bacb0b8
     STATUS_ACL = {
         'current': ONLY_OWNER_VIEW_PROFILE_ACL,
         'deleted': DELETED_USER_ACL,
@@ -55,8 +41,6 @@
         status = properties.get('status')
         return self.STATUS_ACL.get(status, ONLY_ADMIN_VIEW_ACL)
 
-<<<<<<< HEAD
-=======
     @calculated_property(schema=display_title_schema)
     def display_title(
         self, first_name: Optional[str], last_name: Optional[str]
@@ -64,7 +48,6 @@
         if first_name and last_name:
             return SnovaultUser.display_title(self, first_name, last_name)
 
->>>>>>> 7bacb0b8
     @calculated_property(schema={"title": "Title", "type": "string"})
     def title(self, first_name: Optional[str], last_name: Optional[str]) -> Union[str, None]:
         if first_name and last_name:
