--- conflicted
+++ resolved
@@ -24,21 +24,19 @@
     schema = load_schema("encoded:schemas/user.json")
     embedded_list = []
 
-<<<<<<< HEAD
     @calculated_property(schema=display_title_schema)
     def display_title(
         self, first_name: Optional[str], last_name: Optional[str]
     ) -> Union[str, None]:
         if first_name and last_name:
             return SnovaultUser.display_title(self, first_name, last_name)
-=======
+
     STATUS_ACL = {
         'current': ONLY_OWNER_VIEW_PROFILE_ACL,
         'deleted': DELETED_USER_ACL,
         'revoked': DELETED_USER_ACL,
         'inactive': ONLY_OWNER_VIEW_PROFILE_ACL,
     }
->>>>>>> 456d90f9
 
     @calculated_property(schema={"title": "Title", "type": "string"})
     def title(self, first_name: Optional[str], last_name: Optional[str]) -> Union[str, None]:
