from typing import Optional, Union

from snovault import calculated_property, collection, load_schema
from snovault.types.user import User as SnovaultUser

from .base import Item as SMAHTItem


@collection(
<<<<<<< HEAD
    name='users',
    unique_key='user:email',
=======
    name="users",
    unique_key="user:email",  # Required to GET via /users/{email}/
>>>>>>> de856b4f
    properties={
        "title": "SMaHT Users",
        "description": "Listing of current SMaHT users",
    }
)
class User(SMAHTItem, SnovaultUser):
    item_type = "user"
    schema = load_schema("encoded:schemas/user.json")
    embedded_list = []

#    STATUS_ACL = SMAHTItem.STATUS_ACL
#
#    def __ac_local_roles__(self):
#        return SMAHTItem.__ac_local_roles__(self)

    @calculated_property(schema={"title": "Title", "type": "string"})
    def title(self, first_name: Optional[str], last_name: Optional[str]) -> Union[str, None]:
        if first_name and last_name:
            return SnovaultUser.title(self, first_name, last_name)

    @calculated_property(
        schema={"title": "Contact Email", "type": "string", "format": "email"}
    )
    def contact_email(
        self, email: Optional[str] = None, preferred_email: Optional[str] = None
    ) -> Union[str, None]:
        return SnovaultUser.contact_email(self, email, preferred_email=preferred_email)<|MERGE_RESOLUTION|>--- conflicted
+++ resolved
@@ -7,13 +7,8 @@
 
 
 @collection(
-<<<<<<< HEAD
     name='users',
-    unique_key='user:email',
-=======
-    name="users",
     unique_key="user:email",  # Required to GET via /users/{email}/
->>>>>>> de856b4f
     properties={
         "title": "SMaHT Users",
         "description": "Listing of current SMaHT users",
