--- conflicted
+++ resolved
@@ -7,11 +7,7 @@
 from snovault.types.user import user_add as SnoUserAdd
 from snovault.util import debug_log
 
-<<<<<<< HEAD
-from .acl import ONLY_ADMIN_VIEW_ACL, OWNER_ROLE
-=======
 from .acl import ONLY_ADMIN_VIEW_ACL, ONLY_OWNER_VIEW_PROFILE_ACL, DELETED_USER_ACL
->>>>>>> 6a700de2
 from .base import Item
 
 
@@ -37,11 +33,6 @@
         # Submission Center linkTo
         'submits_for.identifier'
     ]
-
-    def __ac_local_roles__(self):
-        """return the owner user."""
-        owner = 'userid.%s' % self.uuid
-        return {owner: OWNER_ROLE}
 
     STATUS_ACL = {
         'current': ONLY_OWNER_VIEW_PROFILE_ACL,
@@ -85,6 +76,7 @@
         owner = 'userid.%s' % self.uuid
         roles[owner] = 'role.owner'
         return roles
+
 
 @view_config(context=User, permission='view', request_method='GET', name='page')
 @debug_log
