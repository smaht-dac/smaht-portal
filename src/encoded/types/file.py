--- conflicted
+++ resolved
@@ -718,23 +718,12 @@
         file_sets: Optional[List[str]] = None
     ) -> Union[str, None]:
         """Get file release tracker description for display on home page."""
-<<<<<<< HEAD
-        result = None
-        if file_sets:
-            request_handler = RequestHandler(request=request)
-            result = self._get_release_tracker_description(
-                request_handler,
-                file_properties=self.properties
-            )
-        return result
-=======
         request_handler = RequestHandler(request=request)
         result = self._get_release_tracker_description(
             request_handler,
             file_properties=self.properties
         )
         return result    
->>>>>>> 714a9b32
 
     def _get_libraries(
         self, request: Request, file_sets: Optional[List[str]] = None
