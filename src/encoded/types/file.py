--- conflicted
+++ resolved
@@ -1027,9 +1027,6 @@
             ),
         }
         return {key: value for key, value in to_include.items() if value}
-<<<<<<< HEAD
-
-=======
     
     def _get_release_tracker_title(
             self,
@@ -1064,7 +1061,6 @@
         if to_include:
             return to_include
     
->>>>>>> 820b8183
     def _get_release_tracker_description(
             self,
             request_handler: RequestHandler,
