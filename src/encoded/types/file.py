from encoded_core.types.file import File as CoreFile
from snovault import abstract_collection, load_schema

from .base import Item as SMAHTItem


@abstract_collection(
    name='files',
    unique_key='accession',
    properties={
        'title': 'Files',
        'description': 'Listing of Files',
    })
class File(SMAHTItem, CoreFile):
    item_type = 'file'
<<<<<<< HEAD
    schema = load_schema("encoded:schemas/file.json")
=======
    name_key = 'accession'
    schema = mixin_smaht_permission_types(ENCODED_CORE_FILE_SCHEMA)

    class Collection(SMAHTItem.Collection):
        pass


@collection(
    name='files-submitted',
    unique_key='accession',
    properties={
        'title': 'SMaHT Submitted Files',
        'description': 'Listing of SMaHT Submitted Files',
    })
class FileSubmitted(File):
    """ Overwrites the FileSubmitted type from encoded-core, customizing the schema for smaht-portal """
    item_type = 'file_submitted'
    name_key = 'accession'
    schema = mixin_smaht_permission_types(ENCODED_CORE_FILE_SUBMITTED_SCHEMA)
    base_types = ['File'] + SMAHTItem.base_types

    def __ac_local_roles__(self):
        return SMAHTItem.__ac_local_roles__(self)


@collection(
    name='files-reference',
    unique_key='accession',
    properties={
        'title': 'SMaHT Reference Files',
        'description': 'Listing of SMaHT Reference Files',
    })
class FileReference(File):
    """ Overwrites the FileReference type from encoded-core, customizing the schema for smaht-portal """
    item_type = 'file_reference'
    name_key = 'accession'
    schema = mixin_smaht_permission_types(ENCODED_CORE_FILE_REFERENCE_SCHEMA)
    base_types = ['File'] + SMAHTItem.base_types


@collection(
    name='files-processed',
    unique_key='accession',
    properties={
        'title': 'SMaHT Processed Files',
        'description': 'Listing of SMaHT Processed Files',
    })
class FileProcessed(File):
    """ Overwrites the FileProcessed type from encoded-core, customizing the schema for smaht-portal """
    item_type = 'file_processed'
    name_key = 'accession'
    schema = mixin_smaht_permission_types(ENCODED_CORE_FILE_PROCESSED_SCHEMA)
    base_types = ['File'] + SMAHTItem.base_types
>>>>>>> f5f7a6fd
<|MERGE_RESOLUTION|>--- conflicted
+++ resolved
@@ -13,60 +13,5 @@
     })
 class File(SMAHTItem, CoreFile):
     item_type = 'file'
-<<<<<<< HEAD
     schema = load_schema("encoded:schemas/file.json")
-=======
-    name_key = 'accession'
-    schema = mixin_smaht_permission_types(ENCODED_CORE_FILE_SCHEMA)
-
-    class Collection(SMAHTItem.Collection):
-        pass
-
-
-@collection(
-    name='files-submitted',
-    unique_key='accession',
-    properties={
-        'title': 'SMaHT Submitted Files',
-        'description': 'Listing of SMaHT Submitted Files',
-    })
-class FileSubmitted(File):
-    """ Overwrites the FileSubmitted type from encoded-core, customizing the schema for smaht-portal """
-    item_type = 'file_submitted'
-    name_key = 'accession'
-    schema = mixin_smaht_permission_types(ENCODED_CORE_FILE_SUBMITTED_SCHEMA)
-    base_types = ['File'] + SMAHTItem.base_types
-
-    def __ac_local_roles__(self):
-        return SMAHTItem.__ac_local_roles__(self)
-
-
-@collection(
-    name='files-reference',
-    unique_key='accession',
-    properties={
-        'title': 'SMaHT Reference Files',
-        'description': 'Listing of SMaHT Reference Files',
-    })
-class FileReference(File):
-    """ Overwrites the FileReference type from encoded-core, customizing the schema for smaht-portal """
-    item_type = 'file_reference'
-    name_key = 'accession'
-    schema = mixin_smaht_permission_types(ENCODED_CORE_FILE_REFERENCE_SCHEMA)
-    base_types = ['File'] + SMAHTItem.base_types
-
-
-@collection(
-    name='files-processed',
-    unique_key='accession',
-    properties={
-        'title': 'SMaHT Processed Files',
-        'description': 'Listing of SMaHT Processed Files',
-    })
-class FileProcessed(File):
-    """ Overwrites the FileProcessed type from encoded-core, customizing the schema for smaht-portal """
-    item_type = 'file_processed'
-    name_key = 'accession'
-    schema = mixin_smaht_permission_types(ENCODED_CORE_FILE_PROCESSED_SCHEMA)
-    base_types = ['File'] + SMAHTItem.base_types
->>>>>>> f5f7a6fd
+    name_key = 'accession'