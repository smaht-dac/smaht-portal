from typing import Any, Dict, Optional, Union

from pyramid.view import view_config
from encoded_core.types.file import (
    HREF_SCHEMA,
    UNMAPPED_OBJECT_SCHEMA,
    UPLOAD_KEY_SCHEMA,
    File as CoreFile,
)
from pyramid.request import Request
<<<<<<< HEAD
from .acl import *
=======
>>>>>>> ba8a84be
from encoded_core.file_views import (
    validate_file_filename,
    validate_extra_file_format,
    drs as CoreDRS,
    download as CoreDownload,
    post_upload as CorePostUpload,
    get_upload as CoreGetUpload
)
from snovault import (
    calculated_property,
    load_schema,
    abstract_collection,
)
from snovault.elasticsearch import ELASTIC_SEARCH
from snovault.schema_utils import schema_validator
from snovault.search.search_utils import make_search_subreq
from snovault.util import debug_log, get_item_or_none
from snovault.validators import (
    validate_item_content_post,
    validate_item_content_put,
    validate_item_content_patch,
    validate_item_content_in_place,
    no_validate_item_content_post,
    no_validate_item_content_put,
    no_validate_item_content_patch
)

from . import acl
from .base import (
    Item,
    collection_add,
    item_edit,
    validate_user_submission_consistency
)


def show_upload_credentials(
    request: Optional[Request] = None,
    context: Optional[str] = None,
    status: Optional[str] = None,
) -> bool:
    if request is None or status not in File.SHOW_UPLOAD_CREDENTIALS_STATUSES:
        return False
    return request.has_permission("edit", context)


@abstract_collection(
    name="files",
    unique_key='accession',
    properties={
        "title": "Files",
        "description": "Listing of Files",
    },
)
class File(Item, CoreFile):
    item_type = "file"
    schema = load_schema("encoded:schemas/file.json")
    embedded_list = []

<<<<<<< HEAD
    SMAHTItem.SUBMISSION_CENTER_STATUS_ACL.update({
        'uploaded': ALLOW_SUBMISSION_CENTER_MEMBER_EDIT_ACL,
        'uploading': ALLOW_SUBMISSION_CENTER_MEMBER_EDIT_ACL,
        'upload failed': ALLOW_SUBMISSION_CENTER_MEMBER_EDIT_ACL,
        'to be uploaded by workflow': ALLOW_SUBMISSION_CENTER_MEMBER_EDIT_ACL,
        'archived': ALLOW_SUBMISSION_CENTER_MEMBER_VIEW_ACL
    })
    # These are all view only in case we find ourselves in this situation
    SMAHTItem.CONSORTIUM_STATUS_ACL.update({
        'uploaded': ALLOW_CONSORTIUM_MEMBER_VIEW_ACL,
        'uploading': ALLOW_CONSORTIUM_MEMBER_VIEW_ACL,
        'upload failed': ALLOW_CONSORTIUM_MEMBER_VIEW_ACL,
        'to be uploaded by workflow': ALLOW_CONSORTIUM_MEMBER_VIEW_ACL,
        'archived': ALLOW_CONSORTIUM_MEMBER_VIEW_ACL
    })

    SHOW_UPLOAD_CREDENTIALS_STATUSES = ("in review",)

    class Collection(SMAHTItem.Collection):
=======
    Item.SUBMISSION_CENTER_STATUS_ACL.update({
        'uploaded': acl.ALLOW_SUBMISSION_CENTER_MEMBER_EDIT_ACL,
        'uploading': acl.ALLOW_SUBMISSION_CENTER_MEMBER_EDIT_ACL,
        'upload failed': acl.ALLOW_SUBMISSION_CENTER_MEMBER_EDIT_ACL,
        'to be uploaded by workflow': acl.ALLOW_SUBMISSION_CENTER_MEMBER_EDIT_ACL,
        'archived': acl.ALLOW_SUBMISSION_CENTER_MEMBER_VIEW_ACL
    })
    # These are all view only in case we find ourselves in this situation
    Item.CONSORTIUM_STATUS_ACL.update({
        'uploaded': acl.ALLOW_CONSORTIUM_MEMBER_VIEW_ACL,
        'uploading': acl.ALLOW_CONSORTIUM_MEMBER_VIEW_ACL,
        'upload failed': acl.ALLOW_CONSORTIUM_MEMBER_VIEW_ACL,
        'to be uploaded by workflow': acl.ALLOW_CONSORTIUM_MEMBER_VIEW_ACL,
        'archived': acl.ALLOW_CONSORTIUM_MEMBER_VIEW_ACL
    })

    SHOW_UPLOAD_CREDENTIALS_STATUSES = ("in review", "uploading")

    class Collection(Item.Collection):
>>>>>>> ba8a84be
        pass

    def _update(
        self, properties: Dict[str, Any], sheets: Optional[Dict] = None
    ) -> None:
        return CoreFile._update(self, properties, sheets=sheets)

    @classmethod
    def get_bucket(cls, registry):
        """ Files by default live in the upload bucket, unless they are output files """
        return registry.settings['file_upload_bucket']

    @calculated_property(schema=HREF_SCHEMA)
    def href(
        self,
        request: Request,
        file_format: Optional[str] = None,
        accession: Optional[str] = None,
    ) -> str:
        return CoreFile.href(self, request, file_format, accession=accession)

    @calculated_property(
        condition=show_upload_credentials, schema=UNMAPPED_OBJECT_SCHEMA
    )
    def upload_credentials(self) -> Union[str, None]:
        return CoreFile.upload_credentials(self)

    @calculated_property(schema=UPLOAD_KEY_SCHEMA)
    def upload_key(self, request: Request) -> str:
        return CoreFile.upload_key(self, request)


@view_config(name='drs', context=File, request_method='GET',
             permission='view', subpath_segments=[0, 1])
def drs(context, request):
    return CoreDRS(context, request)


@view_config(name='upload', context=File, request_method='GET',
             permission='edit')
@debug_log
def get_upload(context, request):
    return CoreGetUpload(context, request)


@view_config(name='upload', context=File, request_method='POST',
             permission='edit', validators=[schema_validator({"type": "object"})])
@debug_log
def post_upload(context, request):
    return CorePostUpload(context, request)


@view_config(name='download', context=File, request_method='GET',
             permission='view', subpath_segments=[0, 1])
def download(context, request):
    return CoreDownload(context, request)


def validate_processed_file_unique_md5_with_bypass(context, request):
    """ validator to check md5 on output files, unless you tell it not to
        This validator is duplicated from encoded-core because of processed file rename
    """
    # skip validator if not file output
    if context.type_info.item_type != 'output_file':
        return
    data = request.json
    if 'md5sum' not in data or not data['md5sum']:
        return
    if 'force_md5' in request.query_string:
        return
    # we can of course patch / put to ourselves the same md5 we previously had
    if context.properties.get('md5sum') == data['md5sum']:
        return

    if ELASTIC_SEARCH in request.registry:
        search = make_search_subreq(request, '/search/?type=File&md5sum=%s' % data['md5sum'])
        search_resp = request.invoke_subrequest(search, True)
        if search_resp.status_int < 400:
            # already got this md5
            found = search_resp.json['@graph'][0]['accession']
            request.errors.add('body', 'File: non-unique md5sum', 'md5sum %s already exists for accession %s' %
                               (data['md5sum'], found))
    else:  # find it in the database
        conn = request.registry['connection']
        res = conn.get_by_json('md5sum', data['md5sum'], 'output_file')
        if res is not None:
            # md5 already exists
            found = res.properties['accession']
            request.errors.add('body', 'File: non-unique md5sum', 'md5sum %s already exists for accession %s' %
                               (data['md5sum'], found))


def validate_processed_file_produced_from_field(context, request):
    """validator to make sure that the values in the
    produced_from field are valid file identifiers"""
    # skip validator if not file processed
    if context.type_info.item_type != 'output_file':
        return
    data = request.json
    if 'produced_from' not in data:
        return
    files_ok = True
    files2chk = data['produced_from']
    for i, f in enumerate(files2chk):
        try:
            fid = get_item_or_none(request, f, 'files').get('uuid')
        except AttributeError:
            files_ok = False
            request.errors.add('body', 'File: invalid produced_from id', "'%s' not found" % f)
            # bad_files.append(f)
        else:
            if not fid:
                files_ok = False
                request.errors.add('body', 'File: invalid produced_from id', "'%s' not found" % f)

    if files_ok:
        request.validated.update({})


@view_config(context=File.Collection, permission='add', request_method='POST',
             validators=[validate_item_content_post,
                         validate_file_filename,
                         validate_extra_file_format,
                         validate_processed_file_unique_md5_with_bypass,
                         validate_processed_file_produced_from_field,
                         validate_user_submission_consistency])
@view_config(context=File.Collection, permission='add_unvalidated', request_method='POST',
             validators=[no_validate_item_content_post],
             request_param=['validate=false'])
@debug_log
def file_add(context, request, render=None):
    return collection_add(context, request, render)


@view_config(context=File, permission='edit', request_method='PUT',
             validators=[validate_item_content_put,
                         validate_file_filename,
                         validate_extra_file_format,
                         validate_processed_file_unique_md5_with_bypass,
                         validate_processed_file_produced_from_field,
                         validate_user_submission_consistency])
@view_config(context=File, permission='edit', request_method='PATCH',
             validators=[validate_item_content_patch,
                         validate_file_filename,
                         validate_extra_file_format,
                         validate_processed_file_unique_md5_with_bypass,
                         validate_processed_file_produced_from_field,
                         validate_user_submission_consistency])
@view_config(context=File, permission='edit_unvalidated', request_method='PUT',
             validators=[no_validate_item_content_put,
                         validate_user_submission_consistency],
             request_param=['validate=false'])
@view_config(context=File, permission='edit_unvalidated', request_method='PATCH',
             validators=[no_validate_item_content_patch],
             request_param=['validate=false'])
@view_config(context=File, permission='index', request_method='GET',
             validators=[validate_item_content_in_place,
                         validate_file_filename,
                         validate_extra_file_format,
                         validate_processed_file_unique_md5_with_bypass,
                         validate_processed_file_produced_from_field,
                         validate_user_submission_consistency],
             request_param=['check_only=true'])
@debug_log
def file_edit(context, request, render=None):
    return item_edit(context, request, render)<|MERGE_RESOLUTION|>--- conflicted
+++ resolved
@@ -8,10 +8,6 @@
     File as CoreFile,
 )
 from pyramid.request import Request
-<<<<<<< HEAD
-from .acl import *
-=======
->>>>>>> ba8a84be
 from encoded_core.file_views import (
     validate_file_filename,
     validate_extra_file_format,
@@ -71,27 +67,6 @@
     schema = load_schema("encoded:schemas/file.json")
     embedded_list = []
 
-<<<<<<< HEAD
-    SMAHTItem.SUBMISSION_CENTER_STATUS_ACL.update({
-        'uploaded': ALLOW_SUBMISSION_CENTER_MEMBER_EDIT_ACL,
-        'uploading': ALLOW_SUBMISSION_CENTER_MEMBER_EDIT_ACL,
-        'upload failed': ALLOW_SUBMISSION_CENTER_MEMBER_EDIT_ACL,
-        'to be uploaded by workflow': ALLOW_SUBMISSION_CENTER_MEMBER_EDIT_ACL,
-        'archived': ALLOW_SUBMISSION_CENTER_MEMBER_VIEW_ACL
-    })
-    # These are all view only in case we find ourselves in this situation
-    SMAHTItem.CONSORTIUM_STATUS_ACL.update({
-        'uploaded': ALLOW_CONSORTIUM_MEMBER_VIEW_ACL,
-        'uploading': ALLOW_CONSORTIUM_MEMBER_VIEW_ACL,
-        'upload failed': ALLOW_CONSORTIUM_MEMBER_VIEW_ACL,
-        'to be uploaded by workflow': ALLOW_CONSORTIUM_MEMBER_VIEW_ACL,
-        'archived': ALLOW_CONSORTIUM_MEMBER_VIEW_ACL
-    })
-
-    SHOW_UPLOAD_CREDENTIALS_STATUSES = ("in review",)
-
-    class Collection(SMAHTItem.Collection):
-=======
     Item.SUBMISSION_CENTER_STATUS_ACL.update({
         'uploaded': acl.ALLOW_SUBMISSION_CENTER_MEMBER_EDIT_ACL,
         'uploading': acl.ALLOW_SUBMISSION_CENTER_MEMBER_EDIT_ACL,
@@ -111,7 +86,6 @@
     SHOW_UPLOAD_CREDENTIALS_STATUSES = ("in review", "uploading")
 
     class Collection(Item.Collection):
->>>>>>> ba8a84be
         pass
 
     def _update(
