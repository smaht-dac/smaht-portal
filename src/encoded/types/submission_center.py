--- conflicted
+++ resolved
@@ -5,11 +5,7 @@
 
 @collection(
     name='submission-centers',
-<<<<<<< HEAD
-    unique_key='submission_center:identifier',
-=======
     unique_key='submission_center:identifier',  # For shorthand reference as linkTo
->>>>>>> 03114670
     properties={
         'title': 'Submission Centers',
         'description': 'Listing of Submission Centers',
