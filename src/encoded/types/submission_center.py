--- conflicted
+++ resolved
@@ -1,12 +1,7 @@
 from snovault import collection, load_schema
 
-<<<<<<< HEAD
-from .base import Item as SMAHTItem
-from .acl import SUBMISSION_CENTER_SUBMITTER, SUBMISSION_CENTER_RW
-=======
-from .acl import ONLY_ADMIN_VIEW_ACL
+from .acl import ONLY_ADMIN_VIEW_ACL, SUBMISSION_CENTER_SUBMITTER, SUBMISSION_CENTER_RW
 from .base import Item
->>>>>>> ba8a84be
 
 
 @collection(
