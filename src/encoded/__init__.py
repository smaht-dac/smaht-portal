--- conflicted
+++ resolved
@@ -47,11 +47,8 @@
     config.include('encoded.metadata')
     config.include('encoded.homepage')
     config.include('encoded.upgrade')
-<<<<<<< HEAD
     config.include('encoded.submission_status')
-=======
     config.include('encoded.ingestion.ingestion_status')
->>>>>>> 8896bcd7
     # config.include('encoded.visualization')
     config.commit()
 
