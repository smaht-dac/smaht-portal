--- conflicted
+++ resolved
@@ -1,4 +1,4 @@
-<<<<<<< HEAD
+import re
 from typing import Any, Dict, List, Optional, Union
 
 from ..item_utils.utils import RequestHandler,  get_property_values_from_identifiers
@@ -6,10 +6,6 @@
     sample as sample_utils,
     item as item_utils
 )
-=======
-import re
-from typing import Any, Dict, List
->>>>>>> 73d20365
 
 from .utils import RequestHandler, get_property_values_from_identifiers
 
@@ -59,7 +55,6 @@
     return get_category(properties) == "Homogenate"
 
 
-<<<<<<< HEAD
 def get_tissue_submission_centers(properties: Dict[str, Any], request_handler: Optional[RequestHandler] = None) -> List[Union[None, str]]:
     """Get submission_centers of sample_sources tissue from properties."""
     tissues = sample_utils.get_tissues(properties)
@@ -69,7 +64,8 @@
             center = item_utils.get_submission_centers(request_handler.get_item(tissue))
             submission_centers.append(center) if center not in submission_centers else submission_centers
     return []
-=======
+
+
 def is_core_external_id(properties: Dict[str, Any]) -> bool:
     """Check if external_id matches core sample regex from benchmarking or production."""
     external_id = item_utils.get_external_id(properties)
@@ -107,5 +103,4 @@
         request_handler,
             tissues,
             tissue_utils.get_donor
-        )
->>>>>>> 73d20365
+        )