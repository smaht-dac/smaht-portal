import re
from typing import Any, Dict, Union

from . import (
    constants,
    item,
)


TPC_ID_COMMON_PATTERN = r"[0-9]{3}"
BENCHMARKING_ID_REGEX = rf"{constants.BENCHMARKING_PREFIX}{TPC_ID_COMMON_PATTERN}$"

PRODUCTION_ID_REGEX = rf"{constants.PRODUCTION_PREFIX}{TPC_ID_COMMON_PATTERN}$"

TPC_ALT_ID_REGEX = rf"{constants.TPC_ALT_DONOR_PREFIX}{TPC_ID_COMMON_PATTERN}"

PRODUCTION_DONOR_REGEX = re.compile(
    rf"{PRODUCTION_ID_REGEX}$"
)
BENCHMARKING_DONOR_REGEX = re.compile(
    rf"{BENCHMARKING_ID_REGEX}$"
)
TPC_ALT_DONOR_REGEX = re.compile(
    rf"{TPC_ALT_ID_REGEX}$"
)

def get_age(properties: Dict[str, Any]) -> Union[int, None]:
    """Get age from properties."""
    return properties.get("age")


def get_sex(properties: Dict[str, Any]) -> str:
    """Get sex from properties."""
    return properties.get("sex", "")


def is_tpc_submitted(properties: Dict[str, Any]) -> str:
    """Check if tpc_submitted is True."""
<<<<<<< HEAD
    return properties.get("tpc_submitted","") == "True"
=======
    return properties.get("tpc_submitted","") == "True"


def get_study(properties: Dict[str, Any]) -> str:
    """Get study associated with donor.

    Parse external ID to see if matches TPC naming standards to
    indicate benchmarking vs. production. TTD donors unlikely to match
    TPC naming standards, but not impossible; may be more robust to
    check submission centers or more detailed regex on TPC nomenclature.
    """
    if is_benchmarking(properties):
        return constants.BENCHMARKING_STUDY
    if is_production(properties):
        return constants.PRODUCTION_STUDY
    return ""


def is_benchmarking(properties: Dict[str, Any]) -> bool:
    """Check if donor is from benchmarking study."""
    external_id = item.get_external_id(properties)
    return BENCHMARKING_DONOR_REGEX.match(external_id) is not None


def is_production(properties: Dict[str, Any]) -> bool:
    """Check if donor is from production study."""
    external_id = item.get_external_id(properties)
    return PRODUCTION_DONOR_REGEX.match(external_id) is not None
>>>>>>> 6fe43b30
<|MERGE_RESOLUTION|>--- conflicted
+++ resolved
@@ -36,9 +36,6 @@
 
 def is_tpc_submitted(properties: Dict[str, Any]) -> str:
     """Check if tpc_submitted is True."""
-<<<<<<< HEAD
-    return properties.get("tpc_submitted","") == "True"
-=======
     return properties.get("tpc_submitted","") == "True"
 
 
@@ -66,5 +63,4 @@
 def is_production(properties: Dict[str, Any]) -> bool:
     """Check if donor is from production study."""
     external_id = item.get_external_id(properties)
-    return PRODUCTION_DONOR_REGEX.match(external_id) is not None
->>>>>>> 6fe43b30
+    return PRODUCTION_DONOR_REGEX.match(external_id) is not None