--- conflicted
+++ resolved
@@ -5,13 +5,9 @@
 from pyramid.request import Request
 from webtest import TestApp
 
-<<<<<<< HEAD
-from ..utils import get_item as get_item_from_request, get_item_from_testapp
-=======
 from . import constants
 from ..item_utils import item as item_utils
 from ..utils import get_item as get_item_from_request, get_item_with_testapp
->>>>>>> a0d79b83
 
 
 @dataclass(frozen=True)
@@ -27,11 +23,7 @@
 
     def __post_init__(self) -> None:
         if not self.request and not self.auth_key and not self.test_app:
-<<<<<<< HEAD
             raise ValueError("Either request, auth_key, or test app must be provided")
-=======
-            raise ValueError("Either request, auth key, or test app must be provided")
->>>>>>> a0d79b83
 
     def get_items(
         self,
@@ -45,26 +37,16 @@
                 self._get_item_from_request(identifier, collection=collection)
                 for identifier in unique_identifiers
             ]
-<<<<<<< HEAD
         if self.auth_key:
-=======
-        elif self.auth_key:
->>>>>>> a0d79b83
             return [
                 self._get_item_from_auth_key(identifier)
                 for identifier in unique_identifiers
             ]
-<<<<<<< HEAD
         if self.test_app:
-=======
-        elif self.test_app:
->>>>>>> a0d79b83
             return [
                 self._get_item_from_test_app(identifier, collection=collection)
                 for identifier in unique_identifiers
             ]
-<<<<<<< HEAD
-=======
         return []
 
     def _get_unique_identifiers(
@@ -87,7 +69,6 @@
         if isinstance(identifier, dict):
             return item_utils.get_uuid(identifier)
         return identifier
->>>>>>> a0d79b83
 
     def get_item(
         self, identifier: Union[str, Dict[str, Any]], collection: Optional[str] = None
@@ -102,10 +83,7 @@
             return self._get_item_from_auth_key(identifier)
         if self.test_app:
             return self._get_item_from_test_app(identifier, collection=collection)
-<<<<<<< HEAD
-=======
         return {}
->>>>>>> a0d79b83
 
     def _get_item_from_request(
         self, identifier: str, collection: Optional[str] = None
@@ -123,13 +101,7 @@
         self, identifier: str, collection: Optional[str] = None
     ) -> Dict[str, Any]:
         """Get item from test app"""
-<<<<<<< HEAD
-        return get_item_from_testapp(
-            self.test_app, identifier, collection=collection, frame="object"
-        )
-=======
         return get_item_with_testapp(self.test_app, identifier, collection=collection)
->>>>>>> a0d79b83
 
 
 def get_unique_values(
