--- conflicted
+++ resolved
@@ -13,11 +13,9 @@
     return get_standard_file_extension(properties) in ["chain.gz","chain"]
 
 
-<<<<<<< HEAD
 def is_fasta_file(properties: Dict[str, Any]) -> bool:
     return get_standard_file_extension(properties) in ["fa","fasta"]
+                      
                                                        
-=======
 def is_tsv_file(properties: Dict[str, Any]) -> bool:
-    return get_standard_file_extension(properties) == "tsv"
->>>>>>> 844748e0
+    return get_standard_file_extension(properties) == "tsv"