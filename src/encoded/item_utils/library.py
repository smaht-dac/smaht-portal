--- conflicted
+++ resolved
@@ -1,11 +1,7 @@
-<<<<<<< HEAD
-from typing import Any, Dict, List
+from typing import Any, Dict, List, Union
 
 from . import analyte as analyte_utils
 from .utils import RequestHandler
-=======
-from typing import Any, Dict, Union
->>>>>>> a0d79b83
 
 
 def get_assay(library: Dict[str, Any]) -> Union[str, Dict[str, Any]]:
@@ -18,9 +14,7 @@
     return library.get("analyte", "")
 
 
-def get_samples(
-    request_handler: RequestHandler, library: Dict[str, Any]
-) -> List[str]:
+def get_samples(request_handler: RequestHandler, library: Dict[str, Any]) -> List[str]:
     """Get samples connected to library."""
     if request_handler:
         analyte = request_handler.get_item(get_analyte(library))
