from functools import partial
from typing import Any, Dict, List, Optional, Union

from . import file_set, library, sample, sequencing, tissue
from .utils import (
    RequestHandler,
<<<<<<< HEAD
    get_property_values_from_identifiers
=======
    get_property_values_from_identifiers,
>>>>>>> facc9211
)


def get_file_format(properties: Dict[str, Any]) -> Union[str, Dict[str, Any]]:
    """Get file format from properties."""
    return properties.get("file_format", "")


def get_file_size(properties: Dict[str, Any]) -> Union[int, None]:
    """Get file size from properties."""
    return properties.get("file_size")


def get_md5sum(properties: Dict[str, Any]) -> str:
    """Get md5sum from properties."""
    return properties.get("md5sum", "")


def get_access_status(properties: Dict[str, Any]) -> str:
    """Get access status from properties."""
    return properties.get("access_status", "")


def get_data_category(properties: Dict[str, Any]) -> List[str]:
    """Get data category from properties."""
    return properties.get("data_category", [])


def get_data_type(properties: Dict[str, Any]) -> List[str]:
    """Get data type from properties."""
    return properties.get("data_type", [])


def get_annotated_filename(properties: Dict[str, Any]) -> str:
    """Get annotated filename from properties."""
    return properties.get("annotated_filename", "")


def get_sequencing_center(properties: Dict[str, Any]) -> Union[str, Dict[str, Any]]:
    """Get sequencing center from properties."""
    return properties.get("sequencing_center", "")


def get_software(properties: Dict[str, Any]) -> List[Union[str, Dict[str, Any]]]:
    """Get software from properties."""
    return properties.get("software", [])


def get_reference_genome(properties: Dict[str, Any]) -> Union[str, Dict[str, Any]]:
    """Get reference genome from properties."""
    return properties.get("reference_genome", "")


def get_file_sets(properties: Dict[str, Any]) -> List[Union[str, Dict[str, Any]]]:
    """Get file sets from properties."""
    return properties.get("file_sets", [])


def get_sequencings(
    properties: Dict[str, Any], request_handler: Optional[RequestHandler] = None
) -> List[Union[str, Dict[str, Any]]]:
    """Get sequencings associated with file."""
    if request_handler:
        return get_property_values_from_identifiers(
            request_handler, get_file_sets(properties), file_set.get_sequencing
        )
    return properties.get("sequencing", [])


def get_sequencers(
    properties: Dict[str, Any], request_handler: RequestHandler
) -> List[str]:
    """Get sequencers associated with file."""
    sequencings = get_sequencings(properties, request_handler)
    return get_property_values_from_identifiers(
        request_handler, sequencings, sequencing.get_sequencer
    )


def get_libraries(
    properties: Dict[str, Any], request_handler: Optional[RequestHandler] = None
) -> List[Union[str, Dict[str, Any]]]:
    """Get libraries associated with file."""
    if request_handler:
        return get_property_values_from_identifiers(
            request_handler, get_file_sets(properties), file_set.get_libraries
        )
    return properties.get("libraries", [])


def get_assays(
    properties: Dict[str, Any], request_handler: Optional[RequestHandler] = None
) -> List[Union[str, Dict[str, Any]]]:
    """Get assays associated with file."""
    if request_handler:
        return get_property_values_from_identifiers(
            request_handler,
            get_libraries(properties, request_handler),
            library.get_assay,
        )
    return properties.get("assays", [])


def get_analytes(
    properties: Dict[str, Any], request_handler: Optional[RequestHandler] = None
) -> List[Union[str, Dict[str, Any]]]:
    """Get analytes associated with file."""
    if request_handler:
        return get_property_values_from_identifiers(
            request_handler,
            get_libraries(properties, request_handler),
            library.get_analytes,
        )
    return properties.get("analytes", [])


def get_samples(
    properties: Dict[str, Any], request_handler: Optional[RequestHandler] = None
) -> List[Union[str, Dict[str, Any]]]:
    """Get samples associated with file."""
    if request_handler:
        return get_property_values_from_identifiers(
            request_handler,
            get_file_sets(properties),
            partial(file_set.get_samples, request_handler=request_handler),
        )
    return properties.get("samples", [])


def get_sample_sources(
    properties: Dict[str, Any], request_handler: Optional[RequestHandler] = None
) -> List[Union[str, Dict[str, Any]]]:
    """Get sample sources associated with file."""
    if request_handler:
        return get_property_values_from_identifiers(
            request_handler,
            get_samples(properties, request_handler),
            sample.get_sample_sources,
        )
    return properties.get("sample_sources", [])


def get_tissues(
    properties: Dict[str, Any], request_handler: Optional[RequestHandler] = None
) -> List[Union[str, Dict[str, Any]]]:
    """Get tissues associated with file."""
    sample_sources = get_sample_sources(properties, request_handler=request_handler)
    if request_handler:
        return [
            sample_source
            for sample_source in sample_sources
            if tissue.is_tissue(request_handler.get_item(sample_source))
        ]
    return [
        sample_source
        for sample_source in sample_sources
        if isinstance(sample_source, dict) and tissue.is_tissue(sample_source)
    ]


def get_donors(
    properties: Dict[str, Any], request_handler: Optional[RequestHandler] = None
) -> List[Union[str, Dict[str, Any]]]:
    """Get donors associated with file."""
    if request_handler:
        return get_property_values_from_identifiers(
            request_handler, get_tissues(properties, request_handler), tissue.get_donor
        )
    return properties.get("donors", [])


def get_file_summary(properties: Dict[str, Any]) -> Dict[str, Any]:
    """Get file summary from properties."""
    return properties.get("file_summary", {})


def get_data_generation_summary(properties: Dict[str, Any]) -> Dict[str, Any]:
    """Get data generation summary from properties."""
    return properties.get("data_generation_summary", {})


def get_sample_summary(properties: Dict[str, Any]) -> Dict[str, Any]:
    """Get sample summary from properties."""
    return properties.get("sample_summary", {})


def get_analysis_summary(properties: Dict[str, Any]) -> Dict[str, Any]:
    """Get analysis summary from properties."""
    return properties.get("analysis_summary", {})<|MERGE_RESOLUTION|>--- conflicted
+++ resolved
@@ -4,11 +4,7 @@
 from . import file_set, library, sample, sequencing, tissue
 from .utils import (
     RequestHandler,
-<<<<<<< HEAD
     get_property_values_from_identifiers
-=======
-    get_property_values_from_identifiers,
->>>>>>> facc9211
 )
 
 
