'use strict';

import React from 'react';
import url from 'url';
import queryString from 'query-string';
import _ from 'underscore';
import memoize from 'memoize-one';
import ReactTooltip from 'react-tooltip';
var serialize = require('form-serialize');
import { detect as detectBrowser } from 'detect-browser';
import jsonScriptEscape from '../libs/jsonScriptEscape';
import {
    content_views as globalContentViews,
    portalConfig,
    getGoogleAnalyticsTrackingID,
    analyticsConfigurationOptions,
} from './globals';
import ErrorPage from './static-pages/ErrorPage';
import { NavigationBar } from './navigation/NavigationBar';
import { NotLoggedInAlert } from './navigation/components/LoginNavItem';
import { Footer } from './Footer';
import { store } from './../store';

import { Alerts } from '@hms-dbmi-bgm/shared-portal-components/es/components/ui/Alerts';
import {
    ajax,
    JWT,
    console,
    isServerSide,
    object,
    layout,
    analytics,
    memoizedUrlParse,
    WindowEventDelegator,
} from '@hms-dbmi-bgm/shared-portal-components/es/components/util';
import { Schemas, SEO, typedefs, navigate } from './util';
import { responsiveGridState, DeferMount } from './util/layout';
import { requestAnimationFrame as raf } from '@hms-dbmi-bgm/shared-portal-components/es/components/viz/utilities';

import { PageTitleSection } from './PageTitleSection';

// import './encoded/static/scss/style.css'; // @TODO: currently not resolving; need to fix
// import './encoded/static/scss/print.css';

// eslint-disable-next-line no-unused-vars
const { NavigateOpts } = typedefs;

/**
 * Creates a promise which completes after a delay, performing no network request.
 * Used to perform a promise.race to see if this timeout or a network requests completes first, which
 * then allows us to set app.state.slow and render a loading icon until long-running network request completes.
 *
 * @private
 */
class Timeout {
    /**
     * @param {number} timeout - The length of time before this promise resolves.
     */
    constructor(timeout) {
        /**
         * Internal promise object which resolves after length of time as specified by `timeout`.
         * @private
         */
        this.promise = new Promise((resolve) =>
            setTimeout(resolve.bind(null, this), timeout)
        );
    }
}

/**
 * The root and top-most React component for our application.
 * This is wrapped by a Redux store and then rendered by either the server-side
 * NodeJS sub-process or by the browser.
 *
 * @see https://github.com/4dn-dcic/fourfront/blob/master/src/encoded/static/server.js
 * @see https://github.com/4dn-dcic/fourfront/blob/master/src/encoded/static/browser.js
 */
export default class App extends React.PureComponent {
    /**
     * Defines time before a 'slow loading' indicator appears on page.
     *
     * @constant
     * @type {number}
     */
    static SLOW_REQUEST_TIME = 750;

    /**
     * Immediately scrolls browser viewport to current window hash or to top of page.
     *
     * @returns {void} Nothing
     */
    static scrollTo() {
        const { hash } = window.location;
        if (hash && document.getElementById(hash.slice(1))) {
            window.location.replace(hash);
        } else {
            window.scrollTo(0, 0);
        }
    }

    static debouncedOnNavigationTooltipRebuild = _.debounce(
        ReactTooltip.rebuild,
        500
    );

    /**
     * Does some initialization, checks if browser HistoryAPI is supported,
     * sets state.session according to JWT in current cookie, etc.
     */
    constructor(props) {
        super(props);
        _.bindAll(
            this,
            'currentAction',
            'loadSchemas',
            'setIsSubmitting',
            'stayOnSubmissionsPage',
            'updateAppSessionState',
            'confirmNavigation',
            'navigate',
            'handleWindowMessage',
            // Global event handlers. These will catch events unless they are caught and prevented from bubbling up earlier.
            'handleClick',
            'handleSubmit',
            'handlePopState',
            'handleBeforeUnload'
        );

        const { context, href } = props;

        Alerts.setStore(store);

        const analyticsID = getGoogleAnalyticsTrackingID(href) || null;

        /**
         * Whether HistoryAPI is supported in current browser.
         * Assigned / determined in constructor.
         *
         * @type {boolean}
         */
        this.historyEnabled = !!(
            typeof window != 'undefined' &&
            window.history &&
            window.history.pushState
        );

        // Todo: Migrate session & user_actions to redux store?
        const session = !!JWT.getUserInfo();

        // Save navigate fxn and other req'd stuffs to GLOBAL navigate obj.
        // So that we may call it from anywhere if necessary without passing through props.
        navigate.initializeFromApp(this);
        navigate.registerCallbackFunction(
            Alerts.updateCurrentAlertsTitleMap.bind(this, null)
        );

        /**
         * Initial state of application.
         *
         * @type {Object}
         * @property {boolean}         state.session               Whether user is currently logged in or not. User details are retrieved using JWT utility.
         * @property {Object[]}        state.schemas               Current schemas; null until AJAX-ed in (may change).
         * @property {string|Object}   state.isSubmitting          Whether there's a submission in progress. If string, browser alert is shown to prevent user from accidentally navigating away. If object & modal key has a value, that JSX will be rendered when isSubmittingModalOpen = true
         * @property {boolean}         state.mounted               Whether app has been mounted into DOM in browser yet.
         * @property {boolean}         state.isSubmittingModalOpen Whether or not a submitting modal is currently open (rendered in BodyElement)
         */
        this.state = {
            session,
            analyticsID,
            schemas: context.schemas || null,
            isSubmitting: false,
            mounted: false,
            isSubmittingModalOpen: false,
        };

        // Holds a reference to current navigation request for `context`.
        // (App works as a single-page-application (SPA))
        this.currentNavigationRequest = null;

        if (!isServerSide()) console.info('App Initial State: ', this.state);
    }

    /**
     * Perform various actions once component is mounted which depend on browser environment:
     *
     * - Add URI hash from window.location.hash/href to Redux store (doesn't get sent server-side).
     * - Bind 'handlePopState' function to window popstate event (e.g. back/forward button navigation).
     * - Initializes Google Analytics
     * - Exposes 'API' from browser window object via property {Object} 'smaht-portal' which has reference to Alerts, JWT, navigate, and this app component.
     * - Emits an event from browser window named 'smahtinitialized', letting any listeners (parent windows, etc.) know that JS of this window has initialized. Posts message with same 'eventType' as well.
     * - Shows browser suggestion alert if not using Chrome, Safari, Firefox.
     * - Sets state.mounted to be true.
     * - Clears out any UTM URI parameters three seconds after mounting (giving Google Analytics time to pick them up).
     */
    componentDidMount() {
        const { href, context } = this.props;
        const { session, analyticsID } = this.state;

        // This won't refresh current page.
        // And preserves contents of browser view if are on edit page or similar.
        // Individual components may add/remove their own session expired callbacks and refresh page (or selves) if needed.
        ajax.AJAXSettings.addSessionExpiredCallback(this.updateAppSessionState);

        // The href prop we have was from serverside. It would not have a hash in it, and might be shortened.
        // Here we grab full-length href from window and then update props.href (via Redux), if it is different.
        const windowHref =
            (window && window.location && window.location.href) || href;
        if (href !== windowHref) {
            store.dispatch({ type: { href: windowHref } });
        }

        // ANALYTICS INITIALIZATION; Sets userID (if any), performs initial pageview track
        // TODO: add a google analytics configuration for smaht; currently this will never run
        if (analyticsID) {
            analytics.initializeGoogleAnalytics(analyticsID, {
                ...analyticsConfigurationOptions,
                reduxStore: store,
                initialContext: context,
                initialHref: windowHref,
            });
        }

        // Load schemas into app.state, access them where needed via props (preferred, safer) or this.context.
        this.loadSchemas();

        if (this.historyEnabled) {
            try {
                window.history.replaceState(context, '', window.location.href);
            } catch (exc) {
                // Might fail due to too large data
                window.history.replaceState(null, '', window.location.href);
            }
            // Avoid popState on load, see: http://stackoverflow.com/q/6421769/199100
            // We don't use WindowEventDelegator here since we intend to `useCapture` to prevent default browser handling from being triggered for this.
            const registerWindowOnPopState = () => {
                window.addEventListener('popstate', this.handlePopState, true);
            };
            if (window._onload_event_fired) {
                registerWindowOnPopState();
            } else {
                window.addEventListener('load', function () {
                    setTimeout(registerWindowOnPopState, 10);
                });
            }
        } else {
            window.onhashchange = this.onHashChange;
        }

        window.onbeforeunload = this.handleBeforeUnload;

        // Save some stuff to global window variables so we can access it in tests:
        // Normally would call this 'window.app' but ENCODE already sets this in browser.js to be the top-level Redux provider (not really useful, remove?)
        window.SMaHT = _.extend(window.SMaHT || {}, {
            app: this,
            alerts: Alerts,
            JWT: JWT,
            navigate: navigate,
        });

        // Listen to any 'navigate' messages.
        WindowEventDelegator.addHandler('message', this.handleWindowMessage);

        // Detect browser and save it to state. Show alert to inform people we're too ~lazy~ under-resourced to support MS Edge to the max.
        const browserInfo = detectBrowser();

        console.info('BROWSER', browserInfo);

        // TODO: Discuss and re-add this alert.
        // if (
        //     browserInfo &&
        //     typeof browserInfo.name === 'string' &&
        //     ['chrome', 'firefox', 'safari'].indexOf(browserInfo.name) === -1
        // ) {
        //     Alerts.queue({
        //         title: 'Browser Suggestion',
        //         message: (
        //             <div>
        //                 <p className="mb-0">
        //                     <a
        //                         href="https://www.google.com/chrome/"
        //                         rel="noopener noreferrer"
        //                         target="_blank"
        //                         className="text-500">
        //                         Google Chrome
        //                     </a>{' '}
        //                     or{' '}
        //                     <a
        //                         href="https://www.mozilla.org/en-US/firefox/"
        //                         rel="noopener noreferrer"
        //                         target="_blank"
        //                         className="text-500">
        //                         Mozilla Firefox
        //                     </a>{' '}
        //                     are the recommended browser(s) for using the SMaHT
        //                     Data Portal.
        //                 </p>
        //                 <p className="mb-0">
        //                     Microsoft Edge, Safari, etc. should work for a
        //                     majority of portal functions but are not explicitly
        //                     supported and may present some glitches, e.g. during
        //                     submission.
        //                 </p>
        //             </div>
        //         ),
        //         style: 'warning',
        //     });
        // }

        // Post-mount stuff
        this.setState({ mounted: true, browserInfo }, () => {
            console.log('App is mounted, dispatching smahtinitialized event.');
            // DEPRECATED:
            // Emit event from our window object to notify that smaht-portal JS has initialized.
            // This is to be used by, e.g. submissions view which might control a child window.
            window.dispatchEvent(new Event('smahtinitialized'));

            // CURRENT: If we have parent window, post a message to it as well.
            if (window.opener) {
                window.opener.postMessage(
                    { eventType: 'smahtinitialized' },
                    '*'
                );
            }

            // If we have UTM URL parameters in the URI, attempt to set history state (& browser) URL to exclude them after a few seconds
            // after Google Analytics may have stored proper 'source', 'medium', etc. (async)
            const {
                query = null,
                protocol,
                host,
                pathname,
            } = url.parse(windowHref, true);
            const paramsToClear = [
                'utm_source',
                'utm_medium',
                'utm_campaign',
                'utm_term',
                'utm_content',
            ];

            if (
                query &&
                _.any(paramsToClear, function (prm) {
                    return typeof query[prm] !== 'undefined';
                })
            ) {
                setTimeout(() => {
                    const queryToSet = _.clone(query);
                    paramsToClear.forEach(function (prm) {
                        typeof queryToSet[prm] !== 'undefined' &&
                            delete queryToSet[prm];
                    });
                    const nextUrl =
                        protocol +
                        '//' +
                        host +
                        pathname +
                        (_.keys(queryToSet).length > 0
                            ? '?' + queryString.stringify(queryToSet)
                            : '');
                    if (nextUrl !== windowHref && this.historyEnabled) {
                        try {
                            window.history.replaceState(context, '', nextUrl);
                        } catch (exc) {
                            // Might fail due to too large data
                            window.history.replaceState(null, '', nextUrl);
                        }
                        console.info(
                            'Replaced UTM params in URI:',
                            windowHref,
                            nextUrl
                        );
                    }
                }, 3000);
            }
            // Set Alert if not on homepage and not logged in. This 'if' logic will likely change later
            // especially if have multiple 'for-public' pages like blog posts, news, documentation, etc.
            if (!session && pathname != '/') {
                // MAYBE TODO next time are working on shared-portal-components (SPC) repository:
                // Put this Alert into SPC as a predefined/constant export, then cancel/remove it (if active) in the callback function
                // upon login success ( https://github.com/4dn-dcic/shared-portal-components/blob/master/src/components/navigation/components/LoginController.js#L111 )
                Alerts.queue(NotLoggedInAlert);
            }

            // TODO: Remove this temporary alert in first official launch version in 2024
            Alerts.queue({
                style: 'info',
                message: (
                    <>
                        <div>
                            <b>New Features:</b> The SMaHT Data Portal, V1
                            Benchmarking release, now makes benchmarking data
                            available for download for authenticated consortium
                            members. Users can continue to obtain the access
                            keys for metadata submission.
                        </div>
                        <div className="mt-1">
                            <b>Attention Users:</b> The V1 Benchmarking data
                            portal will be open to SMaHT consortium members only
                            at this time.
                        </div>
                    </>
                ),
            });
        });
    }

    /** @ignore */
    componentDidUpdate(prevProps, prevState) {
        const { href, context } = this.props;
        const { session } = this.state;
        var key;

        if (href !== prevProps.href) {
            // We navigated somewhere else.

            // Register google analytics pageview event.
            analytics.registerPageView(href, context);

            // We need to rebuild tooltips after navigation to a different page.
            // Add a debounce so it runs again after a delay, so other components get a chance to mount.
            App.debouncedOnNavigationTooltipRebuild();
        }

        // We can skip doing this unless debugging on localhost-
        if (console.isDebugging()) {
            for (key in this.props) {
                // eslint-disable-next-line react/destructuring-assignment
                if (this.props[key] !== prevProps[key]) {
                    console.log('changed props: %s', key);
                }
            }

            for (key in this.state) {
                // eslint-disable-next-line react/destructuring-assignment
                if (this.state[key] !== prevState[key]) {
                    console.log('changed state: %s', key);
                }
            }
        }
    }

    handleWindowMessage(event) {
        const { origin, data } = event;
        const { href } = this.props;
        const { protocol, host } = memoizedUrlParse(href) || {};
        const hrefOrigin = protocol + '//' + host;
        if (origin !== hrefOrigin) {
            return false;
        }
        const { action, value, options } = data || {};
        if (action === 'navigate' && typeof value === 'string') {
            this.navigate(value, options);
        }
    }

    /**
     * Calculates current action, if any, from URL hash.
     *
     * @public
     * @param {string} [href] - Href to get current action from. Optional.
     * @returns {!string} Current action if any, or null.
     */
    currentAction(href) {
        const { href: propHref } = this.props;
        if (!href) {
            href = propHref;
        }
        const query = memoizedUrlParse(href).query || {};
        let action = query.currentAction || null;

        // Handle list of values, e.g. if `currentAction=selection&currentAction=selection&currentAction=edit` or something is in URL.
        // We should __not__ get an array here and is glitch, but if so, lets fallback and choose _1st_ non-null item.
        if (Array.isArray(action)) {
            console.error(
                'Received unexpected list for `currentAction` URI param',
                action
            );
            action = _.filter(action);
            action = action.length > 0 ? action[0] : null;
        }

        return action;
    }

    /**
     * If no schemas yet stored in our state, we AJAX them in from `/profiles/?format=json`.
     * Performed after/outside initial page render, because it's a lot of data and sending down alongside
     * or within html response would significantly increase time to page render.
     *
     * @param {function} [callback=null] - If defined, will be executed upon completion of load, with schemas passed in as first argument.
     * @param {boolean} [forceFetch=false] - If true, will ignore any previously-fetched schemas and fetch new ones.
     * @returns {void}
     */
    loadSchemas(callback = null, forceFetch = false) {
        const { schemas } = this.state;
        if (schemas !== null && !forceFetch) {
            // We've already loaded these successfully (hopefully)
            if (typeof callback === 'function') callback(schemas);
            console.info('Schemas available already.');
            return schemas;
        }
        ajax.promise('/profiles/?format=json').then((data) => {
            if (object.isValidJSON(data)) {
                // Performed prior to state update, to be available globally immediately after state update.
                Schemas.set(data);
                this.setState({ schemas: data }, () => {
                    // Rebuild tooltips because they likely use descriptions from schemas
                    ReactTooltip.rebuild();
                    if (typeof callback === 'function') callback(data);
                    console.info('Loaded schemas');
                });
            }
        });
    }

    /**
     * Intercepts a click on a hyperlink HTML element
     * and navigates to its target href if is an internal link.
     * Skips for download links, external links, etc.
     *
     * @private
     * @param {React.SyntheticEvent} event React SyntheticEvent for click MouseEvent.
     */
    handleClick(event) {
        // https://github.com/facebook/react/issues/1691
        if (event.isDefaultPrevented()) return;
        const { href } = this.props;
        const { nativeEvent, target: evtTarget } = event;

        // Might click on e.g. the <h4> within a <a href=... className="d-block"><h4>...</h4><span>...</span></a>
        const target = layout.elementIsChildOfLink(evtTarget);

        if (!target) return;

        if (target.getAttribute('disabled')) {
            event.preventDefault();
            return;
        }

        // Ensure this is a plain click
        if (
            nativeEvent.which > 1 ||
            nativeEvent.shiftKey ||
            nativeEvent.altKey ||
            nativeEvent.metaKey
        )
            return;

        // Skip links with a data-bypass attribute or with download attribute.
        if (
            target.getAttribute('data-bypass') !== null ||
            target.getAttribute('download') !== null
        ) {
            return false;
        }

        const targetHref =
            target.getAttribute('href') || target.getAttribute('data-href');

        if (targetHref === null) {
            return false;
        }

        // Skip javascript links
        if (targetHref.indexOf('javascript:') === 0) return false;

        // Skip external links
        if (!navigate.sameOrigin(targetHref)) return false;

        // Skip links with a different target
        if (target.getAttribute('target')) return false;

        // Skip @@download links
        if (targetHref.indexOf('/@@download') != -1) return false;

        // With HTML5 history supported, local navigation is passed
        // through the navigate method.
        if (this.historyEnabled) {
            event.preventDefault();

            const tHrefParts = url.parse(targetHref);
            const pHrefParts = memoizedUrlParse(href);
            let tHrefHash = tHrefParts.hash;
            const samePath = pHrefParts.path === tHrefParts.path; // Occurs when click link which has same path but different hash, most often.
            const navOpts = {
                // Same pathname & search but maybe different hash. Don't add history entry etc.
                replace: samePath,
                skipRequest:
                    samePath || !!target.getAttribute('data-skiprequest'),
                dontScrollToTop: samePath,
            };
            let targetOffset = target.getAttribute('data-target-offset');
            const noCache = target.getAttribute('data-no-cache');

            // Don't cache requests to user profile.
            if (noCache) navOpts.cache = false;

            navigate(targetHref, navOpts, function () {
                if (targetOffset) targetOffset = parseInt(targetOffset);
                if (!targetOffset || isNaN(targetOffset)) targetOffset = 112;
                if (
                    tHrefHash &&
                    typeof tHrefHash === 'string' &&
                    tHrefHash.length > 1 &&
                    tHrefHash[1] !== '!'
                ) {
                    tHrefHash = tHrefHash.slice(1); // Strip out '#'
                    setTimeout(function () {
                        layout.animateScrollTo(tHrefHash, 750, targetOffset);
                    }, 100);
                }
            });

            if (target && target.blur) target.blur();
        }
    }

    /**
     * Intercepts a form submission on a form HTML element
     * and performs it via AJAX. Similar to handling of hyperlinks.
     *
     * @private
     * @param {React.SyntheticEvent} event Form submission event.
     */
    handleSubmit(event) {
        const { href } = this.props;
        const { target } = event;
        const hrefParts = memoizedUrlParse(href);

        // Skip POST forms
        if (target.method !== 'get') return;

        // Skip forms with a data-bypass attribute.
        if (target.getAttribute('data-bypass')) return;

        // Skip external forms
        if (!navigate.sameOrigin(target.action)) return;

        const actionUrlParts = url.parse(url.resolve(href, target.action));
        const currentAction = this.currentAction();
        const navOptions = {
            replace: actionUrlParts.pathname == hrefParts.pathname,
            skipRequest: !!target.getAttribute('data-skiprequest'),
        };
        let search = serialize(target);
        let targetHref = actionUrlParts.pathname;

        if (target.getAttribute('data-removeempty')) {
            search = _.map(
                _.filter(search.split('&'), function (item) {
                    return item.slice(-1) != '=';
                }),
                function (item) {
                    var split = item.split('=');
                    return (
                        split[0] +
                        '=' +
                        encodeURIComponent(split[1]).replace(/(')/g, '%27')
                    );
                }
            ).join('&');
        }

        // If we're submitting search form in selection mode, preserve selection mode at next URL.
        if (currentAction === 'selection' || currentAction === 'multiselect') {
            if (search && search.indexOf('currentAction=selection') === -1) {
                search += '&currentAction=selection';
            } else if (!search) {
                search = 'currentAction=selection';
            }
        }

        // Append form name:vals as stringified URI params (`search`).
        if (search) targetHref += '?' + search;

        if (this.historyEnabled) {
            event.preventDefault();
            navigate(targetHref, navOptions);
        } // Else is submitted as normal browser HTTP GET request if event.preventDefault() not called.
    }

    /**
     * Handles a history change event.
     *
     * @private
     * @param {React.SyntheticEvent} event - A popstate event.
     */
    handlePopState(event) {
        if (this.DISABLE_POPSTATE) return;
        const { href, context } = this.props;
        const windowHref = window.location.href; // Href which browser just navigated to, but maybe not yet set to this.props.href

        if (!this.confirmPopState(windowHref)) {
            try {
                // Undo what we just did (hit the back button) by re-adding it to history and returning (not performing actual naivgate backward)
                window.history.pushState(event.state, '', href);
            } catch (e) {
                // Too large
                console.warn(
                    'error pushing state (current, popped:)',
                    context,
                    event.state
                );
                window.history.pushState(null, '', href);
            }
            return;
        }

        if (!this.historyEnabled) {
            window.location.reload();
            return;
        }

        if (event.state) {
            // Abort inflight xhr before dispatching
            if (this.currentNavigationRequest !== null) {
                this.currentNavigationRequest.abort();
                this.currentNavigationRequest = null;
            }
            store.dispatch({
                type: {
                    href: windowHref,
                    context: event.state,
                },
            });
        }

        // Always async update in case of server side changes.
        navigate(windowHref, { replace: true });
    }

    /**
     * Tests that JWT is present along with user info and user actions, and if so, updates `state.session`.
     * Called by `authenticateUser` as well as Login.
     *
     * @public
     * @param {function} [callback=null] Optional callback to be ran upon completing authentication.
     * @returns {void}
     */
    updateAppSessionState(callback = null) {
        // get user actions (a function of log in) from local storage
        const userInfo = JWT.getUserInfo();
        // We definitively use Cookies for JWT.
        // It can be unset via response headers from back-end.
        // const currentToken = JWT.get('cookie');
        const { session: existingSession } = this.state;
        const nextSession = !!userInfo; // cast to bool

        console.log('Update session state', existingSession, nextSession);

        if (nextSession === existingSession) {
            return null;
        }

        this.setState({ session: nextSession }, () => {
            const { session } = this.state;
            if (session === false && existingSession === true) {
                Alerts.queue(Alerts.LoggedOut);
                // Clear out remaining auth/JWT stuff from localStorage if any.
                JWT.remove();
            } else if (session === true && existingSession === false) {
                // Remove lingering 'logged out' alerts if have logged in.
                Alerts.deQueue([Alerts.LoggedOut, NotLoggedInAlert]);
            }
            if (typeof callback === 'function') {
                callback(session, userInfo);
            }
        });
    }

    /**
     * Updates Redux store with non-hash version of URI. For IE8/9 only.
     *
     * @deprecated
     * @private
     * @param {React.SyntheticEvent} event An event.
     * @returns {void}
     */
    onHashChange(event) {
        store.dispatch({
            type: {
                href: document
                    .querySelector('link[rel="canonical"]')
                    .getAttribute('href'),
            },
        });
    }

    /**
     * Rules to prevent browser from changing to 'href' via back/forward buttons.
     *
     * @private
     * @param {string} href - Next href.
     * @returns {boolean} Whether to proceed with browser navigation.
     */
    confirmPopState(href) {
        if (this.stayOnSubmissionsPage(href)) return false;
        return true;
    }

    /**
     * Only navigate if href changes unless is inPlace navigation, if don't need to stay on submissions
     * view, etc.
     *
     * @private
     * @param {string} href - New URI we're navigating to.
     * @param {Object} [options] - Options for navigation request.
     * @returns {boolean}
     */
    confirmNavigation(toHref, options) {
        const { href } = this.props;
        // check if user is currently on submission page
        // if so, warn them about leaving
        if (this.stayOnSubmissionsPage(toHref)) {
            return false;
        }

        if (options && options.inPlace && options.inPlace === true) {
            return true;
        }

        if (toHref === href) {
            return false;
        }
        /*
        var partsNew = url.parse(toHref),
            partsOld = url.parse(href);

        if (partsNew.path === partsOld.path && !globals.isHashPartOfHref(null, partsNew)){
            return false;
        }
        */
        return true;
    }

    /**
     * Check this.state.isSubmitting to prompt user if navigating away
     * from the submissions page.
     *
     * @param {string} [href=null] - Href we are navigating to (in case of navigate, confirmNavigation) or have just navigated to (in case of popState event).
     * @returns {boolean}
     */
    stayOnSubmissionsPage(nextHref = null) {
        const { href } = this.props;
        const { isSubmitting } = this.state;
        // can override state in options
        // override with replace, which occurs on back button navigation
        if (isSubmitting) {
            // Allow if changing hash, since generally navigates around a view while preserving it.
            const tHrefParts = url.parse(nextHref, false);
            const pHrefParts = memoizedUrlParse(href);
            const { path: tPath, search: tSearch } = tHrefParts; // Returns search: null if no query
            const { path, search } = pHrefParts; // Returns search: "" if no query (b.c. memoizedUrlParse does query:true in its call to url.parse)

            // Allow if only changing hash, since generally navigates around a view while preserving it.
            if (path === tPath && (search || '') === (tSearch || '')) {
                return false;
            }

            const nextAction = this.currentAction(nextHref);
            if (nextAction && { edit: 1, create: 1, clone: 1 }[nextAction]) {
                // Cancel out if we are "returning" to edit or create (submissions page) href.
                return false;
            }

            // If a custom modal is passed through in an object, use that to prompt user before navigating away
            if (
                typeof isSubmitting === 'object' &&
                isSubmitting.modal &&
                React.isValidElement(isSubmitting.modal)
            ) {
                // Feed navigation href to modal via prop
                const modalClone = React.cloneElement(isSubmitting.modal, {
                    href: nextHref,
                });

                this.setState({
                    isSubmitting: { modal: modalClone },
                    isSubmittingModalOpen: true,
                });

                return true; // Do not navigate yet
            } else {
                // Render the browser confirm alert
                const confirmMessage =
                    typeof isSubmitting === 'string'
                        ? isSubmitting
                        : 'Leaving will cause all unsubmitted work to be lost. Are you sure you want to proceed?';

                if (window.confirm(confirmMessage)) {
                    // we are no longer submitting
                    this.setIsSubmitting(false);
                    return false;
                } else {
                    // stay
                    return true;
                }
            }
        } else {
            return false;
        }
    }

    /**
     * Should not be called directly - aliased to global function `util.navigate` during App constructor.
     * Function which is used/called to navigate us around the portal in single-page-application (AJAX)
     * fashion.
     *
     * @alias navigate
     * @private
     * @param {string} href                 URI we're attempting to navigate to.
     * @param {NavigateOpts} [options={}]   Options for the navigation request.
     * @param {function} [callback=null]    Optional callback, accepting response JSON as first argument.
     * @param {function} [fallbackCallback=null] - Optional callback to be called in case request fails.
     * @param {Object} [includeReduxDispatch={}] - Optional extra data to save to Redux store along with the next response.
     * @returns {void}
     */
    navigate(
        targetHref,
        options = {},
        callback = null,
        fallbackCallback = null,
        includeReduxDispatch = {}
    ) {
        const { href, context } = this.props;

        // options.skipRequest only used by collection search form
        // options.replace only used handleSubmit, handlePopState, handlePersonaLogin

        // Holds #hash, if any.
        let hashAppendage;

        // What we end up putting into Redux upon request completion.
        // Will include at least `context`, `href`.
        const reduxDispatchDict = _.clone(includeReduxDispatch);

        // Prepare the target href. Cancel out if some rule prevents navigation(s) at moment.
        targetHref = url.resolve(href, targetHref);
        if (
            !options.skipConfirmCheck &&
            !this.confirmNavigation(targetHref, options)
        ) {
            return false;
        }
        // Strip url hash.
        hashAppendage = '';
        var href_hash_pos = targetHref.indexOf('#');
        if (href_hash_pos > -1) {
            hashAppendage = targetHref.slice(href_hash_pos);
            targetHref = targetHref.slice(0, href_hash_pos);
        }

        const doRequest = () => {
            if (!this.historyEnabled) {
                if (options.replace) {
                    window.location.replace(targetHref + hashAppendage);
                } else {
                    const [old_path] = ('' + window.location).split('#');
                    window.location.assign(targetHref + hashAppendage);
                    if (old_path === targetHref) {
                        window.location.reload();
                    }
                }
                return false; // Unlike 'null', skips callback b.c. leaving page anyway.
            }

            // Abort the current/previous request, if any.
            if (this.currentNavigationRequest !== null) {
                console.warn(
                    'Canceling previous navigation request',
                    this.currentNavigationRequest
                );
                this.currentNavigationRequest.abort();
                this.currentNavigationRequest = null;
                this.setState(function ({ slowLoad }) {
                    if (!slowLoad) return null;
                    return { slowLoad: false };
                });
            }

            if (options.skipRequest) {
                if (options.replace) {
                    try {
                        window.history.replaceState(
                            context,
                            '',
                            targetHref + hashAppendage
                        );
                    } catch (exc) {
                        console.warn(
                            'Data too big, saving null to browser history in place of props.context.'
                        );
                        window.history.replaceState(
                            null,
                            '',
                            targetHref + hashAppendage
                        );
                    }
                } else {
                    try {
                        window.history.pushState(
                            context,
                            '',
                            targetHref + hashAppendage
                        );
                    } catch (exc) {
                        console.warn(
                            'Data too big, saving null to browser history in place of props.context.'
                        );
                        window.history.pushState(
                            null,
                            '',
                            targetHref + hashAppendage
                        );
                    }
                }
                if (!options.skipUpdateHref) {
                    reduxDispatchDict.href = targetHref + hashAppendage;
                }
                if (_.keys(reduxDispatchDict).length > 0) {
                    store.dispatch({ type: reduxDispatchDict });
                }
                return false;
            }

            this.currentNavigationRequest = ajax.fetch(targetHref);
            // Keep a reference in current scope to later assert if same request instance (vs new superceding one).
            const currentRequestInThisScope = this.currentNavigationRequest;
            const timeout = new Timeout(App.SLOW_REQUEST_TIME);

            Promise.race([currentRequestInThisScope, timeout.promise]).then(
                (v) => {
                    if (
                        v instanceof Timeout &&
                        currentRequestInThisScope ===
                            this.currentNavigationRequest
                    ) {
                        this.setState(function ({ slowLoad }) {
                            if (slowLoad) return null;
                            return { slowLoad: true };
                        });
                    }
                }
            );

            currentRequestInThisScope
                .then((response) => {
                    console.info('Fetched new context', response);

                    if (!object.isValidJSON(response)) {
                        // Probably only if 500 server error or similar. Or link to xml or image etc.
                        // navigate normally to URL of unexpected non-JSON response so back button works.
                        // this cancels out of promise chain & current app JS scope
                        if (options.replace) {
                            window.location.replace(targetHref + hashAppendage);
                        } else {
                            window.location.assign(targetHref + hashAppendage);
                        }
                    }

                    return response;
                })
                .then((response) => {
                    // Get correct URL from XHR, in case we hit a redirect during the request.
                    const responseHref =
                        (currentRequestInThisScope &&
                            currentRequestInThisScope.xhr &&
                            currentRequestInThisScope.xhr.responseURL) ||
                        targetHref;

                    reduxDispatchDict.href = responseHref + hashAppendage;

                    if (
                        currentRequestInThisScope ===
                        this.currentNavigationRequest
                    ) {
                        // Ensure we're not de-referencing some new superceding request.
                        this.currentNavigationRequest = null;
                    }
                    return response;
                })
                .then((response) => {
                    // Update redux store w. response/context. Add Browser History Entry.
                    if (options.replace) {
                        try {
                            // title (2nd param) for replaceState & pushState is currently ignored by browsers
                            window.history.replaceState(
                                response,
                                '',
                                reduxDispatchDict.href
                            );
                        } catch (exc) {
                            console.warn(
                                'Data too big, saving null to browser history in place of props.context.'
                            );
                            window.history.replaceState(
                                null,
                                '',
                                reduxDispatchDict.href
                            );
                        }
                    } else {
                        try {
                            window.history.pushState(
                                response,
                                '',
                                reduxDispatchDict.href
                            );
                        } catch (exc) {
                            console.warn(
                                'Data too big, saving null to browser history in place of props.context.'
                            );
                            window.history.pushState(
                                null,
                                '',
                                reduxDispatchDict.href
                            );
                        }
                    }

                    reduxDispatchDict.context = response;
                    store.dispatch({
                        type: _.extend(
                            {},
                            reduxDispatchDict,
                            includeReduxDispatch
                        ),
                    });
                    return response;
                })
                .then((response) => {
                    // Finalize - clean up `slowLoad : true` if in state, run callbacks and analytics.
                    this.setState(function ({ slowLoad }) {
                        if (!slowLoad) return null;
                        return { slowLoad: false };
                    });
                    if (typeof callback === 'function') {
                        callback(response);
                    }
                    if (response.code === 404) {
                        // This may not be caught as a server or network error.
                        // If is explicit 404 (vs just 0 search results), pyramid will send it as 'code' property.
                        analytics.exception('Page Not Found - ' + targetHref);
                    }
                })
                .then(function () {
                    if (!options.replace && !options.dontScrollToTop) {
                        App.scrollTo();
                    }
                });

            /**
             * Param `err` could be one of multiple things -
             * It will be an (XMLHttpRequest) XHR object if could not parse JSON.
             * XHR object exposes a numerical `status` property.
             * This would likely occur on 500 server error, 502 timeout error,
             * a 404 error that isn't in for a JSON resource, or similar.
             *
             * In the case of lack of internet connection or similar, `err` would
             * most likely be a `ProgressEvent` object which has a reference to XHR
             * via its `target` property.
             */
            currentRequestInThisScope.catch((err) => {
                console.error('App Navigate Error -', err);
                this.setState(function ({ slowLoad }) {
                    if (!slowLoad) return null;
                    return { slowLoad: false };
                });

                if (
                    currentRequestInThisScope === this.currentNavigationRequest
                ) {
                    // Ensure we're not de-referencing some new superceding request.
                    this.currentNavigationRequest = null;
                }

                if (typeof fallbackCallback == 'function') {
                    fallbackCallback(err);
                }

                if (err.code === 500) {
                    analytics.exception(
                        'Server Error: ' + err.status + ' - ' + targetHref
                    );
                }

                if (err.code === 404) {
                    analytics.exception('Page Not Found - ' + targetHref);
                }

                if (err.code === 403) {
                    // An error may be thrown in Promise response chain with this message ("HTTPForbidden") if received a 403 status code in response
                    if (typeof callback === 'function') {
                        callback(err);
                    }
                } else if (
                    {
                        502: 1,
                        503: 1,
                        504: 1,
                        505: 1,
                        598: 1,
                        599: 1,
                        444: 1,
                        499: 1,
                        522: 1,
                        524: 1,
                    }[err.code] > -1
                ) {
                    // Bad connection
                    Alerts.queue(Alerts.ConnectionError);
                    const msg =
                        'Network Error: ' + err.status + ' - ' + targetHref;
                    analytics.exception(msg);
                    console.warn(msg);
                } else {
                    Alerts.queue(Alerts.ConnectionError);
                    const msg =
                        'Unknown Network Error: ' +
                        err.status +
                        ' - ' +
                        targetHref;
                    analytics.exception(msg);
                    console.error(msg);
                    // Unknown/unanticipated error: Bubble it up (won't break app).
                    throw err;
                }

                // Possibly not needed: If no major JS error thrown, add entry in Browser History so that back/forward buttons still works after hitting a 404 or similar.
                // title currently ignored by browsers
                if (options.replace) {
                    try {
                        window.history.replaceState(
                            err,
                            '',
                            targetHref + hashAppendage
                        );
                    } catch (exc) {
                        console.warn(
                            'Data too big, saving null to browser history in place of props.context.'
                        );
                        window.history.replaceState(
                            null,
                            '',
                            targetHref + hashAppendage
                        );
                    }
                } else {
                    try {
                        window.history.pushState(
                            err,
                            '',
                            targetHref + hashAppendage
                        );
                    } catch (exc) {
                        console.warn(
                            'Data too big, saving null to browser history in place of props.context.'
                        );
                        window.history.pushState(
                            null,
                            '',
                            targetHref + hashAppendage
                        );
                    }
                }
            });

            // currentRequestInThisScope === this.currentNavigationRequest here and in outer `this.navigation` scope.
            // BUT this may not be case later in async Promise chain if new request launched and
            // `abort` not called in time to cancel execution of Promise chain.
            console.info('Navigating > ', currentRequestInThisScope);
            return currentRequestInThisScope;
        };

        const requestIfLaunched = doRequest();
        if (!requestIfLaunched) {
            // We cancelled out somewhere due to `options.skipRequest` or similar.
            if (typeof callback === 'function') {
                setTimeout(callback, 100);
            }
        }
        return requestIfLaunched; // === this.currentNavigationRequest definitively here still, until async Promise chain.
    }

    /**
     * Set 'isSubmitting' in state. works with handleBeforeUnload
     *
     * @param {boolean|string|object} value - Value to set. If string is provided, will show as text in popup. If object is provided and modal key contains JSX, isSubmittingModalOpen opened/closed according to value for showModelOpen
     * @param {function} [callback=null] - Optional callback to execute after updating state.
     * @param {boolean} showModalOpen - Optional setting to also close/open modal
     */
    setIsSubmitting(value, callback = null, showModalOpen) {
        if (showModalOpen === true || showModalOpen === false) {
            this.setState(
                { isSubmitting: value, isSubmittingModalOpen: showModalOpen },
                callback
            );
        } else {
            this.setState({ isSubmitting: value }, callback);
        }
    }

    /**
     * Catch and alert user navigating away from page if in submission process.
     * (This doesn't always print the message, and instead returns browser's default one, e.g. in Chrome)
     * See: https://developer.mozilla.org/en-US/docs/Web/API/WindowEventHandlers/onbeforeunload (esp Browser Compatibility for custom text support)
     *
     * @param {React.SyntheticEvent} e Window beforeunload event.
     * @returns {string|void} Dialog text which is to be shown to user.
     */
    handleBeforeUnload(e) {
        const { isSubmitting } = this.state;
        if (isSubmitting) {
            e.preventDefault();
            const confirmMessage =
                typeof isSubmitting === 'string'
                    ? isSubmitting
                    : 'Leaving will cause all unsubmitted work to be lost. Are you sure you want to proceed?';
            e.returnValue = confirmMessage;
            return confirmMessage;
        }
    }

    /** Renders the entire HTML of the application. */
    render() {
        const { context, lastBuildTime, href, contextRequest } = this.props;
        const { mounted = false, analyticsID } = this.state;
        const hrefParts = memoizedUrlParse(href);
        const routeList = hrefParts.pathname.split('/');
        const routeLeaf = routeList[routeList.length - 1];
        const currentAction = this.currentAction();
        const userInfo = JWT.getUserInfo();
        const userActions = (userInfo && userInfo.user_actions) || null;
        let canonical = href;
        let status;

        // `canonical` is meant to refer to the definitive URI for current resource.
        // For example, https://data.4dnucleome.org/some-item, http://data.4dnucleome.org/some-item, http://www.data.4dnucleome.org/some-item
        // refer to same item, and `canonical` URL is the one that should be used when referring to or citing "/some-item".
        // In our case, it is "https://data.4dnucleome.org/"; this canonical code may be deprecated as we always redirect to https and
        // [wwww.]4dnuclome.org is a separate domain/site.

        if (context.canonical_uri) {
            if (hrefParts.host) {
                canonical =
                    (hrefParts.protocol || '') +
                    '//' +
                    hrefParts.host +
                    context.canonical_uri;
            } else {
                canonical = context.canonical_uri;
            }
        }

        // check error status
        if (context.code === 403) {
            if (
                context.title &&
                (context.title.toLowerCase() === 'login failure' ||
                    context.title === 'No Access')
            ) {
                status = 'invalid_login';
            } else if (context.title && context.title === 'Forbidden') {
                status = 'forbidden';
            }
        } else if (context.code === 404) {
            status = 'not_found';
        } else if (
            routeLeaf == 'submissions' &&
            !_.contains(_.pluck(userActions, 'id'), 'submissions')
        ) {
            status = 'forbidden'; // attempting to view submissions but it's not in users actions
        }

        const isLoading =
            contextRequest &&
            contextRequest.xhr &&
            contextRequest.xhr.readyState < 4;
        const baseDomain = (hrefParts.protocol || '') + '//' + hrefParts.host;
        const bodyElementProps = _.extend({}, this.state, this.props, {
            // Complete set of own props, own state, + extras.
            canonical,
            baseDomain,
            isLoading,
            currentAction,
            status,
            routeLeaf,
            hrefParts,
            updateUploads: this.updateUploads,
            updateAppSessionState: this.updateAppSessionState,
            setIsSubmitting: this.setIsSubmitting,
            onBodyClick: this.handleClick,
            onBodySubmit: this.handleSubmit,
        });

<<<<<<< HEAD
        const gtag4Script = analyticsID && ("https://www.googletagmanager.com/gtag/js?id=" + analyticsID);
=======
        const gtag4Script =
            analyticsID &&
            'https://www.googletagmanager.com/gtag/js?id=' + analyticsID;
>>>>>>> a385f6f2

        const contentSecurityPolicyStr = [
            "default-src 'self'",
            "img-src 'self' https://* https://i.ytimg.com data:",
            'child-src blob:',
            // Allowing unsafe-eval temporarily re: 'box-intersect' dependency of some HiGlass tracks.
            'frame-src https://www.google.com/recaptcha/ https://www.youtube.com',
            // Allow anything on https://*.auth0.com domain to allow customization of Auth0 - Will Jan 31 2023
            "script-src 'self' www.google-analytics.com www.googletagmanager.com https://*.auth0.com https://secure.gravatar.com https://www.google.com/recaptcha/ https://www.gstatic.com/recaptcha/ 'unsafe-eval'", // + (typeof BUILDTYPE === "string" && BUILDTYPE === "quick" ? " 'unsafe-eval'" : ""),
            "style-src 'self' 'unsafe-inline' https://fonts.googleapis.com  https://unpkg.com",
            "font-src 'self' https://fonts.gstatic.com",
            "worker-src 'self' blob:",
            "connect-src 'self' https://cgap-higlass.com https://*.s3.amazonaws.com https://rest.ensembl.org https://eutils.ncbi.nlm.nih.gov https://www.google-analytics.com https://www.googletagmanager.com",
        ].join('; ');
        // In future consider adding: object-src 'none'; require-trusted-types-for 'script';
        // (from google csp eval -- Will says what we have is fine for now, though)

        // `lastBuildTime` is used for both CSS and JS because is most likely they change at the same time on production from recompiling

        return (
            <html lang="en">
                <head>
                    <meta charSet="utf-8" />
                    <meta httpEquiv="Content-Type" content="text/html, charset=UTF-8" />
                    <meta httpEquiv="Content-Security-Policy" content={contentSecurityPolicyStr} />
                    <meta httpEquiv="X-UA-Compatible" content="IE=edge" />
                    <meta name="viewport" content="width=device-width, initial-scale=1, maximum-scale=1" />
                    <meta name="google-site-verification" content="sia9P1_R16tk3XW93WBFeJZvlTt3h0qL00aAJd3QknU" />
                    <meta name="robots" content="noindex" />
                    <HTMLTitle {...{ context, currentAction, canonical, status }} />
                    <script
                        data-prop-name="user_info"
                        type="application/json"
                        dangerouslySetInnerHTML={
                            mounted
                                ? null
                                : {
                                      __html: jsonScriptEscape(
                                          JSON.stringify(JWT.getUserInfo())
                                      ) /* Kept up-to-date in browser.js */,
                                  }
                        }
                    />
                    <script data-prop-name="lastBuildTime" type="application/json" dangerouslySetInnerHTML={{ __html: lastBuildTime }} />
                    <link rel="stylesheet" href={'/static/css/style.css?build=' + (lastBuildTime || 0)} />
                    <DeferMount>
                        <link
                            rel="stylesheet"
                            media="print"
                            href={
                                '/static/css/print.css?build=' +
                                (lastBuildTime || 0)
                            }
                        />
                    </DeferMount>
<<<<<<< HEAD
                    <SEO.CurrentContext {...{ context, hrefParts, baseDomain }} />
                    <link rel="preconnect" href="https://fonts.googleapis.com/" />
                    <link rel="preconnect" href="//www.google-analytics.com" />
                    <link rel="preconnect" href="//www.googletagmanager.com" />
                    <link rel="preconnect" href="https://fonts.gstatic.com" crossOrigin="true" />
                    <link href="https://fonts.googleapis.com/css2?family=Inter:wght@400;500;600;700&family=Montserrat:wght@800&display=swap" rel="stylesheet" />
=======
                    <SEO.CurrentContext
                        {...{ context, hrefParts, baseDomain }}
                    />
                    <link
                        rel="preconnect"
                        href="https://fonts.googleapis.com/"
                    />
                    <link rel="preconnect" href="//www.google-analytics.com" />
                    <link rel="preconnect" href="//www.googletagmanager.com" />
                    <link
                        rel="preconnect"
                        href="https://fonts.gstatic.com"
                        crossOrigin="true"
                    />
                    <link
                        href="https://fonts.googleapis.com/css2?family=Inter:wght@400;500;600;700&family=Montserrat:wght@800&display=swap"
                        rel="stylesheet"
                    />
>>>>>>> a385f6f2
                    {/* Can set webpack.config.js browser build's externals "react":"React" and load via CDN but need to then allow cross-origin requests to CDN domain
                    <script crossOrigin src="https://unpkg.com/react@17/umd/react.development.js"></script>
                    <script crossOrigin src="https://unpkg.com/react-dom@17/umd/react-dom.development.js"></script>
                    */}
<<<<<<< HEAD
                    {gtag4Script && <script async type="application/javascript" src={gtag4Script} />}
                    <script defer type="application/javascript" src={"/static/build/bundle.js?build=" + (lastBuildTime || 0)} charSet="utf-8" />
=======
                    {gtag4Script && (
                        <script
                            async
                            type="application/javascript"
                            src={gtag4Script}
                        />
                    )}
                    <script
                        defer
                        type="application/javascript"
                        src={
                            '/static/build/bundle.js?build=' +
                            (lastBuildTime || 0)
                        }
                        charSet="utf-8"
                    />
>>>>>>> a385f6f2
                    <link rel="canonical" href={canonical} />
                    {/* <script data-prop-name="inline" type="application/javascript" charSet="utf-8" dangerouslySetInnerHTML={{__html: this.props.inline}}/> <-- SAVED FOR REFERENCE */}
                </head>
                <React.StrictMode>
                    <BodyElement {...bodyElementProps} />
                </React.StrictMode>
            </html>
        );
    }
}

/**
 * Renders out the <title> element in the <head> area of the
 * HTML document.
 */
class HTMLTitle extends React.PureComponent {
    componentDidMount() {
        // See https://github.com/facebook/react/issues/2323
        // Deprecated as of React v16.
        var node = document.querySelector('title');
        if (node && this._rootNodeID && !node.getAttribute('data-reactid')) {
            node.setAttribute('data-reactid', this._rootNodeID);
        }
    }

    render() {
        const { canonical, currentAction, context, status, contentViews } =
            this.props;
        const { title: portalTitle } = portalConfig;
        let title;

        if (canonical === 'about:blank') {
            // first case is fallback
            title = portalTitle;
        } else if (status) {
            // error catching
            title = 'Error';
        } else if (context) {
            // What should occur (success)

            const ContentView = (contentViews || globalContentViews).lookup(
                context,
                currentAction
            );

            // Set browser window title.
            title = object.itemUtil.getTitleStringFromContext(context);

            if (title && title != 'Home') {
                title = title + ' – ' + portalTitle;
            } else {
                title = portalTitle;
            }

            if (!ContentView) {
                // Handle the case where context is not loaded correctly
                title = 'Error';
            } else if (
                currentAction &&
                _.contains(['edit', 'add', 'create'], currentAction)
            ) {
                // Handle content edit + create action permissions
                const contextActionNames = _.filter(
                    _.pluck((context && context.actions) || [], 'name')
                );
                // see if desired actions is not allowed for current user
                if (!_.contains(contextActionNames, currentAction)) {
                    title = 'Action not permitted';
                }
            }
        } else {
            throw new Error('No context is available. Some error somewhere.');
        }

        return <title>{title}</title>;
    }
}

const ContentRenderer = React.memo(function ContentRenderer(props) {
    const {
        canonical,
        status,
        currentAction,
        context,
        routeLeaf,
        contentViews,
        href,
    } = props;
    const contextAtID = object.itemUtil.atId(context);
    const key = contextAtID && contextAtID.split('?')[0]; // Switching between collections may leave component in place
    let content; // Output

    // Object of common props passed to all content_views.
    const commonContentViewProps = _.pick(
        props,
        // Props from App:
        'schemas',
        'session',
        'href',
        'navigate',
        'uploads',
        'updateUploads',
        'alerts',
        'setIsSubmitting',
        'isSubmitting',
        'isSubmittingModalOpen',
        'updateAppSessionState',
        'context',
        'currentAction',
        // Props from BodyElement:
        'windowWidth',
        'windowHeight',
        'registerWindowOnResizeHandler',
        'registerWindowOnScrollHandler',
        'addToBodyClassList',
        'removeFromBodyClassList',
        'toggleFullScreen',
        'isFullscreen',
        'overlaysContainer',
        'innerOverlaysContainer'
    );

    if (canonical === 'about:blank') {
        // first case is fallback
        content = null;
    } else if (status) {
        // error catching
        content = <ErrorPage currRoute={routeLeaf} status={status} />;
    } else if (context) {
        // What should occur (success)
        const ContentView = (contentViews || globalContentViews).lookup(
            context,
            currentAction
        );

        if (!ContentView) {
            // Handle the case where context is not loaded correctly
            content = <ErrorPage status={null} />;
        } else if (
            currentAction &&
            _.contains(['edit', 'add', 'create'], currentAction)
        ) {
            // Handle content edit + create action permissions
            const contextActionNames = _.filter(
                _.pluck((context && context.actions) || [], 'name')
            );
            // see if desired actions is not allowed for current user
            if (!_.contains(contextActionNames, currentAction)) {
                content = <ErrorPage status="forbidden" />;
            }
        }

        if (!content) {
            // No overriding cases encountered. Proceed to render appropriate view for our context.
            content = <ContentView key={key} {...commonContentViewProps} />;
        }
    } else {
        throw new Error('No context is available. Some error somewhere.');
    }

    return (
        <ContentErrorBoundary canonical={canonical} href={href}>
            {content}
        </ContentErrorBoundary>
    );
});

/**
 * This component provides some extra layout properties to certain components.
 * Namely, it handles, stores, and passes down state related to scrolling up/down the page.
 * This prevents needing to have numerous window scroll event listeners living throughout the app.
 *
 * @public
 * @class
 * @listens {Event} Window scroll events.
 * @listens {Event} Window resize events.
 * @todo Perhaps grab and pass down windowInnerWidth, windowInnerHeight, and/or similar props as well.
 */
class BodyElement extends React.PureComponent {
    /**
     * Calculates and returns width and height of viewport.
     * @returns {{ windowWidth: number, windowHeight: number }} Object with windowWidth and windowHeight properties.
     */
    static getViewportDimensions() {
        if (isServerSide()) return;
        return {
            windowWidth: window.innerWidth,
            windowHeight: window.innerHeight,
        };
    }

    static getDerivedStateFromProps(props, state) {
        var stateChange = { lastHref: props.href };
        // Unset full screen if moving away to different pathname.
        if (state.isFullscreen && stateChange.lastHref !== state.lastHref) {
            var currParts = url.parse(state.lastHref),
                nextParts = url.parse(stateChange.lastHref);

            if (currParts.pathname !== nextParts.pathname) {
                stateChange.isFullscreen = false;
            }
        }
        return stateChange;
    }

    /**
     * Instantiates the BodyElement component, binds functions.
     */
    constructor(props) {
        super(props);
        this.hideTestWarning = this.hideTestWarning.bind(this);
        this.onResize = _.debounce(this.onResize.bind(this), 300);
        this.setupScrollHandler = this.setupScrollHandler.bind(this);
        this.onAfterTooltipHide = this.onAfterTooltipHide.bind(this);

        this.registerWindowOnResizeHandler =
            this.registerWindowOnResizeHandler.bind(this);
        this.registerWindowOnScrollHandler =
            this.registerWindowOnScrollHandler.bind(this);
        this.addToBodyClassList = this.addToBodyClassList.bind(this);
        this.removeFromBodyClassList = this.removeFromBodyClassList.bind(this);
        this.toggleFullScreen = this.toggleFullScreen.bind(this);
        this.bodyClassName = this.bodyClassName.bind(this);

        /**
         * State object for BodyElement.
         *
         * @type {Object}
         * @property {boolean} state.scrolledPastTop        Whether window has been scrolled past 0.
         * @property {boolean} state.scrolledPast80     Whether window has been scrolled past 80px.
         * @property {number} state.windowWidth             Window inner width.
         * @property {number} state.windowHeight            Window inner height.
         * @property {string[]} state.classList             List of additional classNames that are added to the body element.
         */
        this.state = {
            scrolledPastTop: null,
            scrolledPast80: null,
            scrolledPast160: null,
            scrolledPast240: null,
            scrolledPast360: null,
            //'scrollTop'             : null // Not used, too many state updates if were to be.
            windowWidth: null,
            windowHeight: null,
            classList: [],
            hasError: false,
            errorInfo: null,
            isFullscreen: false,
            // Because componentWillReceiveProps is deprecated in favor of (static) getDerivedStateFromProps,
            // we ironically must now clone href in state to be able to do comparisons...
            // See: https://stackoverflow.com/questions/49723019/compare-with-previous-props-in-getderivedstatefromprops
            lastHref: props.href,
            // Whether Test Data warning banner is visible.
            testWarningPresent: false, //!globals.productionHost[props.hrefParts.hostname] || false
        };

        /**
         * Holds event handlers for window scroll event.
         * @private
         */
        this.scrollHandlers = [];
        /**
         * Holds event handlers for window resize event.
         * @private
         */
        this.resizeHandlers = [];

        /**
         * Reference to ReactTooltip component instance.
         * Used to unset the `top` and `left` positions after hover out.
         */
        this.tooltipRef = React.createRef();

        /**
         * Reference to overlays container.
         * Used for React.createPortal in whichever components
         * may need to make one.
         *
         * Eventually, this will be used to supercede React-Bootstraps
         * Modal Components.
         */
        this.overlaysContainerRef = React.createRef();

        /** Similar to above, but keeping navbar & footer visible if needed */
        this.innerOverlaysContainerRef = React.createRef();
    }

    /**
     * Initializes scroll event handler & loading of help menu tree.
     *
     * @returns {void}
     */
    componentDidMount() {
        this.setupScrollHandler();
        WindowEventDelegator.addHandler('resize', this.onResize);
        this.onResize();
    }

    componentDidUpdate(pastProps) {
        const { href } = this.props;
        if (pastProps.href !== href) {
            // Remove tooltip if still lingering from previous page
            this.tooltipRef &&
                this.tooltipRef.current &&
                this.tooltipRef.current.hideTooltip();
        }
    }

    /**
     * Unbinds event listeners.
     * Probably not needed but lets be safe & cleanup.
     *
     * @returns {void}
     */
    componentWillUnmount() {
        WindowEventDelegator.removeHandler(
            'scroll',
            this.throttledScrollHandler
        );
        delete this.throttledScrollHandler;
        WindowEventDelegator.addHandler('resize', this.onResize);
    }

    /**
     * Catches exceptions in NavBar and similar 'outer' component areas.
     *
     * @private
     * @returns {void}
     */
    componentDidCatch(err, info) {
        const { href } = this.props;
        this.setState({ hasError: true, errorInfo: info }, () => {
            analytics.exception('Client Error - ' + href + ': ' + err, true);
            // Unset app.historyEnabled so that user may navigate backward w/o JS.
            if (window && window.SMaHT && window.SMaHT.app) {
                window.SMaHT.app.historyEnabled = false;
            }
        });
    }

    /**
     * Sets `state.testWarningPresent` to be false and scrolls the window if sticky header is visible (SearchView)
     * so that sticky header gets its dimension(s) updated.
     *
     * @param {React.SyntheticEvent} [e] An event, if any. Unused.
     * @returns {void}
     */
    hideTestWarning(e) {
        // Remove the warning banner because the user clicked the close icon
        this.setState({ testWarningPresent: false });

        // If collection with .sticky-header on page, jiggle scroll position
        // to force the sticky header to jump to the top of the page.
        const hdrs = document.getElementsByClassName('sticky-header');
        if (hdrs.length) {
            window.scrollBy(0, -1);
            window.scrollBy(0, 1);
        }
    }

    /**
     * Function passed down as a prop to content views to register window on scroll handlers.
     *
     * @public
     * @param {function} scrollHandlerFxn - Callback function which accepts a 'scrollTop' (number) and 'scrollVector' (number) param.
     * @returns {function} A function to call to unregister newly registered handler.
     */
    registerWindowOnScrollHandler(scrollHandlerFxn) {
        var exists = this.scrollHandlers.indexOf(scrollHandlerFxn); // _.findIndex(this.scrollHandlers, scrollHandlerFxn);
        if (exists > -1) {
            console.warn('Function already registered.', scrollHandlerFxn);
            return null;
        } else {
            this.scrollHandlers.push(scrollHandlerFxn);
            console.info('Registered scroll handler', scrollHandlerFxn);
            return () => {
                var idxToRemove = this.scrollHandlers.indexOf(scrollHandlerFxn);
                if (idxToRemove === -1) {
                    console.warn(
                        'Function no longer registered.',
                        scrollHandlerFxn
                    );
                    return false;
                }
                this.scrollHandlers.splice(idxToRemove, 1);
                console.info(
                    'Unregistered function from scroll events',
                    scrollHandlerFxn
                );
                return true;
            };
        }
    }

    /**
     * Function passed down as a prop to content views to register window on resize handlers.
     *
     * @public
     * @param {function} resizeHandlerFxn - Callback function which accepts a 'dims' ({ windowWidth: number, windowHeight: number }) and 'pastDims' param.
     * @returns {function} A function to call to unregister newly registered handler.
     */
    registerWindowOnResizeHandler(resizeHandlerFxn) {
        var exists = this.resizeHandlers.indexOf(resizeHandlerFxn);
        if (exists > -1) {
            console.warn('Function already registered.', resizeHandlerFxn);
            return null;
        } else {
            this.resizeHandlers.push(resizeHandlerFxn);
            console.info('Registered resize handler', resizeHandlerFxn);
            return () => {
                var idxToRemove = this.resizeHandlers.indexOf(resizeHandlerFxn);
                if (idxToRemove === -1) {
                    console.warn(
                        'Function no longer registered.',
                        resizeHandlerFxn
                    );
                    return false;
                }
                this.resizeHandlers.splice(idxToRemove, 1);
                console.info(
                    'Unregistered function from resize events',
                    resizeHandlerFxn
                );
                return true;
            };
        }
    }

    /**
     * Adds param `className` to `state.classList`. Passed down through props for child components to be able to adjust
     * body className in response to user interactions, such as setting a full screen state.
     *
     * @public
     * @param {string}   className      ClassName to add to class list.
     * @param {function} [callback]     Optional callback to be executed after state change.
     * @returns {void}
     */
    addToBodyClassList(className, callback) {
        this.setState(function ({ classList }) {
            const foundIdx = classList.indexOf(className);
            if (foundIdx > -1) {
                console.warn('ClassName already set', className);
                return null;
            } else {
                const nextClassList = classList.slice(0);
                nextClassList.push(className);
                console.info('Adding "' + className + '" to body classList');
                return { classList: nextClassList };
            }
        }, callback);
    }

    /**
     * Removes param `className` from `state.classList`. Passed down through props for child components to be able to adjust
     * body className in response to user interactions, such as removing a full screen state.
     *
     * @public
     * @param {string}   className      ClassName to remove from class list.
     * @param {function} [callback]     Optional callback to be executed after state change.
     * @returns {void}
     */
    removeFromBodyClassList(className, callback) {
        this.setState(function ({ classList }) {
            const foundIdx = classList.indexOf(className);
            if (foundIdx === -1) {
                console.warn('ClassName not in list', className);
                return null;
            } else {
                const nextClassList = classList.slice(0);
                nextClassList.splice(foundIdx, 1);
                console.info(
                    'Removing "' + className + '" from body classList'
                );
                return { classList: nextClassList };
            }
        }, callback);
    }

    /**
     * Updates windowWidth and windowHeight dimensions in this.state, if different.
     * @private
     * @returns {void}
     */
    onResize(e) {
        let dims, pastDims;
        this.setState(
            function ({ windowWidth, windowHeight }) {
                const nextState = {};
                dims = BodyElement.getViewportDimensions();
                pastDims = { windowWidth, windowHeight };
                if (dims.windowWidth !== pastDims.windowWidth)
                    nextState.windowWidth = dims.windowWidth;
                if (dims.windowHeight !== pastDims.windowHeight)
                    nextState.windowHeight = dims.windowHeight;
                if (Object.keys(nextState).length > 0) {
                    return nextState;
                }
                return null;
            },
            () => {
                console.info('Window resize detected.', dims);
                if (this.resizeHandlers.length > 0) {
                    this.resizeHandlers.forEach(function (resizeHandlerFxn) {
                        resizeHandlerFxn(dims, pastDims, e);
                    });
                }
            }
        );
    }

    /**
     * Attaches event listeners to the `window` object and passes down 'registerOnWindowEvent' functions as props which children down the rendering tree can subscribe to.
     * Updates `state.scrolledPastTop` and `<body/>` element className depending on window current scroll top.
     *
     * @private
     * @listens {Event} Window scroll events.
     * @returns {void}
     */
    setupScrollHandler() {
        if (
            !(
                typeof window !== 'undefined' &&
                window &&
                document &&
                document.body &&
                typeof document.body.scrollTop !== 'undefined'
            )
        ) {
            return null;
        }

        let lastScrollTop = 0;
        const handleScroll = (e) => {
            const currentScrollTop = layout.getPageVerticalScrollPosition();
            const scrollVector = currentScrollTop - lastScrollTop;

            lastScrollTop = currentScrollTop;

            if (this.scrollHandlers.length > 0) {
                _.forEach(this.scrollHandlers, (scrollHandlerFxn) =>
                    scrollHandlerFxn(currentScrollTop, scrollVector, e)
                );
            }

            this.setState(function ({ windowWidth }) {
                const rgs = responsiveGridState(windowWidth);
                let scrolledPastTop = false;
                let scrolledPast80 = false;
                let scrolledPast160 = false;
                let scrolledPast240 = false;
                let scrolledPast360 = false;

                if (
                    // Fixed nav takes effect at medium grid breakpoint or wider.
                    ['xs', 'sm'].indexOf(rgs) === -1 &&
                    ((currentScrollTop > 20 && scrollVector >= 0) ||
                        currentScrollTop > 80)
                ) {
                    scrolledPastTop = true;
                    if (currentScrollTop > 80) {
                        scrolledPast80 = true;
                    }
                    if (currentScrollTop > 160) {
                        scrolledPast160 = true;
                    }
                    if (currentScrollTop > 240) {
                        scrolledPast240 = true;
                    }
                    if (currentScrollTop > 360) {
                        scrolledPast360 = true;
                    }
                }

                return {
                    scrolledPastTop,
                    scrolledPast80,
                    scrolledPast160,
                    scrolledPast240,
                    scrolledPast360,
                };
            });
        };

        // We add as property of class instance so we can remove event listener on unmount, for example.
        this.throttledScrollHandler = _.throttle(
            raf.bind(window, handleScroll),
            10
        );

        WindowEventDelegator.addHandler('scroll', this.throttledScrollHandler);

        setTimeout(this.throttledScrollHandler, 100, null);
    }

    onAfterTooltipHide(e) {
        // Grab tip & unset style.left and style.top using same method tooltip does internally.
        const ref = this.tooltipRef && this.tooltipRef.current;
        const node = (ref && ref.tooltipRef) || null;
        if (!node || !node.style) {
            console.warn('Tooltip to hide not found');
            return;
        }
        node.style.left = null;
        node.style.top = null;
    }

    toggleFullScreen(isFullscreen, callback) {
        if (typeof isFullscreen === 'boolean') {
            this.setState({ isFullscreen }, callback);
        } else {
            this.setState(function (currState) {
                return { isFullscreen: !currState.isFullscreen };
            }, callback);
        }
    }

    renderErrorState() {
        return (
            <body>
                <div id="slot-application">
                    <div id="application" className="done error">
                        <div id="layout">
                            <ErrorNotice />
                            <div id="layout-footer" />
                        </div>
                    </div>
                </div>
            </body>
        );
    }

    bodyClassName() {
        const { isLoading, context } = this.props;
        const {
            scrolledPast80,
            scrolledPast160,
            scrolledPast240,
            scrolledPast360,
            scrolledPastTop,
            classList,
            isFullscreen,
            testWarningPresent,
        } = this.state;
        const bodyClassList = (classList && classList.slice(0)) || [];

        // Common UI
        if (isLoading) bodyClassList.push('loading-request');
        if (scrolledPastTop) bodyClassList.push('scrolled-past-top');
        if (scrolledPast80) bodyClassList.push('scrolled-past-80');
        if (scrolledPast160) bodyClassList.push('scrolled-past-160');
        if (scrolledPast240) bodyClassList.push('scrolled-past-240');
        if (scrolledPast360) bodyClassList.push('scrolled-past-360');
        if (isFullscreen) {
            bodyClassList.push('is-full-screen');
        } else if (testWarningPresent) {
            bodyClassList.push('test-warning-visible');
        }

        // If is a typical ItemView, we want to show a full-width view.
        // StaticPages, unless on ItemView for them, _do not_ contain "Item"
        // in their @type field and instead have Portal, StaticPage, etc.
        if (Array.isArray(context['@type'])) {
            if (context['@type'].indexOf('Item') > -1) {
                bodyClassList.push('is-item-view');
            }
        }

        if (bodyClassList.length > 0) {
            return bodyClassList.join(' ');
        } else {
            return null;
        }
    }

    /**
     * Renders out the body layout of the application.
     * TestWarning stuff is _possibly_ deprecated and for 4DN only.
     */
    render() {
        const {
            onBodyClick,
            onBodySubmit,
            context,
            alerts,
            canonical,
            currentAction,
            hrefParts,
            slowLoad,
            mounted,
            href,
            session,
            schemas,
            updateAppSessionState,
            isSubmitting,
            isSubmittingModalOpen,
        } = this.props;
        const {
            windowWidth,
            windowHeight,
            classList,
            hasError,
            isFullscreen,
            testWarningPresent,
        } = this.state;
        const {
            registerWindowOnResizeHandler,
            registerWindowOnScrollHandler,
            addToBodyClassList,
            removeFromBodyClassList,
            toggleFullScreen,
        } = this;
        const overlaysContainer = this.overlaysContainerRef.current;
        const innerOverlaysContainer = this.innerOverlaysContainerRef.current;

        if (hasError) return this.renderErrorState();

        let innerContainerMinHeight;
        if (mounted && windowHeight) {
            const rgs = responsiveGridState(windowWidth);
            if ({ xl: 1, lg: 1, md: 1 }[rgs]) {
                innerContainerMinHeight =
                    // Hardcoded:
                    // - minus top nav full height, footer, [testWarning]
                    windowHeight - ((testWarningPresent && 52) || 0);
            }
        }

        const navbarProps = {
            windowWidth,
            windowHeight,
            isFullscreen,
            toggleFullScreen,
            overlaysContainer,
            testWarningPresent,
            hideTestWarning: this.hideTestWarning,
            context,
            href,
            currentAction,
            session,
            schemas,
            updateAppSessionState,
        };

        const propsPassedToAllViews = {
            ...this.props,
            windowWidth,
            windowHeight,
            navigate, // <- We could probably stop passing this down since can use the global aliased function instead...
            registerWindowOnResizeHandler,
            registerWindowOnScrollHandler,
            addToBodyClassList,
            removeFromBodyClassList,
            toggleFullScreen,
            isFullscreen, // <- These two are probably deprecated, were originally for 4DN.
            overlaysContainer,
            innerOverlaysContainer,
            alerts,
        };

        return (
            // We skip setting `props.dangerouslySetInnerHTML` if mounted, since this data is only used for initializing over server-side-rendered HTML.
            <body
                data-current-action={currentAction}
                onClick={onBodyClick}
                onSubmit={onBodySubmit}
                data-path={hrefParts.path}
                data-pathname={hrefParts.pathname}
                className={this.bodyClassName()}>
                <script
                    data-prop-name="context"
                    type="application/json"
                    dangerouslySetInnerHTML={
                        mounted
                            ? null
                            : {
                                  __html: jsonScriptEscape(
                                      JSON.stringify(context)
                                  ),
                              }
                    }
                />
                <script
                    data-prop-name="alerts"
                    type="application/json"
                    dangerouslySetInnerHTML={
                        mounted
                            ? null
                            : {
                                  __html: jsonScriptEscape(
                                      JSON.stringify(alerts)
                                  ),
                              }
                    }
                />

                <div
                    id="slow-load-container"
                    className={slowLoad ? 'visible' : null}>
                    <div className="inner">
                        <i className="icon icon-circle-notch fas" />
                    </div>
                </div>

                <div id="application">
                    <div id="layout">
                        {isSubmitting &&
                        isSubmitting.modal &&
                        isSubmittingModalOpen
                            ? isSubmitting.modal
                            : null}

                        <NavigationBar {...navbarProps} />

                        <div
                            id="post-navbar-container"
                            style={{ minHeight: innerContainerMinHeight }}>
                            <PageTitleSection
                                {...this.props}
                                windowWidth={windowWidth}
                            />

                            <ContentErrorBoundary {...{ canonical, href }}>
                                <ContentRenderer {...propsPassedToAllViews} />
                            </ContentErrorBoundary>

                            <div
                                id="inner-overlays-container"
                                ref={this.innerOverlaysContainerRef}
                            />
                        </div>
                    </div>
                    <Footer version={context.app_version} />
                </div>

                <div id="overlays-container" ref={this.overlaysContainerRef} />

                <ReactTooltip
                    effect="solid"
                    globalEventOff="click"
                    key="tooltip"
                    uuid="primary-tooltip-fake-uuid"
                    afterHide={this.onAfterTooltipHide}
                    ref={this.tooltipRef}
                />
            </body>
        );
    }
}

function ErrorNotice(props) {
    return (
        <div className="error-boundary container" id="content">
            <hr />
            <div className="mb-2 mt-2">
                <h3 className="text-400">
                    A client-side error has occured, please go back or try again
                    later.
                </h3>
            </div>
        </div>
    );
}

class ContentErrorBoundary extends React.Component {
    constructor(props) {
        super(props);
        this.state = {
            hasError: false,
            errorInfo: null,
        };
    }

    componentDidCatch(err, info) {
        const { href } = this.props;
        this.setState({ hasError: true, errorInfo: info }, () => {
            analytics.exception('Client Error - ' + href + ': ' + err, true);
        });
    }

    /**
     * Unsets the error state if we navigate to a different view/href .. which normally should be different ContentView.
     */
    componentDidUpdate(pastProps) {
        const { canonical } = this.props;
        if (pastProps.canonical !== canonical) {
            this.setState(function (currState) {
                if (currState.hasError) {
                    return {
                        hasError: false,
                        errorInfo: null,
                    };
                }
                return {};
            });
        }
    }

    render() {
        const { children } = this.props,
            { hasError } = this.state;
        if (hasError) {
            return <ErrorNotice />;
        }
        return children;
    }
}<|MERGE_RESOLUTION|>--- conflicted
+++ resolved
@@ -1394,13 +1394,9 @@
             onBodySubmit: this.handleSubmit,
         });
 
-<<<<<<< HEAD
-        const gtag4Script = analyticsID && ("https://www.googletagmanager.com/gtag/js?id=" + analyticsID);
-=======
         const gtag4Script =
             analyticsID &&
             'https://www.googletagmanager.com/gtag/js?id=' + analyticsID;
->>>>>>> a385f6f2
 
         const contentSecurityPolicyStr = [
             "default-src 'self'",
@@ -1424,13 +1420,27 @@
             <html lang="en">
                 <head>
                     <meta charSet="utf-8" />
-                    <meta httpEquiv="Content-Type" content="text/html, charset=UTF-8" />
-                    <meta httpEquiv="Content-Security-Policy" content={contentSecurityPolicyStr} />
+                    <meta
+                        httpEquiv="Content-Type"
+                        content="text/html, charset=UTF-8"
+                    />
+                    <meta
+                        httpEquiv="Content-Security-Policy"
+                        content={contentSecurityPolicyStr}
+                    />
                     <meta httpEquiv="X-UA-Compatible" content="IE=edge" />
-                    <meta name="viewport" content="width=device-width, initial-scale=1, maximum-scale=1" />
-                    <meta name="google-site-verification" content="sia9P1_R16tk3XW93WBFeJZvlTt3h0qL00aAJd3QknU" />
+                    <meta
+                        name="viewport"
+                        content="width=device-width, initial-scale=1, maximum-scale=1"
+                    />
+                    <meta
+                        name="google-site-verification"
+                        content="sia9P1_R16tk3XW93WBFeJZvlTt3h0qL00aAJd3QknU"
+                    />
                     <meta name="robots" content="noindex" />
-                    <HTMLTitle {...{ context, currentAction, canonical, status }} />
+                    <HTMLTitle
+                        {...{ context, currentAction, canonical, status }}
+                    />
                     <script
                         data-prop-name="user_info"
                         type="application/json"
@@ -1444,8 +1454,18 @@
                                   }
                         }
                     />
-                    <script data-prop-name="lastBuildTime" type="application/json" dangerouslySetInnerHTML={{ __html: lastBuildTime }} />
-                    <link rel="stylesheet" href={'/static/css/style.css?build=' + (lastBuildTime || 0)} />
+                    <script
+                        data-prop-name="lastBuildTime"
+                        type="application/json"
+                        dangerouslySetInnerHTML={{ __html: lastBuildTime }}
+                    />
+                    <link
+                        rel="stylesheet"
+                        href={
+                            '/static/css/style.css?build=' +
+                            (lastBuildTime || 0)
+                        }
+                    />
                     <DeferMount>
                         <link
                             rel="stylesheet"
@@ -1456,14 +1476,6 @@
                             }
                         />
                     </DeferMount>
-<<<<<<< HEAD
-                    <SEO.CurrentContext {...{ context, hrefParts, baseDomain }} />
-                    <link rel="preconnect" href="https://fonts.googleapis.com/" />
-                    <link rel="preconnect" href="//www.google-analytics.com" />
-                    <link rel="preconnect" href="//www.googletagmanager.com" />
-                    <link rel="preconnect" href="https://fonts.gstatic.com" crossOrigin="true" />
-                    <link href="https://fonts.googleapis.com/css2?family=Inter:wght@400;500;600;700&family=Montserrat:wght@800&display=swap" rel="stylesheet" />
-=======
                     <SEO.CurrentContext
                         {...{ context, hrefParts, baseDomain }}
                     />
@@ -1482,15 +1494,10 @@
                         href="https://fonts.googleapis.com/css2?family=Inter:wght@400;500;600;700&family=Montserrat:wght@800&display=swap"
                         rel="stylesheet"
                     />
->>>>>>> a385f6f2
                     {/* Can set webpack.config.js browser build's externals "react":"React" and load via CDN but need to then allow cross-origin requests to CDN domain
                     <script crossOrigin src="https://unpkg.com/react@17/umd/react.development.js"></script>
                     <script crossOrigin src="https://unpkg.com/react-dom@17/umd/react-dom.development.js"></script>
                     */}
-<<<<<<< HEAD
-                    {gtag4Script && <script async type="application/javascript" src={gtag4Script} />}
-                    <script defer type="application/javascript" src={"/static/build/bundle.js?build=" + (lastBuildTime || 0)} charSet="utf-8" />
-=======
                     {gtag4Script && (
                         <script
                             async
@@ -1507,7 +1514,6 @@
                         }
                         charSet="utf-8"
                     />
->>>>>>> a385f6f2
                     <link rel="canonical" href={canonical} />
                     {/* <script data-prop-name="inline" type="application/javascript" charSet="utf-8" dangerouslySetInnerHTML={{__html: this.props.inline}}/> <-- SAVED FOR REFERENCE */}
                 </head>
