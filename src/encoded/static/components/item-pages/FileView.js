'use strict';

import React, { useState } from 'react';
import url from 'url';
import _ from 'underscore';
import queryString from 'query-string';
import { FileViewDataCards } from './components/file-overview/FileViewDataCards';
import { FileViewTabs } from './components/file-overview/FileViewTabs';
import DefaultItemView from './DefaultItemView';
import { memoizedUrlParse } from '@hms-dbmi-bgm/shared-portal-components/es/components/util';
import { SelectedItemsDownloadButton } from '../static-pages/components/SelectAllAboveTableComponent';
import { ShowHideInformationToggle } from './components/file-overview/ShowHideInformationToggle';
import { capitalizeSentence } from '@hms-dbmi-bgm/shared-portal-components/es/components/util/value-transforms';

import { OverlayTrigger } from 'react-bootstrap';
import { renderProtectedAccessPopover } from './PublicDonorView';
<<<<<<< HEAD
=======
import { useIsConsortiumMember } from '../util/hooks';
>>>>>>> 82bbd66b

// Page containing the details of Items of type File
export default class FileOverview extends DefaultItemView {
    getTabViewContents() {
        const initTabs = [];
        initTabs.push(FileView.getTabObject(this.props));
        return initTabs.concat(this.getCommonTabs()); // Add remainder of common tabs (Details, Attribution)
    }
}

/**
 * Decomposes the current file item's [href] and provides an onClick function
 * to [children] for opening the file's raw JSON representation in a new page.
 * @param {string} href the href of the file item being viewed
 * @returns {JSX.Element}
 */
function ViewJSONAction({ href = '', children }) {
    const urlParts = _.clone(memoizedUrlParse(href));
    urlParts.search =
        '?' +
        queryString.stringify(_.extend({}, urlParts.query, { format: 'json' }));
    const viewUrl = url.format(urlParts);
    const onClick = (e) => {
        if (window && window.open) {
            e.preventDefault();
            window.open(
                viewUrl,
                'window',
                'toolbar=no, menubar=no, resizable=yes, status=no, top=10, width=400'
            );
        }
    };
    return React.cloneElement(children, { onClick });
}

// File Overview's header component containing breadcrumbs and filename
const FileViewTitle = (props) => {
    const { context } = props;

    // Default breadcrumbs for the File Overview page
    let breadcrumbs = [
        { display_title: 'Home', href: '/' },
        { display_title: 'Data' },
    ];

    // Determine the current breadcrumb based on the studies associated with the file
    const currentBreadcrumb = {
        display_title: null,
        href: null,
    };

    if (
        context?.sample_summary?.studies?.some(
            (study) => study.toLowerCase() === 'production'
        )
    ) {
        currentBreadcrumb.display_title = 'Browse by File';
        currentBreadcrumb.href =
            '/browse/?type=File&sample_summary.studies=Production';
        breadcrumbs = [...breadcrumbs, currentBreadcrumb];
    } else if (
        context?.sample_summary?.studies?.some(
            (study) => study.toLowerCase() === 'benchmarking'
        )
    ) {
        currentBreadcrumb.display_title = 'Benchmarking Data';
        breadcrumbs = [...breadcrumbs, currentBreadcrumb];
    }

    return (
        <div className="view-title container-wide">
            <nav className="view-title-navigation">
                <ul className="breadcrumb-list">
                    {breadcrumbs.map(({ display_title, href }, i, arr) => {
                        return (
                            <li className="breadcrumb-list-item" key={i}>
                                <a
                                    className={
                                        'breadcrumb-list-item-link link-underline-hover' +
                                        (href ? '' : ' no-link')
                                    }
                                    href={href}>
                                    {display_title}
                                </a>
                                {i < arr.length - 1 ? (
                                    <i className="icon icon-fw icon-angle-right fas"></i>
                                ) : null}
                            </li>
                        );
                    })}
                </ul>
            </nav>
            <h1 className="view-title-text">{context?.display_title}</h1>
        </div>
    );
};

// Header component containing high-level information for the file item
const FileViewHeader = (props) => {
    const { context = {}, session, isConsortiumMember } = props;
    const {
        accession,
        status,
        description,
        notes_to_tsv,
        retraction_reason = '',
        release_tracker_description = '',
        release_tracker_title = '',
    } = context;
    const selectedFile = new Map([[context['@id'], context]]);

    // Accessions of files whose alert banners are rendered differently
    const accessionsOfInterest = ['SMAFIB6EQLZM'];

    // Prepare a message string for the retracted warning banner
    let retractedWarningMessage = '';
    if (!accessionsOfInterest.includes(accession) && status === 'retracted') {
        const title = release_tracker_title
            ? ' ' + `from ${release_tracker_title}`
            : '';
        const description =
            release_tracker_description ||
            `${context?.file_format?.display_title} file`;

        const retraction = retraction_reason ? (
            <>
                was retracted due to <b>{retraction_reason}</b>
            </>
        ) : (
            'was retracted'
        );

        const replacement = context?.replaced_by ? (
            <>
                The replacement is made {''}
                <a
                    href={context?.replaced_by?.['@id']}
                    target="_blank"
                    rel="noreferrer noopener"
                    className="link-underline-hover">
                    available here
                </a>
                .
            </>
        ) : (
            ''
        );

        retractedWarningMessage = (
            <>
                This {description}
                {title} {retraction}. {replacement}
            </>
        );
    }

    return (
        <div className="file-view-header">
            <div className="data-group data-row header">
                <h1 className="header-text">File Overview</h1>
<<<<<<< HEAD
                {session ? (
                    <SelectedItemsDownloadButton
                        id="download_tsv_multiselect"
                        className="btn btn-primary btn-sm me-05 align-items-center download-file-button"
=======
                {isConsortiumMember ? (
                    <SelectedItemsDownloadButton
                        id="download_tsv_multiselect"
                        className="btn btn-primary btn-sm me-05 align-items-center"
>>>>>>> 82bbd66b
                        session={session}
                        selectedItems={selectedFile}
                        disabled={false}
                        analyticsAddItemsToCart>
                        <i className="icon icon-download fas me-07" />
                        Download File
                    </SelectedItemsDownloadButton>
                ) : (
                    <OverlayTrigger
                        trigger={['hover', 'focus']}
                        placement="top"
                        overlay={renderProtectedAccessPopover()}>
                        <button
<<<<<<< HEAD
                            className="btn btn-primary btn-sm me-05 align-items-center pe-auto"
=======
                            className="btn btn-primary btn-sm me-05 align-items-center pe-auto download-button"
>>>>>>> 82bbd66b
                            disabled={true}>
                            <i className="icon icon-download fas me-03" />
                            Download File
                        </button>
                    </OverlayTrigger>
                )}
            </div>

            {!accessionsOfInterest.includes(accession) &&
            status === 'retracted' ? (
                <div className="callout warning mt-2 mb-1">
                    <p className="callout-text">
                        <span className="flag">Attention: </span>
                        {retractedWarningMessage}
                    </p>
                </div>
            ) : null}

            {accessionsOfInterest.includes(accession) ? (
                <div className="callout warning mt-2 mb-1">
                    <p className="callout-text">
                        <span className="flag">Attention: </span> The{' '}
                        <a
                            href="/SMAFI557D2E7"
                            target="_blank"
                            rel="noreferrer noopener"
                            className="link-underline-hover">
                            original BAM file
                        </a>{' '}
                        of COLO829-T standard ONT WGS data{' '}
                        <strong>
                            was retracted due to missing methylation tags
                        </strong>
                        . The replacement file with proper tags is made{' '}
                        <a
                            href="/SMAFIB6EQLZM"
                            target="_blank"
                            rel="noreferrer noopener"
                            className="link-underline-hover">
                            available here.
                        </a>
                    </p>
                </div>
            ) : null}

            <div className="data-group data-row">
                <div className="datum">
                    <span className="datum-title">File Accession </span>
                    <span className="vertical-divider">|</span>
                    <span>
                        <b className="accession">{accession}</b>
                    </span>
                </div>
                <div className="datum right-group">
                    <div className="status-group">
                        <i
                            className="status-indicator-dot"
                            data-status={status}></i>
                        <span className="status">
                            {capitalizeSentence(status)}
                        </span>
                    </div>
                    <span className="vertical-divider">|</span>
                    <ViewJSONAction href={context['@id']}>
                        <a
                            className="view-json link-underline-hover"
                            aria-label="Open JSON code in new tab"
                            tabIndex="0">
                            <i className="icon icon-file-code far"></i>
                            <span>View JSON</span>
                        </a>
                    </ViewJSONAction>
                </div>
            </div>
            <div className="data-group data-row">
                <div className="datum description">
                    <span className="datum-title">Description </span>
                    <span className="vertical-divider">|</span>
                    <span
                        className={
                            'datum-value' + (description ? '' : ' text-gray')
                        }>
                        {description || 'Coming Soon'}
                    </span>
                </div>
            </div>
            {notes_to_tsv && notes_to_tsv.length > 0 ? (
                <div className="data-group data-row">
                    <div className="datum description">
                        <span className="datum-title">Notes </span>
                        <span className="vertical-divider">|</span>
                        <ShowHideInformationToggle
                            id="show-hide-tsv-notes"
                            useToggle={notes_to_tsv.length > 1}>
                            <ul className="list-unstyled">
                                {notes_to_tsv.map((note, i) => (
                                    <li
                                        key={note}
                                        className={
                                            'datum-value-notes-to-tsv text-gray ' +
                                            (i > 0 ? 'mt-1' : '')
                                        }>
                                        {note.substring(0, 1).toUpperCase() +
                                            note.substring(1)}
                                    </li>
                                ))}
                            </ul>
                        </ShowHideInformationToggle>
                    </div>
                </div>
            ) : null}
        </div>
    );
};

/** Top-level component for the File Overview Page */
const FileView = React.memo(function FileView(props) {
    const { context, session, href } = props;
    const isConsortiumMember = useIsConsortiumMember(session);

    return (
        <div className="file-view">
            <FileViewTitle context={context} session={session} href={href} />
            <div className="view-content">
                <FileViewHeader
                    context={context}
                    session={session}
                    isConsortiumMember={isConsortiumMember}
                />
                <FileViewDataCards context={context} />
                <FileViewTabs
                    {...props}
                    isConsortiumMember={isConsortiumMember}
                />
            </div>
        </div>
    );
});

/**
 * Tab object for the FileView component, provides necessary information
 * to parent class, DefaultItemView
 */
FileView.getTabObject = function (props) {
    return {
        tab: <span>File Overview</span>,
        key: 'file-overview',
        content: <FileView {...props} />,
    };
};<|MERGE_RESOLUTION|>--- conflicted
+++ resolved
@@ -14,10 +14,7 @@
 
 import { OverlayTrigger } from 'react-bootstrap';
 import { renderProtectedAccessPopover } from './PublicDonorView';
-<<<<<<< HEAD
-=======
 import { useIsConsortiumMember } from '../util/hooks';
->>>>>>> 82bbd66b
 
 // Page containing the details of Items of type File
 export default class FileOverview extends DefaultItemView {
@@ -178,17 +175,10 @@
         <div className="file-view-header">
             <div className="data-group data-row header">
                 <h1 className="header-text">File Overview</h1>
-<<<<<<< HEAD
-                {session ? (
-                    <SelectedItemsDownloadButton
-                        id="download_tsv_multiselect"
-                        className="btn btn-primary btn-sm me-05 align-items-center download-file-button"
-=======
                 {isConsortiumMember ? (
                     <SelectedItemsDownloadButton
                         id="download_tsv_multiselect"
                         className="btn btn-primary btn-sm me-05 align-items-center"
->>>>>>> 82bbd66b
                         session={session}
                         selectedItems={selectedFile}
                         disabled={false}
@@ -202,11 +192,7 @@
                         placement="top"
                         overlay={renderProtectedAccessPopover()}>
                         <button
-<<<<<<< HEAD
-                            className="btn btn-primary btn-sm me-05 align-items-center pe-auto"
-=======
                             className="btn btn-primary btn-sm me-05 align-items-center pe-auto download-button"
->>>>>>> 82bbd66b
                             disabled={true}>
                             <i className="icon icon-download fas me-03" />
                             Download File
