'use strict';

import React from 'react';
import ReactDOM from 'react-dom';
import PropTypes from 'prop-types';
import url from 'url';
import _ from 'underscore';
import {
    console,
    memoizedUrlParse,
} from '@hms-dbmi-bgm/shared-portal-components/es/components/util';
import { BigDropdownIntroductionWrapper } from './BigDropdownIntroductionWrapper';
import { BigDropdownBigLink } from './BigDropdownBigLink';

export function BigDropdownPageTreeMenuIntroduction(props) {
    const {
        linkToTopLevelDirPage = true,
        menuTree,
        windowHeight,
        windowWidth,
        titleIcon = null,
        isActive = false,
    } = props;
    const { display_title, identifier: pathName, description } = menuTree || {};

    if (!menuTree || !menuTree.display_title || windowHeight < 600) {
        // Hide this link to top-level page on smaller heights.
        // TODO: Reconsider and maybe remove this; works currently for /help and /resources since they serve
        // as "directory" pages without much useful content themselves.
        return null;
    }

    return (
        <BigDropdownIntroductionWrapper
            {...{ windowHeight, windowWidth, titleIcon, isActive }}>
            <h4 className="mt-0 mb-0">
                {linkToTopLevelDirPage ? (
                    <a href={'/' + pathName}>{display_title}</a>
                ) : (
                    display_title
                )}
            </h4>
            {description ? (
                <div className="description">{description}</div>
            ) : null}
        </BigDropdownIntroductionWrapper>
    );
}

export function BigDropdownPageTreeMenu(props) {
    const {
        menuTree,
        href,
        childrenToHide = [],
        disableLinksOnLevel1Titles = false,
        session,
    } = props;
    const {
        display_title,
        identifier: pathName,
        children = [],
    } = menuTree || {};

    if (!pathName || !display_title) return null;

    /*
    var mostChildrenHaveChildren = _.filter(helpMenuTree.children, function(c){
        return (c.children || []).length > 0;
    }).length >= parseInt(helpMenuTree.children.length / 2);
    */

    const urlParts = memoizedUrlParse(href);

    function filterOutChildren(child) {
        // Ensure Item has view permission, title, and name (now identifier) (route/URL).
        return (
            !child.error &&
            child.display_title &&
            child.identifier &&
            !childrenToHide.includes(child.identifier)
        );
    }

    const level1ChildrenWithoutSubChildren = [];
    const level1ChildrenWithSubChildren = _.filter(children, function (child) {
        const childValid = filterOutChildren(child);
        if (!childValid) return false;
        const filteredChildren = _.filter(
            child.children || [],
            filterOutChildren
        );
        if (filteredChildren.length > 0) {
            return true;
        } else {
            if ((child.content || []).length > 0) {
                level1ChildrenWithoutSubChildren.push(child);
            }
            return false;
        }
    });

    const hasLevel2Children = level1ChildrenWithSubChildren.length > 0;
    let topLeftMenuCol = null;

    if (level1ChildrenWithoutSubChildren.length > 0) {
        topLeftMenuCol = (
            <div
                key="reserved"
                className={
                    'help-menu-tree level-1-no-child-links level-1 col-12' +
                    (!hasLevel2Children ? ' col-lg-8' : ' col-lg-4')
                }>
                {level1ChildrenWithoutSubChildren.map(function (child) {
                    const active =
                        urlParts.pathname.indexOf(child.identifier) > -1;
                    return (
                        <Level1Title
                            childPageItem={child}
                            key={child.identifier}
                            active={active}
                        />
                    );
                })}
            </div>
        );
    }

    const childItems = level1ChildrenWithSubChildren.map(function (
        childLevel1
    ) {
        const level1Children = _.filter(
            childLevel1.children || [],
            filterOutChildren
        );
        const hasChildren = level1Children.length > 0;
        const active = urlParts.pathname.indexOf(childLevel1.identifier) > -1;
        const outerCls =
            'help-menu-tree level-1 col-12 col-md-6 col-lg-4' +
            (hasChildren ? ' has-children' : '');
        return (
            <div className={outerCls} key={childLevel1.identifier}>
                <Level1Title
                    childPageItem={childLevel1}
                    active={active}
                    disableLinks={disableLinksOnLevel1Titles}
                />
                {hasChildren
                    ? level1Children.map(function (childLevel2) {
                          return (
                              <a
                                  className={
                                      'level-2-title text-small' +
                                      (urlParts.pathname.indexOf(
                                          childLevel2.identifier
                                      ) > -1
                                          ? ' active'
                                          : '')
                                  }
                                  href={'/' + childLevel2.identifier}
                                  data-tip={childLevel2.description}
                                  data-delay-show={500}
                                  key={childLevel2.identifier}
                                  id={
                                      'menutree-linkto-' +
                                      childLevel2.identifier.replace(/\//g, '_')
                                  }>
                                  {childLevel2.display_title}
                              </a>
                          );
                      })
                    : null}
            </div>
        );
    });
    const childItemsLen = childItems.length;
    const cls =
        'tree-menu-container row' +
        (!hasLevel2Children ? ' no-level-2-children gx-0' : '') +
        (!topLeftMenuCol
            ? ''
            : childItemsLen < 3
            ? ''
            : (childItemsLen + 1) % 3 === 1
            ? ' justify-content-lg-center'
            : ' justify-content-lg-end');

    return (
        <div className={cls}>
            {topLeftMenuCol}
            <CustomStaticLinks {...{ pathName, href, session }} />
            {childItems}
        </div>
    );
}

function Level1Title({ childPageItem, active, disableLinks }) {
    const { identifier, display_title, description } = childPageItem;
    if (disableLinks) {
        return (
            <div
                className={
                    'level-1-title-container' + (active ? ' active' : '')
                }>
                <span
                    className="level-1-title text-medium"
                    data-tip={description}
                    data-delay-show={500}
                    id={'menutree-linkto-' + identifier.replace(/\//g, '_')}>
                    <span>{display_title}</span>
                </span>
            </div>
        );
    }
    return (
        <div className={'level-1-title-container' + (active ? ' active' : '')}>
            <a
                className="level-1-title text-medium"
                href={'/' + identifier}
                data-tip={description}
                data-delay-show={500}
                id={'menutree-linkto-' + identifier.replace(/\//g, '_')}>
                <span>{display_title}</span>
            </a>
        </div>
    );
}

function CustomStaticLinks({ pathName, href, session }) {
    switch (pathName) {
        case 'data':
            return (
                <div className="custom-static-links row gx-0 mb-2">
                    <div className="col-12 col-xl gx-0">
                        <h3 className="mt-2 text-400 text-larger">
                            Production Data
                        </h3>
                        <hr className="mb-0" />
                        <BigDropdownBigLink
<<<<<<< HEAD
                            href="/browse/?type=File&sample_summary.studies=Production&status=released&status=public-restricted&status=public"
=======
                            href="/browse/?type=File&sample_summary.studies=Production"
>>>>>>> 82bbd66b
                            titleIcon="file fas"
                            className="primary-big-link is-fa-icon">
                            <h4 className="text-large">Browse By File</h4>
                        </BigDropdownBigLink>
                        <BigDropdownBigLink
<<<<<<< HEAD
                            // Note: the status of the public href should be "public"
                            href="/browse/?type=Donor&study=Production&status=public&status=public-restricted&tags=has_released_files"
                            // Note: the status of ProtectedDonor should be "released" at most
                            // Assumes that even if public ProtectedDonors exist, they should not be shown
                            protectedHref="/browse/?type=ProtectedDonor&study=Production&status=released&tags=has_released_files"
                            titleIcon="users fas"
                            className="primary-big-link is-fa-icon"
                            checkUserPermissions={true} // Check if user permissions allow greater access
                        >
=======
                            session={session}
                            href="/browse/?type=Donor&study=Production&tags=has_released_files"
                            protectedHref="/browse/?type=ProtectedDonor&study=Production&tags=has_released_files"
                            titleIcon="users fas"
                            className="primary-big-link is-fa-icon">
>>>>>>> 82bbd66b
                            <h4 className="text-large">Browse By Donor</h4>
                        </BigDropdownBigLink>
                        <BigDropdownBigLink
                            disabled
                            href=""
                            titleIcon="lungs fas mb-03"
                            className="primary-big-link is-fa-icon">
                            <h4 className="text-large">
                                Tissue Histology Browser
                                <span className="text-300 fst-italic text-medium">
                                    {' '}
                                    - Coming Soon
                                </span>
                            </h4>
                        </BigDropdownBigLink>
                    </div>
                    <div className="col-12 col-xl gx-0 mt-md-2 mt-lg-0">
                        <h3 className="mt-2 text-400 text-larger">
                            Benchmarking Data
                        </h3>
                        <hr className="mb-0" />
                        <BigDropdownBigLink
                            href="/data/benchmarking/COLO829"
                            titleIcon={
                                <div>
                                    <img
                                        className="big-link-icon-svg"
                                        src="/static/img/misc-icons/Cell Line bench.svg"
                                        alt={`Cell lines icon`}
                                    />
                                </div>
                            }
                            className="primary-big-link">
                            <h4 className="text-large">Cell Lines</h4>
                            <div className="description text-medium">
                                COLO829 - Hap Map - iPSC & Fibroblasts
                            </div>
                        </BigDropdownBigLink>
                        <BigDropdownBigLink
                            href="/data/benchmarking/donor-st001"
                            titleIcon="lungs fas"
                            className="primary-big-link">
                            <h4 className="text-large">Tissue Homogenates</h4>
                            <div className="description text-medium">
                                Donor: ST001, ST002, ST003, ST004
                            </div>
                        </BigDropdownBigLink>
                        <BigDropdownBigLink
                            href="/data/analysis/colo829-snv-indel-detection"
                            titleIcon={
                                <div>
                                    <img
                                        className="big-link-icon-svg"
                                        src="/static/img/misc-icons/Analysis Bench.svg"
                                        alt={`Analysis icon`}
                                    />
                                </div>
                            }
                            className="primary-big-link">
                            <h4 className="text-large">
                                Truthset & Benchmarking Analysis
                            </h4>
                            <div className="description text-medium">
                                COLO829 SNV/Indel Detection Challenge
                            </div>
                        </BigDropdownBigLink>
                    </div>
                    <div className="col-12 col-xl gx-0 mt-md-2 mt-lg-0">
                        <h3 className="mt-2 text-400 text-larger">
                            Data Overview
                        </h3>
                        <hr className="mb-0" />
                        <BigDropdownBigLink
                            href="/data-matrix"
                            titleIcon="table-cells fas"
                            className="primary-big-link">
                            <h4 className="text-large">Data Matrix</h4>
                        </BigDropdownBigLink>
                        {session && (
                            <>
                                <BigDropdownBigLink
                                    href="/qc-metrics"
                                    titleIcon="magnifying-glass-chart fas"
                                    className="primary-big-link">
                                    <h4 className="text-large">Data QC</h4>
                                </BigDropdownBigLink>
                                <BigDropdownBigLink
                                    href="/retracted-files"
                                    titleIcon="file-circle-xmark fas"
                                    className="primary-big-link">
                                    <h4 className="text-large">
                                        Data Retraction
                                    </h4>
                                </BigDropdownBigLink>
                            </>
                        )}
                    </div>
                </div>
            );
        default:
            return null;
    }
}<|MERGE_RESOLUTION|>--- conflicted
+++ resolved
@@ -236,33 +236,17 @@
                         </h3>
                         <hr className="mb-0" />
                         <BigDropdownBigLink
-<<<<<<< HEAD
-                            href="/browse/?type=File&sample_summary.studies=Production&status=released&status=public-restricted&status=public"
-=======
                             href="/browse/?type=File&sample_summary.studies=Production"
->>>>>>> 82bbd66b
                             titleIcon="file fas"
                             className="primary-big-link is-fa-icon">
                             <h4 className="text-large">Browse By File</h4>
                         </BigDropdownBigLink>
                         <BigDropdownBigLink
-<<<<<<< HEAD
-                            // Note: the status of the public href should be "public"
-                            href="/browse/?type=Donor&study=Production&status=public&status=public-restricted&tags=has_released_files"
-                            // Note: the status of ProtectedDonor should be "released" at most
-                            // Assumes that even if public ProtectedDonors exist, they should not be shown
-                            protectedHref="/browse/?type=ProtectedDonor&study=Production&status=released&tags=has_released_files"
-                            titleIcon="users fas"
-                            className="primary-big-link is-fa-icon"
-                            checkUserPermissions={true} // Check if user permissions allow greater access
-                        >
-=======
                             session={session}
                             href="/browse/?type=Donor&study=Production&tags=has_released_files"
                             protectedHref="/browse/?type=ProtectedDonor&study=Production&tags=has_released_files"
                             titleIcon="users fas"
                             className="primary-big-link is-fa-icon">
->>>>>>> 82bbd66b
                             <h4 className="text-large">Browse By Donor</h4>
                         </BigDropdownBigLink>
                         <BigDropdownBigLink
