'use strict';

import React from 'react';
import ReactDOM from 'react-dom';
import PropTypes from 'prop-types';
import url from 'url';
import _ from 'underscore';
import {
    console,
    memoizedUrlParse,
} from '@hms-dbmi-bgm/shared-portal-components/es/components/util';
import { BigDropdownIntroductionWrapper } from './BigDropdownIntroductionWrapper';

export function BigDropdownPageTreeMenuIntroduction(props) {
    const {
        linkToTopLevelDirPage = true,
        menuTree,
        windowHeight,
        windowWidth,
        titleIcon = null,
        isActive = false,
    } = props;
    const { display_title, identifier: pathName, description } = menuTree || {};

    if (!menuTree || !menuTree.display_title || windowHeight < 600) {
        // Hide this link to top-level page on smaller heights.
        // TODO: Reconsider and maybe remove this; works currently for /help and /resources since they serve
        // as "directory" pages without much useful content themselves.
        return null;
    }

    return (
        <BigDropdownIntroductionWrapper
            {...{ windowHeight, windowWidth, titleIcon, isActive }}>
            <h4 className="mt-0 mb-0">
                {linkToTopLevelDirPage ? (
                    <a href={'/' + pathName}>{display_title}</a>
                ) : (
                    display_title
                )}
            </h4>
            {description ? (
                <div className="description">{description}</div>
            ) : null}
        </BigDropdownIntroductionWrapper>
    );
}

export function BigDropdownPageTreeMenu(props) {
    const {
        menuTree,
        href,
        childrenToHide = [],
        disableLinksOnLevel1Titles = false,
    } = props;
    const {
        display_title,
        identifier: pathName,
        children = [],
    } = menuTree || {};

    if (!pathName || !display_title) return null;

    /*
    var mostChildrenHaveChildren = _.filter(helpMenuTree.children, function(c){
        return (c.children || []).length > 0;
    }).length >= parseInt(helpMenuTree.children.length / 2);
    */

    const urlParts = memoizedUrlParse(href);

    function filterOutChildren(child) {
        // Ensure Item has view permission, title, and name (now identifier) (route/URL).
        return (
            !child.error &&
            child.display_title &&
            child.identifier &&
            !childrenToHide.includes(child.identifier)
        );
    }

    const level1ChildrenWithoutSubChildren = [];
    const level1ChildrenWithSubChildren = _.filter(children, function (child) {
        const childValid = filterOutChildren(child);
        if (!childValid) return false;
        const filteredChildren = _.filter(
            child.children || [],
            filterOutChildren
        );
        if (filteredChildren.length > 0) {
            return true;
        } else {
            if ((child.content || []).length > 0) {
                level1ChildrenWithoutSubChildren.push(child);
            }
            return false;
        }
    });

    const hasLevel2Children = level1ChildrenWithSubChildren.length > 0;
    let topLeftMenuCol = null;

    if (level1ChildrenWithoutSubChildren.length > 0) {
        topLeftMenuCol = (
            <div
                key="reserved"
                className={
                    'help-menu-tree level-1-no-child-links level-1 col-12' +
                    (!hasLevel2Children ? ' col-lg-8' : ' col-lg-4')
                }>
                {level1ChildrenWithoutSubChildren.map(function (child) {
                    const active =
                        urlParts.pathname.indexOf(child.identifier) > -1;
                    return (
                        <Level1Title
                            childPageItem={child}
                            key={child.identifier}
                            active={active}
                        />
                    );
                })}
            </div>
        );
    }

    const childItems = level1ChildrenWithSubChildren.map(function (
        childLevel1
    ) {
        const level1Children = _.filter(
            childLevel1.children || [],
            filterOutChildren
        );
        const hasChildren = level1Children.length > 0;
        const active = urlParts.pathname.indexOf(childLevel1.identifier) > -1;
        const outerCls =
            'help-menu-tree level-1 col-12 col-md-6 col-lg-4' +
            (hasChildren ? ' has-children' : '');
        return (
            <div className={outerCls} key={childLevel1.identifier}>
                <Level1Title
                    childPageItem={childLevel1}
                    active={active}
                    disableLinks={disableLinksOnLevel1Titles}
                />
                {hasChildren
                    ? level1Children.map(function (childLevel2) {
                          return (
                              <a
                                  className={
                                      'level-2-title text-small' +
                                      (urlParts.pathname.indexOf(
                                          childLevel2.identifier
                                      ) > -1
                                          ? ' active'
                                          : '')
                                  }
                                  href={'/' + childLevel2.identifier}
                                  data-tip={childLevel2.description}
                                  data-delay-show={500}
                                  key={childLevel2.identifier}
                                  id={
                                      'menutree-linkto-' +
                                      childLevel2.identifier.replace(/\//g, '_')
                                  }>
                                  {childLevel2.display_title}
                              </a>
                          );
                      })
                    : null}
            </div>
        );
    });
    const childItemsLen = childItems.length;
    const cls =
        'tree-menu-container row' +
        (!hasLevel2Children ? ' no-level-2-children' : '') +
        (!topLeftMenuCol
            ? ''
            : childItemsLen < 3
            ? ''
            : (childItemsLen + 1) % 3 === 1
            ? ' justify-content-lg-center'
            : ' justify-content-lg-end');

    return (
        <div className={cls}>
            {topLeftMenuCol}
            <CustomStaticLinks {...{ pathName, href }} />
            {childItems}
        </div>
    );
}

function Level1Title({ childPageItem, active, disableLinks }) {
    const { identifier, display_title, description } = childPageItem;
    if (disableLinks) {
        return (
            <div
                className={
                    'level-1-title-container' + (active ? ' active' : '')
                }>
                <span
                    className="level-1-title text-medium"
                    data-tip={description}
                    data-delay-show={500}
                    id={'menutree-linkto-' + identifier.replace(/\//g, '_')}>
                    <span>{display_title}</span>
                </span>
            </div>
        );
    }
    return (
        <div className={'level-1-title-container' + (active ? ' active' : '')}>
            <a
                className="level-1-title text-medium"
                href={'/' + identifier}
                data-tip={description}
                data-delay-show={500}
                id={'menutree-linkto-' + identifier.replace(/\//g, '_')}>
                <span>{display_title}</span>
            </a>
        </div>
    );
}

function CustomStaticLinks({ pathName, href }) {
    console.log('href, pathName', href, pathName, href.includes(pathName));
    switch (pathName) {
        case 'data':
            return (
                <div className="help-menu-tree level-1 col-12 col-md-6 col-lg-8 has-children">
                    <div
                        className={`level-1-title-container ${
                            href.includes(pathName + '/benchmarking')
                                ? ' active'
                                : ''
                        }`}>
                        <div className="level-1-title text-medium">
                            Benchmarking Data
                        </div>
                    </div>
                    <div className="row">
                        <div className="level-2 col-12 col-md-6">
                            <div className="level-2-title-container my-1">
                                <div className="level-2-title text-medium text-600">
                                    Cell Lines
                                </div>
                            </div>

                            <div className="level-3">
                                <a
                                    className="level-3-title text-small d-block"
                                    href="/data/benchmarking/COLO829"
                                    id="menutree-linkto-colo829_page">
                                    <span>COLO829</span>
                                </a>
                                <a
                                    className="level-3-title text-small d-block"
                                    href="/data/benchmarking/HapMap#main"
                                    id="menutree-linkto-hapmap_page">
                                    <span>HapMap</span>
                                </a>
                                <a
                                    className="level-3-title text-small d-block"
                                    href="/data/benchmarking/iPSC-fibroblasts#main"
                                    id="menutree-linkto-ipscfirbro_page">
                                    <span>iPSc and Fibroblasts</span>
                                </a>
                            </div>
                        </div>
                        <div className="level-2 col-12 col-md-6 mt-md-0 mt-1">
                            <div className="level-2-title-container my-1">
                                <div className="level-2-title text-medium text-600">
<<<<<<< HEAD
                                    Primary Tissues
                                </div>
                            </div>
                            <div className="level-3">
                                <a
=======
                                    Benchmarking Tissues
                                </div>
                            </div>
                            <div className="level-3">
                                {/* <a
>>>>>>> a385f6f2
                                    className="level-3-title text-small d-block"
                                    href="/data/benchmarking/brain"
                                    id="menutree-linkto-brain_page">
                                    <span>Brain</span>
                                </a>
                                <a
                                    className="level-3-title text-small d-block"
                                    href="/data/benchmarking/skin"
                                    id="menutree-linkto-skin_page">
                                    <span>Skin</span>
<<<<<<< HEAD
                                </a>
                                {/* <a
=======
                                </a> */}
                                <a
>>>>>>> a385f6f2
                                    className="level-3-title text-small d-block"
                                    href="/data/benchmarking/lung"
                                    id="menutree-linkto-lung_page">
                                    <span>Lung</span>
<<<<<<< HEAD
                                </a> */}
=======
                                </a>
>>>>>>> a385f6f2
                                <a
                                    className="level-3-title text-small d-block"
                                    href="/data/benchmarking/liver"
                                    id="menutree-linkto-liver_page">
                                    <span>Liver</span>
                                </a>
                                <a
                                    className="level-3-title text-small d-block"
                                    href="/data/benchmarking/colon"
                                    id="menutree-linkto-colon_page">
                                    <span>Colon</span>
                                </a>
<<<<<<< HEAD
                                <a
=======
                                {/* <a
>>>>>>> a385f6f2
                                    className="level-3-title text-small d-block"
                                    href="/data/benchmarking/heart"
                                    id="menutree-linkto-heart_page">
                                    <span>Heart</span>
<<<<<<< HEAD
                                </a>
=======
                                </a> */}
>>>>>>> a385f6f2
                            </div>
                        </div>
                    </div>
                </div>
            );
        default:
            return null;
    }
}<|MERGE_RESOLUTION|>--- conflicted
+++ resolved
@@ -271,19 +271,11 @@
                         <div className="level-2 col-12 col-md-6 mt-md-0 mt-1">
                             <div className="level-2-title-container my-1">
                                 <div className="level-2-title text-medium text-600">
-<<<<<<< HEAD
-                                    Primary Tissues
-                                </div>
-                            </div>
-                            <div className="level-3">
-                                <a
-=======
                                     Benchmarking Tissues
                                 </div>
                             </div>
                             <div className="level-3">
                                 {/* <a
->>>>>>> a385f6f2
                                     className="level-3-title text-small d-block"
                                     href="/data/benchmarking/brain"
                                     id="menutree-linkto-brain_page">
@@ -294,22 +286,13 @@
                                     href="/data/benchmarking/skin"
                                     id="menutree-linkto-skin_page">
                                     <span>Skin</span>
-<<<<<<< HEAD
-                                </a>
-                                {/* <a
-=======
                                 </a> */}
                                 <a
->>>>>>> a385f6f2
                                     className="level-3-title text-small d-block"
                                     href="/data/benchmarking/lung"
                                     id="menutree-linkto-lung_page">
                                     <span>Lung</span>
-<<<<<<< HEAD
-                                </a> */}
-=======
-                                </a>
->>>>>>> a385f6f2
+                                </a>
                                 <a
                                     className="level-3-title text-small d-block"
                                     href="/data/benchmarking/liver"
@@ -322,20 +305,12 @@
                                     id="menutree-linkto-colon_page">
                                     <span>Colon</span>
                                 </a>
-<<<<<<< HEAD
-                                <a
-=======
                                 {/* <a
->>>>>>> a385f6f2
                                     className="level-3-title text-small d-block"
                                     href="/data/benchmarking/heart"
                                     id="menutree-linkto-heart_page">
                                     <span>Heart</span>
-<<<<<<< HEAD
-                                </a>
-=======
                                 </a> */}
->>>>>>> a385f6f2
                             </div>
                         </div>
                     </div>
