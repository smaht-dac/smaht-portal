'use strict';

import React, { useState, useEffect } from 'react';
<<<<<<< HEAD
import { console } from '@hms-dbmi-bgm/shared-portal-components/es/components/util';
import { ajax } from '@hms-dbmi-bgm/shared-portal-components/es/components/util';

import { useIsConsortiumMember } from '../../../util/hooks';
=======

import { useUserDownloadAccess } from '../../../util/hooks';
>>>>>>> c0939b9a

export const BigDropdownBigLink = (props) => {
    const {
        children,
        titleIcon = null,
        className = null,
        isActive = false,
        disabled,
        protectedHref,
        href,
        ...passProps // Contains: `href`, `rel`, `onClick`, etc.
    } = props;
    const isConsortiumMember = useIsConsortiumMember(props.session);

    // Determine proper href to send users to
    const hrefToUse = disabled
        ? 'javascript:void(0)'
        : isConsortiumMember
        ? protectedHref || href
        : href;

    // Allow users with public-restricted or restricted access to see protected links
    const userDownloadAccess = useUserDownloadAccess(props.session);
    const hasRestrictedAccess =
        userDownloadAccess?.['restricted'] ||
        userDownloadAccess?.['public-restricted'] ||
        false;

    // Determine proper href to send users to
    const hrefToUse = disabled
        ? 'javascript:void(0)'
        : hasRestrictedAccess
        ? protectedHref || href
        : href;

    if (!children) return null;

    const textCol = <div className="col">{children}</div>;

    let iconCol = null;

    if (typeof titleIcon === 'string') {
        iconCol = (
            <div className="col-auto icon-beside-column text-end">
                <div>
                    <i className={'icon icon-fw icon-2x icon-' + titleIcon} />
                </div>
            </div>
        );
    } else if (React.isValidElement(titleIcon)) {
        iconCol = (
            <div className="col-auto icon-beside-column text-end">
                {titleIcon}
            </div>
        );
    }

    return (
        <a
            href={hrefToUse}
            data-disabled={disabled ? 'true' : ''}
            aria-disabled={disabled ? 'true' : 'false'}
            {...passProps}
            className={
                'big-link' +
                (className ? ' ' + className : '') +
                (isActive ? ' active' : '')
            }>
            <div className="row align-items-center justify-content-center h-100">
                {iconCol}
                {textCol}
            </div>
        </a>
    );
};<|MERGE_RESOLUTION|>--- conflicted
+++ resolved
@@ -1,15 +1,8 @@
 'use strict';
 
 import React, { useState, useEffect } from 'react';
-<<<<<<< HEAD
-import { console } from '@hms-dbmi-bgm/shared-portal-components/es/components/util';
-import { ajax } from '@hms-dbmi-bgm/shared-portal-components/es/components/util';
-
-import { useIsConsortiumMember } from '../../../util/hooks';
-=======
 
 import { useUserDownloadAccess } from '../../../util/hooks';
->>>>>>> c0939b9a
 
 export const BigDropdownBigLink = (props) => {
     const {
@@ -22,14 +15,6 @@
         href,
         ...passProps // Contains: `href`, `rel`, `onClick`, etc.
     } = props;
-    const isConsortiumMember = useIsConsortiumMember(props.session);
-
-    // Determine proper href to send users to
-    const hrefToUse = disabled
-        ? 'javascript:void(0)'
-        : isConsortiumMember
-        ? protectedHref || href
-        : href;
 
     // Allow users with public-restricted or restricted access to see protected links
     const userDownloadAccess = useUserDownloadAccess(props.session);
