--- conflicted
+++ resolved
@@ -4,7 +4,10 @@
 import PropTypes from 'prop-types';
 import _ from 'underscore';
 import { layout } from '@hms-dbmi-bgm/shared-portal-components/es/components/util';
-import { PortalShutdownWarningModal, UserRegistrationModal } from './UserRegistrationModal';
+import {
+    PortalShutdownWarningModal,
+    UserRegistrationModal,
+} from './UserRegistrationModal';
 import OverlayTrigger from 'react-bootstrap/OverlayTrigger';
 import { Popover, PopoverBody } from 'react-bootstrap';
 
@@ -16,7 +19,7 @@
         isLoading,
         isAuth0LibraryLoaded = true,
         className = '',
-        disabled = false
+        disabled = false,
     } = props;
     const onClick = useCallback(
         function (e) {
@@ -35,29 +38,17 @@
             <a
                 role="button"
                 href="#"
-                className={"nav-link user-account-item disabled" + (className ? ' ' + className : '')}
+                className={
+                    'nav-link user-account-item disabled' +
+                    (className ? ' ' + className : '')
+                }
                 id={id}
-<<<<<<< HEAD
-                onClick={onClick}
-                disabled={!isAuth0LibraryLoaded}>
-                {isLoading ? (
-                    <span className="pull-right">
-                        <i className="account-icon icon icon-spin icon-circle-notch fas align-middle" />
-                    </span>
-                ) : (
-                    <React.Fragment>
-                        <i className="account-icon icon icon-user fas d-inline d-lg-none" />
-                        <span>Login / Register</span>
-                    </React.Fragment>
-                )}
-=======
                 onClick={(e) => {
                     e.preventDefault();
                     return false;
                 }}>
                 <i className="account-icon icon icon-user fas d-inline d-lg-none" />
                 <span>Login</span>
->>>>>>> db2b444c
             </a>
         );
     }
@@ -88,8 +79,12 @@
                     )}
                 </a>
             </LoginButtonWrapper>
-            {/* {unverifiedUserEmail ? <UserRegistrationModal {...props} /> : null} */} {/* // COMMENT OUT AFTER PORTAL REOPENS -- */}
-            {unverifiedUserEmail ? <PortalShutdownWarningModal {...props} /> : null} {/* // TO REMOVE AFTER PORTAL REOPENS -- */}
+            {/* {unverifiedUserEmail ? <UserRegistrationModal {...props} /> : null} */}{' '}
+            {/* // COMMENT OUT AFTER PORTAL REOPENS -- */}
+            {unverifiedUserEmail ? (
+                <PortalShutdownWarningModal {...props} />
+            ) : null}{' '}
+            {/* // TO REMOVE AFTER PORTAL REOPENS -- */}
         </React.Fragment>
     );
 });
@@ -116,25 +111,27 @@
 };
 
 export const PortalShutdownPopover = React.forwardRef(
-    ({ customId, className,...props }, ref) => (
+    ({ customId, className, ...props }, ref) => (
         <Popover
             id={customId ?? 'portal-shutdown-info-popover'}
             className="w-auto warning-popover"
             ref={ref}
-            {...props}
-        >
+            {...props}>
             <PopoverBody className="p-0">
                 <table className="table">
                     <thead>
                         <tr>
-                            <th className="text-left">Limited Access to Portal</th>
+                            <th className="text-left">
+                                Limited Access to Portal
+                            </th>
                         </tr>
                     </thead>
                     <tbody>
                         <tr>
                             <td className="text-left">
-                                The data portal will have limited access from Sept 29 - Oct 10.
-                                Please visit again after October 10th, 2025.
+                                The data portal will have limited access from
+                                Sept 29 - Oct 10. Please visit again after
+                                October 10th, 2025.
                             </td>
                         </tr>
                     </tbody>
@@ -144,7 +141,11 @@
     )
 );
 
-export const LoginButtonWrapper = function ({ children, popoverId, showPopover = true }) {
+export const LoginButtonWrapper = function ({
+    children,
+    popoverId,
+    showPopover = true,
+}) {
     const [mounted, setMounted] = React.useState(false);
     React.useEffect(() => setMounted(true), []);
 
@@ -155,7 +156,9 @@
     return (
         <OverlayTrigger
             trigger={['hover', 'focus']}
-            overlay={(props) => <PortalShutdownPopover customId={popoverId} {...props} />}
+            overlay={(props) => (
+                <PortalShutdownPopover customId={popoverId} {...props} />
+            )}
             placement="top"
             flip
             popperConfig={{
@@ -163,16 +166,11 @@
                     {
                         name: 'flip',
                         options: {
-                            fallbackPlacements: [
-                                'bottom',
-                                'top',
-                                'left',
-                            ],
+                            fallbackPlacements: ['bottom', 'top', 'left'],
                         },
                     },
                 ],
-            }}
-        >
+            }}>
             {children}
         </OverlayTrigger>
     );
@@ -183,22 +181,16 @@
     message: (
         <span>
             You are currently browsing as guest, please{' '}
-<<<<<<< HEAD
-            <a
-                onClick={onAlertLoginClick}
-                href="#loginbtn"
-                className="link-underline-hover">
-                login
-            </a>{' '}
-=======
             {
                 <LoginButtonWrapper customId="alert-login-popover">
-                    <a onClick={onAlertLoginClick} href="#loginbtn" className="link-underline-hover">
+                    <a
+                        onClick={onAlertLoginClick}
+                        href="#loginbtn"
+                        className="link-underline-hover">
                         login
                     </a>
                 </LoginButtonWrapper>
             }{' '}
->>>>>>> db2b444c
             if you have an account.
         </span>
     ),
