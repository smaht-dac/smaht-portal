'use strict';

import React, { useCallback } from 'react';
import PropTypes from 'prop-types';
import _ from 'underscore';
import { layout } from '@hms-dbmi-bgm/shared-portal-components/es/components/util';
import { PortalShutdownWarningModal, UserRegistrationModal } from './UserRegistrationModal';
import OverlayTrigger from 'react-bootstrap/OverlayTrigger';
import { Popover, PopoverBody } from 'react-bootstrap';

export const LoginNavItem = React.memo(function LoginNavItem(props) {
    const {
        id = 'loginbtn',
        unverifiedUserEmail,
        showLock,
        isLoading,
        isAuth0LibraryLoaded = true,
        className = '',
        disabled = false
    } = props;
    const onClick = useCallback(
        function (e) {
            // Prevent setting URL to '#' as might cause navigation away from tab.
            // `useCallback(fn, deps)` is equivalent to `useMemo(() => fn, deps)`
            // See https://reactjs.org/docs/hooks-reference.html#usecallback
            e.preventDefault();
            showLock();
            return false;
        },
        [showLock]
    );

    if (disabled) {
        return (
            <a
                role="button"
                href="#"
                className={"nav-link user-account-item disabled" + (className ? ' ' + className : '')}
                id={id}
<<<<<<< HEAD
                onClick={onClick}
                disabled={!isAuth0LibraryLoaded}>
                {isLoading ? (
                    <span className="pull-right">
                        <i className="account-icon icon icon-spin icon-circle-notch fas align-middle" />
                    </span>
                ) : (
                    <React.Fragment>
                        <i className="account-icon icon icon-user fas d-inline d-lg-none" />
                        <span>Login / Register</span>
                    </React.Fragment>
                )}
=======
                onClick={(e) => {
                    e.preventDefault();
                    return false;
                }}>
                <i className="account-icon icon icon-user fas d-inline d-lg-none" />
                <span>Login</span>
>>>>>>> 3eef0bfe
            </a>
        );
    }

    return (
        <React.Fragment>
            <LoginButtonWrapper>
                <a
                    role="button"
                    href="#"
                    className={
                        'nav-link user-account-item' +
                        (unverifiedUserEmail ? ' active' : '') +
                        (className ? ' ' + className : '')
                    }
                    id={id}
                    onClick={onClick}
                    disabled={!isAuth0LibraryLoaded}>
                    {isLoading ? (
                        <span className="pull-right">
                            <i className="account-icon icon icon-spin icon-circle-notch fas align-middle" />
                        </span>
                    ) : (
                        <React.Fragment>
                            <i className="account-icon icon icon-user fas d-inline d-lg-none" />
                            <span>Login</span>
                        </React.Fragment>
                    )}
                </a>
            </LoginButtonWrapper>
            {/* {unverifiedUserEmail ? <UserRegistrationModal {...props} /> : null} */} {/* // COMMENT OUT AFTER PORTAL REOPENS -- */}
            {unverifiedUserEmail ? <PortalShutdownWarningModal {...props} /> : null} {/* // TO REMOVE AFTER PORTAL REOPENS -- */}
        </React.Fragment>
    );
});
LoginNavItem.propTypes = {
    session: PropTypes.bool.isRequired,
    href: PropTypes.string.isRequired,
    id: PropTypes.string,
    windowWidth: PropTypes.number,
    ...UserRegistrationModal.propTypes,
};

/**
 * Somewhat 'wrap-around' but arguably likely cleanest way to open Auth0 login dialog modal
 * from Alert and not require to move up and pass down login-related stuff like `showLock()`.
 */
export const onAlertLoginClick = function (e) {
    e.preventDefault();
    const btnElem = document.getElementById('loginbtn');
    if (btnElem && typeof btnElem.click === 'function') {
        // See https://developer.mozilla.org/en-US/docs/Web/API/HTMLElement/click
        btnElem.click();
    }
    return false;
};

export const PortalShutdownPopover = React.forwardRef(
    ({ customId, className,...props }, ref) => (
        <Popover
            id={customId ?? 'portal-shutdown-info-popover'}
            className="w-auto warning-popover"
            ref={ref}
            {...props}
        >
            <PopoverBody className="p-0">
                <table className="table">
                    <thead>
                        <tr>
                            <th className="text-left">Limited Access to Portal</th>
                        </tr>
                    </thead>
                    <tbody>
                        <tr>
                            <td className="text-left">
                                The data portal will have limited access from Sept 29 - Oct 10.
                                Please visit again after October 10th, 2025.
                            </td>
                        </tr>
                    </tbody>
                </table>
            </PopoverBody>
        </Popover>
    )
);

export const LoginButtonWrapper = function ({ children, popoverId, showPopover = true }) {
    const [mounted, setMounted] = React.useState(false);
    React.useEffect(() => setMounted(true), []);

    if (!showPopover || !mounted) {
        return children;
    }

    return (
        <OverlayTrigger
            trigger={['hover', 'focus']}
            overlay={(props) => <PortalShutdownPopover customId={popoverId} {...props} />}
            placement="top"
            flip
            popperConfig={{
                modifiers: [
                    {
                        name: 'flip',
                        options: {
                            fallbackPlacements: [
                                'bottom',
                                'top',
                                'left',
                            ],
                        },
                    },
                ],
            }}
        >
            {children}
        </OverlayTrigger>
    );
};

export const NotLoggedInAlert = {
    title: 'Not Logged In',
    message: (
        <span>
            You are currently browsing as guest, please{' '}
<<<<<<< HEAD
            <a
                onClick={onAlertLoginClick}
                href="#loginbtn"
                className="link-underline-hover">
                login
            </a>{' '}
=======
            {
                <LoginButtonWrapper customId="alert-login-popover">
                    <a onClick={onAlertLoginClick} href="#loginbtn" className="link-underline-hover">
                        login
                    </a>
                </LoginButtonWrapper>
            }{' '}
>>>>>>> 3eef0bfe
            if you have an account.
        </span>
    ),
    style: 'warning',
    navigateDisappearThreshold: 2,
};<|MERGE_RESOLUTION|>--- conflicted
+++ resolved
@@ -37,27 +37,12 @@
                 href="#"
                 className={"nav-link user-account-item disabled" + (className ? ' ' + className : '')}
                 id={id}
-<<<<<<< HEAD
-                onClick={onClick}
-                disabled={!isAuth0LibraryLoaded}>
-                {isLoading ? (
-                    <span className="pull-right">
-                        <i className="account-icon icon icon-spin icon-circle-notch fas align-middle" />
-                    </span>
-                ) : (
-                    <React.Fragment>
-                        <i className="account-icon icon icon-user fas d-inline d-lg-none" />
-                        <span>Login / Register</span>
-                    </React.Fragment>
-                )}
-=======
                 onClick={(e) => {
                     e.preventDefault();
                     return false;
                 }}>
                 <i className="account-icon icon icon-user fas d-inline d-lg-none" />
                 <span>Login</span>
->>>>>>> 3eef0bfe
             </a>
         );
     }
@@ -183,14 +168,6 @@
     message: (
         <span>
             You are currently browsing as guest, please{' '}
-<<<<<<< HEAD
-            <a
-                onClick={onAlertLoginClick}
-                href="#loginbtn"
-                className="link-underline-hover">
-                login
-            </a>{' '}
-=======
             {
                 <LoginButtonWrapper customId="alert-login-popover">
                     <a onClick={onAlertLoginClick} href="#loginbtn" className="link-underline-hover">
@@ -198,7 +175,6 @@
                     </a>
                 </LoginButtonWrapper>
             }{' '}
->>>>>>> 3eef0bfe
             if you have an account.
         </span>
     ),
