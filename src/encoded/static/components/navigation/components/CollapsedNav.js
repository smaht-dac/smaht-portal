--- conflicted
+++ resolved
@@ -159,12 +159,7 @@
 
     return (
         <div className="navbar-nav mr-auto">
-<<<<<<< HEAD
-            <AboutNavItem {...props} />
-            <DocsNavItem {...props} />
-=======
-            {/* <AboutNavItem {...props} /> // Hiding this temporarily */}
->>>>>>> 82327a36
+            {/* <AboutNavItem {...props} /> <DocsNavItem {...props} /> // Hiding this temporarily */}
         </div>
     );
 });