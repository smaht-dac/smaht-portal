'use strict';

import React from 'react';
import PropTypes from 'prop-types';
import _ from 'underscore';

import {
    console,
    ajax,
} from '@hms-dbmi-bgm/shared-portal-components/es/components/util';
import { Alerts } from '@hms-dbmi-bgm/shared-portal-components/es/components/ui/Alerts';
import { pageTitleViews } from './../../PageTitleSection';
import { GuestHomeView } from './GuestHomeView';

/**
 * Homepage View component. Gets rendered at '/' and '/home' paths.
 *
 * @module {Component} static-pages/home
 * @prop {Object} context - Should have properties typically needed for any static page.
 */
export default class HomePage extends React.PureComponent {
    /**
     * The render function. Renders homepage contents.
     * @returns {Element} A React <div> element.
     */
    render() {
        const {
            session,
            context,
            alerts,
            schemas,
            windowHeight,
            windowWidth,
            updateAppSessionState,
        } = this.props;
        const commonProps = { context };
        // Render alerts here instead of (unused-for-homepage) PageTitleSection
        return (
            <div className="homepage-wrapper">
<<<<<<< HEAD
=======
                <div id="full-alerts-container">
                    <Alerts alerts={alerts} className="alerts container" />
                </div>
>>>>>>> ba8a84be
                <GuestHomeView
                    {...commonProps}
                    {...{ updateAppSessionState, alerts }}
                />
            </div>
        );
    }
}

const HomePageTitle = React.memo(function HomePageTitle(props) {
    const { session, alerts } = props;

    return null;
});

pageTitleViews.register(HomePageTitle, 'HomePage');<|MERGE_RESOLUTION|>--- conflicted
+++ resolved
@@ -37,12 +37,9 @@
         // Render alerts here instead of (unused-for-homepage) PageTitleSection
         return (
             <div className="homepage-wrapper">
-<<<<<<< HEAD
-=======
                 <div id="full-alerts-container">
                     <Alerts alerts={alerts} className="alerts container" />
                 </div>
->>>>>>> ba8a84be
                 <GuestHomeView
                     {...commonProps}
                     {...{ updateAppSessionState, alerts }}
