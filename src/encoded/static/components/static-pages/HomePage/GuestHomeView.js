--- conflicted
+++ resolved
@@ -33,6 +33,9 @@
     return (
         <div className="homepage-contents">
             <div className="container-wide d-flex flex-column justify-content-around">
+                <div id="full-alerts-container">
+                    <Alerts alerts={alerts} className="alerts mt-2" />
+                </div>
                 <div className="row">
                     <div className="col-12">
                         <h1 className="mb-1">
@@ -44,19 +47,11 @@
                         </h2>
                     </div>
                 </div>
-<<<<<<< HEAD
-                <div id="full-alerts-container">
-                    <Alerts alerts={alerts} className="alerts mt-2" />
-                </div>
-                <div className="row my-2">
-                    <div className="col-md-6">
-=======
                 <div className="row my-2 flex-column flex-lg-row">
-                    <div className="col-12 col-lg-6">
->>>>>>> 76c4a426
+                    <div className="col-12 col-md-6">
                         <SMaHTTimeline />
                     </div>
-                    <div className="col-12 col-lg-6 d-flex justify-content-center align-items-center my-3 my-sm-5 my-lg-2 ">
+                    <div className="col-12 col-lg-6 d-flex justify-content-center align-items-center my-3 my-sm-5 my-lg-2">
                         <HomepageFigure />
                     </div>
                 </div>
