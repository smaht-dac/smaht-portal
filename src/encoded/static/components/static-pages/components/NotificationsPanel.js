import React, { useState, useEffect } from 'react';
import { ajax } from '@hms-dbmi-bgm/shared-portal-components/es/components/util';
import { LocalizedTime } from '@hms-dbmi-bgm/shared-portal-components/es/components/ui/LocalizedTime';
import { RightArrowIcon } from '../../util/icon';

// Toggle hook for expanding/collapsing sections
// Note: should move this into a shared hooks location eventaully
const useToggle = (initialState = false) => {
    const [isToggled, setIsToggled] = useState(initialState);
    const toggle = () => setIsToggled(!isToggled);
    return [isToggled, toggle];
};

// Default announcement data
const announcements = [
    {
        type: 'info',
        title: 'Attention: BAM change',
        date: '2025-07-23',
        body: (
            <span>
                As of July 8, 2025, DAC will release BAM files without the BI
                and BD tags, which were originally added after base quality
                recalibration (BQSR).
            </span>
        ),
    },
    {
        type: 'warning',
        title: 'Data Retraction',
        date: '2025-03-10',
        body: (
            <span>
                One WGS ONT PromethION 24 BAM from COLO829-BLT50,{' '}
                <a href="/output-files/beca52fb-ad5b-4eaa-832a-2929c7bf7577/">
                    SMAFIPHR8QOG
                </a>
                , has been retracted due to sample swap.
            </span>
        ),
        footer: (
            <span>
                <a href="/retracted-files">
                    See Full List
                    <RightArrowIcon />
                </a>
            </span>
        ),
    },
    {
        type: 'info',
        title: 'New Features',
        date: '2025-01-25',
        body: (
            <span>
                Explore the <a href="/qc-metrics">Interactive QC Assessment</a>{' '}
                page for data on the portal.
            </span>
        ),
    },
    {
        type: 'warning',
        title: 'Attention Users',
        body: 'The V1 Benchmarking data portal will be open to SMaHT consortium members only at this time.',
    },
    {
        type: 'info',
        title: 'Data-related news',
        body: (
            <>
                <ul>
                    <li>
                        The raw sequence files, i.e. unaligned BAM and FASTQ,
                        and the data from the benchmarking tissue samples that
                        were not distributed by TPC will be available upon
                        request at this time (through Globus).
                    </li>
                    <li>
                        The SMaHT Data Portal, V1 Benchmarking release, now
                        makes benchmarking data available for download for
                        authenticated consortium members. Users can continue to
                        obtain the access keys for metadata submission.
                    </li>
                </ul>
            </>
        ),
    },
];

/**
 * AnnouncementCard component displays an individual announcement.
 * @param {string} type - The type of announcement (e.g., 'info', 'warning').
 * @param {string} title - The title of the announcement.
 * @param {JSX.Element} body - The body content of the announcement.
 * @param {JSX.Element|null} footer - Optional footer content for the announcement.
 * @param {JSX.Element|null} date - Optional date string for the announcement.
 * @returns {JSX.Element} The rendered AnnouncementCard component.
 */
const AnnouncementCard = ({
    type = 'info',
    title = '',
    body = '',
    footer = null,
    date = null,
}) => {
    return (
        <div className={`announcement-container ${type}`}>
            <h5 className="header">
                {title}
                {date ? (
                    <LocalizedTime
                        timestamp={new Date(date)}
                        formatType="date-sm-compact"
                    />
                ) : null}
            </h5>
            <div className="body">{body}</div>
            {footer ? <div className="footer">{footer}</div> : null}
        </div>
    );
};

/**
 * TissueGroup component displays a tissue group with a toggle to show/hide its items.
 * @param {string} tissue_group - The name of the tissue group.
 * @param {Array} items - The list of items (file groups) within the tissue group.
 * @returns {JSX.Element} The rendered TissueGroup component.
 */
const TissueGroup = ({ tissue_group, items }) => {
    const [isToggled, toggle] = useToggle();

    return (
        <li>
            <button className="toggle-button tissue" onClick={() => toggle()}>
                <i
                    className={`icon icon-${isToggled ? 'minus' : 'plus'} fas`}
                />
            </button>
            <span>{tissue_group}</span>
            {isToggled ? (
                <ul className="file-group-list">
                    {items.map((item, i) => {
                        return (
                            <li key={i}>
                                <span>
                                    {item?.count} {item?.value}
                                </span>
                            </li>
                        );
                    })}
                </ul>
            ) : null}
        </li>
    );
};

// Warning to include in the data release item for September 2025
const ReleaseItemWarning = () => {
    return (
        <div className="announcement-container cram-conversion">
            <div className="header">
                <i className="icon fas icon-database"></i>
                <span>CRAM CONVERSION</span>
            </div>
            <div className="body">
                As of September 15, 2025, all released BAMs have been converted
                to CRAMs for optimal file storage at the DAC. The data release
                tracker will start to announce new CRAMs as they are released.
            </div>
        </div>
    );
};

/**
 * DonorGroup component displays a donor group with a toggle to show/hide its tissue groups.
 * @param {number} count - The total count of files in the donor group.
 * @param {Object} donorGroups - The object containing all donor groups.
 * @param {string} donorGroup - The name of the donor group.
 * @param {string} query - The query URL for the donor group.
 * @returns {JSX.Element} The rendered DonorGroup component.
 */
const DonorGroup = (props) => {
    const {
        count,
        donorGroups: donor_groups,
        donorGroup: donor_group,
        query,
    } = props;
    const [isToggled, toggle] = useToggle();

    let donorTitle = donor_group;

    if (donorTitle?.includes('DAC_DONOR_')) {
        donorTitle = donorTitle.replace('DAC_DONOR_', '');
    }

    return (
        <div className="release-item">
            <div
                className={`donor-group-header ${isToggled ? 'expanded' : ''}`}>
                <button
                    className="toggle-button donor"
                    onClick={() => {
                        toggle();
                    }}>
                    <i
                        className={`icon icon-${
                            isToggled ? 'minus' : 'plus'
                        }`}></i>
                </button>
                <a className="title" href={query}>
                    {donorTitle}
                    <span className="count">
                        {count ?? 0} {count > 1 ? 'Files' : 'File'}
                        <i className="icon icon-arrow-right"></i>
                    </span>
                </a>
            </div>
            {isToggled ? (
                <ul className="tissue-list">
                    {Object.keys(donor_groups[donor_group]['items']).map(
                        (tissue_group, i) => {
                            const { count, items } =
                                donor_groups[donor_group]['items'][
                                    tissue_group
                                ];
                            return (
                                <TissueGroup
                                    key={i}
                                    count={count}
                                    tissue_group={tissue_group}
                                    items={items}
                                />
                            );
                        }
                    )}
                </ul>
            ) : null}
        </div>
    );
};

/**
 * DataReleaseItem component displays information about a specific data release.
 * @param {object} data - The data object containing release information.
 * @param {number} releaseItemIndex - The index of the release item.
 * @param {JSX.Element|null} callout - Optional callout component to display above the donor groups.
 * @returns {JSX.Element} The rendered DataReleaseItem component.
 */
const DataReleaseItem = ({ data, releaseItemIndex, callout = null }) => {
    const [isToggled, toggle] = useToggle(releaseItemIndex === 0);
    const { count, items: donor_groups, query, value } = data;

    // Replace hyphens with slashes and add day field for Safari compatibility
    const date_formatted = value.replace(/-/g, '/') + '/01';
    const date = new Date(date_formatted);
    const month = date.toLocaleString('default', { month: 'long' });
    const year = date.toLocaleString('default', { year: 'numeric' });

    return (
        <div
            className={`data-release-item-container ${
                isToggled ? 'expanded' : 'collapsed'
            }`}>
            <div className="content">
                <div className="header">
                    <button
                        className="toggle-button"
                        onClick={() => {
                            toggle();
                        }}>
                        <i
                            className={`icon icon-${
                                isToggled ? 'minus' : 'plus'
                            }`}></i>
                    </button>
                    <a className="header-link" href={count > 0 ? query : null}>
                        <span>
                            {month} {year}
                        </span>
                        {count > 0 ? (
                            <span className="count">
                                {count} {count > 1 ? 'Files' : 'File'}
                                <i className="icon icon-arrow-right"></i>
                            </span>
                        ) : null}
                    </a>
                </div>
                <div className="body">
                    {/* Map donor groups to drop-downs */}
                    {callout ? <div className="callout">{callout}</div> : null}
                    {Object.keys(donor_groups).map((donor_group, i) => {
                        return (
                            <DonorGroup
                                count={donor_groups[donor_group].count}
                                key={i}
                                donorGroups={donor_groups}
                                donorGroup={donor_group}
                                query={donor_groups[donor_group].query}
                            />
                        );
                    })}
                </div>
            </div>
        </div>
    );
};

/**
 * `formatReleaseData` formats the release tracker data into a structure
 * that more closely matches the UI by grouping the data by donor and tissue
 * @param {Array} data - The raw release tracker data from the API.
 * @returns {Array} The formatted release tracker data.
 */
const formatReleaseData = (data) => {
    return data.map((month) => {
        // Format each month by grouping items by donor and tissue
        const formattedItems = month?.items?.reduce((acc, item) => {
            const { count, value, items, query } = item;

            // Pull out Donor and add to [acc]
            const [donor, tissueCode] = value?.split('-');
            const tissueType = items?.[0]?.['additional_value'] ?? '';
            const tissueTitle = tissueType
                ? tissueType + ' - ' + tissueCode
                : tissueCode;

            // Update the query to filter on donor instead of release title
            const donorFilters = `donors.display_title=${donor}`;
            const donorQuery = query?.replace(
                `release_tracker_title=${value}`,
                donorFilters
            );

            // Do the same for tissue query
            const tissueFilters = `${donorFilters}&sample_summary.tissues=${tissueType}`;
            const tissueQuery = query?.replace(
                `release_tracker_title=${value}`,
                tissueFilters
            );

            // Update tissue item queries to include tissue query + specific tissue filter
            const tissueItems = item?.items.map((tissueItem) => ({
                ...tissueItem,
                query: `${tissueQuery}&${
                    tissueItem.name
                }=${tissueItem.value.replaceAll(' ', '+')}`,
            }));

            // Create a new entry for the donor if it doesn't exist
            if (!acc?.[donor]) {
                // Place tissue items into new donor group
                const newDonorItems = {
                    [tissueTitle]: {
                        items: tissueItems,
                        count,
                        query: tissueQuery,
                        donor,
                    },
                };
                acc[donor] = {
                    items: newDonorItems,
                    count,
                    query: donorQuery,
                };
            } else {
                // Append new tissue category if it doesn't exist on donor
                if (!acc?.[donor]?.items?.[tissueTitle]) {
                    acc[donor].items[tissueTitle] = {
                        items: tissueItems,
                        count,
                        query: tissueQuery,
                    };

                    // Add count to donor total
                    acc[donor].count += count;
                } else {
                    // Simply add to existing tissue category
                    acc[donor].items[tissueTitle].items.push(...tissueItems);

                    // Add count to tissue total
                    acc[donor].items[tissueTitle].count += count;

                    // Add count to donor total
                    acc[donor].count += count;
                }
            }

            return acc;
        }, {});

        return {
            ...month,
            items: formattedItems,
        };
    });
};

/**
 * NotificationsPanel component displays a panel containg the data release
 * tracker, the announcements section, and other relevant links/information.
 * @returns {JSX.Element} The rendered NotificationsPanel component.
 */
export const NotificationsPanel = () => {
    const [data, setData] = useState(null);

<<<<<<< HEAD
    useEffect(() => {
        ajax.load(
            '/recent_files_summary?format=json&nmonths=3',
            (resp) => {
                setData(resp?.items ? formatReleaseData(resp?.items) : []);
            },
            'GET',
            (err) => {
                if (err.notification !== 'No results found') {
                    console.log('ERROR NotificationsPanel resp', err);
                }
            }
        );
    }, []);
=======
    // useEffect(() => {
    //     ajax.load(
    //         '/recent_files_summary?format=json&nmonths=3',
    //         (resp) => {
    //             setData(resp?.items ?? []);
    //         },
    //         'GET',
    //         (err) => {
    //             if (err.notification !== 'No results found') {
    //                 console.log('ERROR NotificationsPanel resp', err);
    //             }
    //         }
    //     );
    // }, []);
>>>>>>> 5dc5db5a

    return (
        <div className="notifications-panel container">
            <div className="data-release-tracker section">
                <h3 className="section-header">Data Release Tracker</h3>
                <div className="section-body-container">
                    <div className="section-body">
                        <div className="section-body-items-container">
                            <ReleaseItemWarning />
                            {/* {data === null ? (
                                <i className="icon fas icon-spinner icon-spin"></i>
                            ) : data.length === 0 ? (
                                <DataReleaseItem
                                    data={{
                                        name: 'file_status_tracking.release_dates.initial_release',
                                        value: '2025-09',
                                        count: 0,
                                        items: [],
                                        query: '',
                                    }}
                                    callout={<ReleaseItemWarning />}
                                    releaseItemIndex={0}
                                />
                            ) : (
                                data.map((releaseItem, i) => {
                                    return releaseItem?.value === '2025-09' ? (
                                        <DataReleaseItem
                                            data={releaseItem}
                                            key={i}
                                            callout={<ReleaseItemWarning />}
                                            releaseItemIndex={i}
                                        />
                                    ) : (
                                        <DataReleaseItem
                                            data={releaseItem}
                                            key={i}
                                            releaseItemIndex={i}
                                        />
                                    );
                                })
                            )} */}
                        </div>
                    </div>
                </div>
            </div>
            <div className="announcements section">
                <h3 className="section-header">Announcements</h3>
                <div className="section-body-container">
                    <div className="section-body">
                        {announcements.map((announcement, i) => {
                            return (
                                <AnnouncementCard
                                    key={i}
                                    title={announcement.title}
                                    body={announcement.body}
                                    footer={announcement.footer}
                                    type={announcement.type}
                                    date={announcement.date}
                                />
                            );
                        })}
                    </div>
                </div>
            </div>
            <div className="about-consortium section">
                <h3 className="section-header">Data Overview</h3>
                <div className="section-body">
                    <div className="about-consortium-links">
                        <div className="link-container smaht-data">
                            <a
                                href="/about/consortium/data"
                                role="button"
                                className="btn">
                                <img src="/static/img/homepage-smaht-data-screenshot.png"></img>
                                <span>Sequencing Methods in SMaHT</span>
                            </a>
                        </div>
                        <div className="link-container nih">
                            <a
                                href="https://commonfund.nih.gov/smaht"
                                target="_blank"
                                rel="noreferrer noopener"
                                role="button"
                                className="btn">
                                <img src="/static/img/NIH-Symbol.png"></img>
                                <span>& SMaHT</span>
                                <i className="icon-external-link-alt icon icon-xs fas ml-2" />
                            </a>
                            <a
                                href="https://smaht.org/"
                                target="_blank"
                                rel="noreferrer noopener"
                                role="button"
                                className="btn">
                                <span>SMaHT OC</span>
                                <i className="icon-external-link-alt icon icon-xs fas ml-2" />
                            </a>
                        </div>
                    </div>
                </div>
            </div>
        </div>
    );
};<|MERGE_RESOLUTION|>--- conflicted
+++ resolved
@@ -260,18 +260,18 @@
     return (
         <div
             className={`data-release-item-container ${
-                isToggled ? 'expanded' : 'collapsed'
+                isExpanded ? 'expanded' : 'collapsed'
             }`}>
             <div className="content">
                 <div className="header">
                     <button
                         className="toggle-button"
                         onClick={() => {
-                            toggle();
+                            setIsExpanded(!isExpanded);
                         }}>
                         <i
                             className={`icon icon-${
-                                isToggled ? 'minus' : 'plus'
+                                isExpanded ? 'minus' : 'plus'
                             }`}></i>
                     </button>
                     <a className="header-link" href={count > 0 ? query : null}>
@@ -404,7 +404,6 @@
 export const NotificationsPanel = () => {
     const [data, setData] = useState(null);
 
-<<<<<<< HEAD
     useEffect(() => {
         ajax.load(
             '/recent_files_summary?format=json&nmonths=3',
@@ -419,22 +418,6 @@
             }
         );
     }, []);
-=======
-    // useEffect(() => {
-    //     ajax.load(
-    //         '/recent_files_summary?format=json&nmonths=3',
-    //         (resp) => {
-    //             setData(resp?.items ?? []);
-    //         },
-    //         'GET',
-    //         (err) => {
-    //             if (err.notification !== 'No results found') {
-    //                 console.log('ERROR NotificationsPanel resp', err);
-    //             }
-    //         }
-    //     );
-    // }, []);
->>>>>>> 5dc5db5a
 
     return (
         <div className="notifications-panel container">
@@ -443,8 +426,8 @@
                 <div className="section-body-container">
                     <div className="section-body">
                         <div className="section-body-items-container">
-                            <ReleaseItemWarning />
-                            {/* {data === null ? (
+                            {/* <ReleaseItemWarning /> */}
+                            {data === null ? (
                                 <i className="icon fas icon-spinner icon-spin"></i>
                             ) : data.length === 0 ? (
                                 <DataReleaseItem
@@ -475,7 +458,7 @@
                                         />
                                     );
                                 })
-                            )} */}
+                            )}
                         </div>
                     </div>
                 </div>
