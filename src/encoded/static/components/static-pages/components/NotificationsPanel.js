--- conflicted
+++ resolved
@@ -111,7 +111,6 @@
     );
 };
 
-<<<<<<< HEAD
 const TissueGroup = ({ tissue_group, items, query }) => {
     const [isToggled, toggle] = useToggle();
 
@@ -140,15 +139,32 @@
     );
 };
 
+// Warning to include in the data release item for September 2025
+const ReleaseItemWarning = () => {
+    return (
+        <div className="announcement-container warning">
+            <div className="header">
+                <i className="icon fas icon-database"></i>
+                <span>CRAM CONVERSION</span>
+            </div>
+            <span>
+                As of September 15, 2025, all released BAMs have been converted
+                to CRAMs for optimal file storage at the DAC. The data release
+                tracker will start to announce new CRAMs as they are released.
+            </span>
+        </div>
+    );
+};
+
 const DonorGroup = (props) => {
-    const [isToggled, toggle] = useToggle();
-
     const {
         count,
         donorGroups: donor_groups,
         donorGroup: donor_group,
         query,
     } = props;
+    const [isToggled, toggle] = useToggle();
+
     let donorTitle = donor_group;
 
     if (donorTitle?.includes('DAC_DONOR_')) {
@@ -198,40 +214,19 @@
                     )}
                 </ul>
             ) : null}
-=======
-// Warning to include in the data release item for September 2025
-const ReleaseItemWarning = () => {
-    return (
-        <div className="announcement-container warning">
-            <div className="header">
-                <i className="icon fas icon-database"></i>
-                <span>CRAM CONVERSION</span>
-            </div>
-            <span>
-                As of September 15, 2025, all released BAMs have been converted
-                to CRAMs for optimal file storage at the DAC. The data release
-                tracker will start to announce new CRAMs as they are released.
-            </span>
->>>>>>> 1ee11b3e
         </div>
     );
 };
 
-<<<<<<< HEAD
 /**
  * DataReleaseItem component displays information about a specific data release.
  * @param {*} data - The data object containing release information.
  * @param {*} releaseItemIndex - The index of the release item.
  * @returns {JSX.Element} The rendered DataReleaseItem component.
  */
-const DataReleaseItem = ({ data, releaseItemIndex }) => {
+const DataReleaseItem = ({ data, releaseItemIndex, callout = null }) => {
     const [isToggled, toggle] = useToggle(releaseItemIndex === 0);
     const { count, items: donor_groups, query, value } = data;
-=======
-const DataReleaseItem = ({ data, callout = null }) => {
-    const [isExpanded, setIsExpanded] = useState(true);
-    const { count, items: sample_groups, query, value } = data;
->>>>>>> 1ee11b3e
 
     // Replace hyphens with slashes and add day field for Safari compatibility
     const date_formatted = value.replace(/-/g, '/') + '/01';
@@ -269,29 +264,9 @@
                     </a>
                 </div>
                 <div className="body">
-<<<<<<< HEAD
                     {/* Map donor groups to drop-downs */}
+                    {callout ? <div className="callout">{callout}</div> : null}
                     {Object.keys(donor_groups).map((donor_group, i) => {
-=======
-                    {callout ? <div className="callout">{callout}</div> : null}
-                    {sample_groups.map((sample_group, i) => {
-                        let sample_group_title = sample_group.value;
-
-                        if (sample_group_title?.includes('DAC_DONOR_')) {
-                            sample_group_title = sample_group_title.replace(
-                                'DAC_DONOR_',
-                                ''
-                            );
-                        }
-
-                        const sample_group_type =
-                            sample_group?.items?.[0]?.['additional_value'];
-
-                        if (sample_group_type) {
-                            sample_group_title += ` - ${sample_group_type}`;
-                        }
-
->>>>>>> 1ee11b3e
                         return (
                             <DonorGroup
                                 count={donor_groups[donor_group].count}
@@ -443,11 +418,13 @@
                                             data={releaseItem}
                                             key={i}
                                             callout={<ReleaseItemWarning />}
+                                            releaseItemIndex={i}
                                         />
                                     ) : (
                                         <DataReleaseItem
                                             data={releaseItem}
                                             key={i}
+                                            releaseItemIndex={i}
                                         />
                                     );
                                 })
