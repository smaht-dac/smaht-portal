import React, { useState, useCallback, useEffect, useMemo } from 'react';
import PropTypes from 'prop-types';
import queryString from 'query-string';
import _ from 'underscore';
import { Modal, Tabs, Tab, OverlayTrigger } from 'react-bootstrap';
import ReactTooltip from 'react-tooltip';

import {
    renderLoginAccessPopover,
    renderProtectedAccessPopover,
} from '../../item-pages/PublicDonorView';

import {
    ajax,
    analytics,
    memoizedUrlParse,
    object,
    logger,
    valueTransforms,
} from '@hms-dbmi-bgm/shared-portal-components/es/components/util';
import { display as dateTimeDisplay } from '@hms-dbmi-bgm/shared-portal-components/es/components/ui/LocalizedTime';

export const SelectAllAboveTableComponent = (props) => {
    const {
        href,
        searchHref,
        context,
        onFilter,
        schemas,
        isContextLoading = false, // Present only on embedded search views,
        navigate,
        sortBy,
        sortColumns,
        hiddenColumns,
        addHiddenColumn,
        removeHiddenColumn,
        columnDefinitions,
        session,
        selectedItems, // From SelectedItemsController
        onSelectItem, // From SelectedItemsController
        onResetSelectedItems, // From SelectedItemsController
        deniedAccessPopoverType,
    } = props;
    const { filters: ctxFilters = null, total: totalResultCount = 0 } =
        context || {};

<<<<<<< HEAD
    const selectedFileProps = {
        selectedItems, // From SelectedItemsController
        onSelectItem, // From SelectedItemsController
        onResetSelectedItems, // From SelectedItemsController
    };

=======
    console.log('SelectAllAboveTableComponent ', props);

    const selectedFileProps = {
        selectedItems, // From SelectedItemsController
        onSelectItem, // From SelectedItemsController
        onResetSelectedItems, // From SelectedItemsController
    };

>>>>>>> 82bbd66b
    return (
        <div className="d-flex w-100 mb-05">
            <div className="col-auto ms-0 ps-0">
                <span className="text-400" id="results-count">
                    {totalResultCount}
                </span>{' '}
                Results
            </div>
<<<<<<< HEAD
            <div className="ms-auto col-auto me-0 pe-0">
                <SelectAllFilesButton {...selectedFileProps} {...{ context }} />
                {session ? (
=======
            <div className="ms-auto col-auto me-0 d-flex pe-0">
                <SelectAllFilesButton {...selectedFileProps} {...{ context }} />
                {/* Show popover if needed */}
                {deniedAccessPopoverType === 'login' ||
                deniedAccessPopoverType === 'protected' ? (
                    <OverlayTrigger
                        trigger={['hover', 'focus']}
                        placement="top"
                        overlay={
                            deniedAccessPopoverType === 'login' ? (
                                renderLoginAccessPopover()
                            ) : deniedAccessPopoverType === 'protected' ? (
                                renderProtectedAccessPopover()
                            ) : (
                                <></>
                            )
                        }>
                        <button
                            className="btn btn-primary btn-sm me-05 align-items-center pe-auto download-button"
                            disabled={true}>
                            <i className="icon icon-download fas me-03" />
                            Download {selectedItems.size} Selected Files
                        </button>
                    </OverlayTrigger>
                ) : (
>>>>>>> 82bbd66b
                    <SelectedItemsDownloadButton
                        id="download_tsv_multiselect"
                        disabled={selectedItems.size === 0}
                        className="btn btn-primary btn-sm me-05 align-items-center"
                        {...{ selectedItems, session }}
                        analyticsAddItemsToCart>
                        <i className="icon icon-download fas me-03" />
                        Download {selectedItems.size} Selected Files
                    </SelectedItemsDownloadButton>
<<<<<<< HEAD
                ) : (
                    <OverlayTrigger
                        trigger={['hover', 'focus']}
                        placement="top"
                        overlay={
                            deniedAccessPopoverType === 'login'
                                ? renderLoginAccessPopover()
                                : deniedAccessPopoverType === 'protected'
                                ? renderProtectedAccessPopover()
                                : null
                        }>
                        <button
                            className="btn btn-primary btn-sm me-05 align-items-center pe-auto"
                            disabled={true}>
                            <i className="icon icon-download fas me-03" />
                            Download {selectedItems.size} Donor Manifests
                        </button>
                    </OverlayTrigger>
=======
>>>>>>> 82bbd66b
                )}
            </div>
        </div>
    );
};

const SELECT_ALL_LIMIT = 8000;

const manifest_enum_map = [
    'file',
    'clinical',
    'biosample',
    'experiment',
    'analyte',
    'sequencing',
];

export class SelectAllFilesButton extends React.PureComponent {
    /** These are fields included when "Select All" button is clicked to AJAX all files in */
    static fieldsToRequest = [
        'accession',
        'display_title',
        '@id',
        '@type',
        'status',
        'data_type',
        'file_format.*',
        'submission_centers.display_title',
        'consortia.display_title',
        'file_sets',
    ];

    constructor(props) {
        super(props);
        this.isAllSelected = this.isAllSelected.bind(this);
        this.handleSelectAll = this.handleSelectAll.bind(this);
        this.state = { selecting: false };
    }

    isEnabled() {
        const { context } = this.props;
        const { total } = context || {};

        if (!total) return true;
        if (total > SELECT_ALL_LIMIT) return false;
        return true;
    }

    isAllSelected() {
        const { selectedItems, context } = this.props;
        const { total } = context || {};

        if (!total) return false;
        if (total === selectedItems.size) {
            return true;
        }
        return false;
    }

    handleSelectAll(evt) {
        const {
            context: { '@id': searchHref } = {},
            onSelectItem,
            onResetSelectedItems,
        } = this.props;

        if (
            typeof onSelectItem !== 'function' ||
            typeof onResetSelectedItems !== 'function'
        ) {
            logger.error(
                "No 'onSelectItems' or 'onResetSelectedItems' function prop passed from SelectedItemsController."
            );
            throw new Error(
                "No 'onSelectItems' or 'onResetSelectedItems' function prop passed from SelectedItemsController."
            );
        }

        this.setState({ selecting: true }, () => {
            if (!this.isAllSelected()) {
                const currentHrefParts = memoizedUrlParse(searchHref);
                const currentHrefQuery = _.extend({}, currentHrefParts.query);
                currentHrefQuery.field = SelectAllFilesButton.fieldsToRequest;
                currentHrefQuery.limit = 'all';
                const reqHref =
                    currentHrefParts.pathname +
                    '?' +
                    queryString.stringify(currentHrefQuery);

                ajax.load(reqHref, (resp) => {
                    const filesToSelect = resp['@graph'] || [];
                    onSelectItem(filesToSelect, true);
                    this.setState({ selecting: false });

                    //analytics
                    const extData = {
                        item_list_name: analytics.hrefToListName(
                            window && window.location.href
                        ),
                    };
                    const products = analytics.transformItemsToProducts(
                        filesToSelect,
                        extData
                    );
                    const productsLength = Array.isArray(products)
                        ? products.length
                        : filesToSelect.length;
                    analytics.event(
                        'add_to_cart',
                        'SelectAllFilesButton',
                        'Select All',
                        function () {
                            console.info(
                                `Adding ${productsLength} items from cart.`
                            );
                        },
                        {
                            items: Array.isArray(products) ? products : null,
                            list_name: extData.item_list_name,
                            value: productsLength,
                            // filters: analytics.getStringifiedCurrentFilters(
                            //     (context && context.filters) || null
                            // ),
                        }
                    );
                });
            } else {
                onResetSelectedItems();
                this.setState({ selecting: false });
            }
        });
    }

    render() {
        const { selecting } = this.state;
        const { type } = this.props;

        const isAllSelected = this.isAllSelected();
        const isEnabled = this.isEnabled();
        const iconClassName =
            'me-05 icon icon-fw icon-' +
            (selecting
                ? 'circle-notch icon-spin fas'
                : isAllSelected
                ? 'square far'
                : 'check-square far');
        const cls =
            'btn btn-sm me-05 align-items-center ' +
            (isAllSelected ? 'btn-secondary' : 'btn-outline-secondary');
        const tooltip =
            !isAllSelected && !isEnabled
                ? `"Select All" is disabled since the total file count exceeds the upper limit: ${SELECT_ALL_LIMIT}`
                : null;

        if (type === 'checkbox') {
            return (
                <input
                    type="checkbox"
                    disabled={selecting || (!isAllSelected && !isEnabled)}
                    checked={isAllSelected}
                    onChange={this.handleSelectAll}
                />
            );
        }

        return (
            <button
                type="button"
                id="select-all-files-button"
                disabled={selecting || (!isAllSelected && !isEnabled)}
                className={cls}
                onClick={this.handleSelectAll}
                data-tip={tooltip}>
                <i className={iconClassName} />
                <span className="d-none d-md-inline text-400">
                    {isAllSelected ? 'Deselect' : 'Select'}{' '}
                </span>
                <span className="text-600">All</span>
            </button>
        );
    }
}

/**
 * Upon clicking the button, reveal a modal popup giving users more download instructions.
 */
export class SelectedItemsDownloadButton extends React.PureComponent {
    static propTypes = {
        id: PropTypes.string,
        selectedItems: PropTypes.object.isRequired,
        filenamePrefix: PropTypes.string.isRequired,
        children: PropTypes.node.isRequired,
        disabled: PropTypes.bool,
        context: PropTypes.object,
        session: PropTypes.bool,
        action: PropTypes.string,
        analyticsAddItemsToCart: PropTypes.bool,
    };

    static defaultProps = {
        id: null,
        filenamePrefix: 'smaht_manifest_',
        children: 'Download',
        className: 'btn-primary',
        analyticsAddItemsToCart: false,
        action: '/metadata/',
    };

    constructor(props) {
        super(props);
        _.bindAll(this, 'hideModal', 'showModal');
        this.state = { modalOpen: false };
    }

    hideModal() {
        this.setState({ modalOpen: false });
    }

    showModal() {
        this.setState({ modalOpen: true });
    }

    render() {
        const {
            selectedItems,
            filenamePrefix,
            children,
            disabled,
            analyticsAddItemsToCart,
            action,
            session,
            ...btnProps
        } = this.props;
        const { modalOpen } = this.state;
        const isDisabled =
            typeof disabled === 'boolean' ? disabled : fileCountWithDupes === 0;
        btnProps.className =
            'btn ' + (modalOpen ? 'active ' : '') + btnProps.className;
        return (
            <React.Fragment>
                <button
                    type="button"
                    {...btnProps}
                    disabled={isDisabled}
                    onClick={this.showModal}>
                    {children}
                </button>
                {modalOpen ? (
                    <SelectedItemsDownloadModal
                        {...{
                            selectedItems,
                            filenamePrefix,
                            analyticsAddItemsToCart,
                            action,
                            session,
                        }}
                        onHide={this.hideModal}
                    />
                ) : null}
            </React.Fragment>
        );
    }
}

const SelectedItemsDownloadModal = function (props) {
    const { onHide, filenamePrefix, selectedItems, session } = props;
    let { action } = props;

    const [isAWSDownload, setIsAWSDownload] = useState(false);

    // If any of the selected items have file_sets, show additional manifest buttons
    const showAdditionalManifestButtons = Array.from(
        selectedItems.values()
    ).some((item) => item?.file_sets?.length > 0);

    useEffect(() => {
        const {
            analyticsAddItemsToCart = false,
            itemCountUnique,
            selectedItems = {},
            context,
        } = props;
        if (!analyticsAddItemsToCart) {
            return;
        }

        // const itemList = _.keys(selectedItems).map(function(accessionTripleString){
        //     return selectedItems[accessionTripleString];
        // });
        const itemList = Array.from(selectedItems.values());
        //analytics
        const extData = {
            item_list_name: analytics.hrefToListName(
                window && window.location.href
            ),
        };
        const products = analytics.transformItemsToProducts(itemList, extData);
        const productsLength = Array.isArray(products)
            ? products.length
            : itemList.length;
        analytics.event(
            'begin_checkout',
            'SelectedFilesDownloadModal',
            'Mounted',
            function () {
                console.info(
                    `Will download ${productsLength} items in the cart.`
                );
            },
            {
                items: Array.isArray(products) ? products : null,
                list_name: `${extData.item_list_name} (${
                    isAWSDownload ? 'AWS CLI' : 'cURL'
                })`,
                value: itemCountUnique || itemList.length || 0,
                filters: analytics.getStringifiedCurrentFilters(
                    (context && context.filters) || null
                ),
            }
        );
    }, []);

    const suggestedFilename =
        filenamePrefix +
        dateTimeDisplay(new Date(), 'date-time-file', '-', false) +
        '.tsv';

    if ('search' === analytics.hrefToListName(window && window.location.href)) {
        action = '/metadata/?type=File&sort=accession';
        // workaround for file only search since type=File returns more than 10K results that prevent iterating all after ES7 upgrade
        const parts = _.clone(memoizedUrlParse(window.location.href));
        const modifiedQuery = _.omit(parts.query || {}, [
            'currentAction',
            'type',
            'sort',
            'limit',
        ]);
        const modifiedSearch = queryString.stringify(modifiedQuery);
        action += '&' + modifiedSearch;
    }

    const { accessionArray } = useMemo(
        function () {
            // Flatten selected items into an array (currently a set, I believe)
            const itemAtIds = Array.from(selectedItems.keys());

            const accessionArray = [];

            itemAtIds.forEach((atId) => {
                const value = selectedItems.get(atId);

                if (value?.accession) {
                    accessionArray.push(value.accession);
                } else {
                    throw new Error('File Item without accession found!');
                }
            });

            return { accessionArray };
        },
        [selectedItems]
    );

    const { onClick } = useMemo(
        function () {
            /**
             * We're going to consider download of metadata.tsv file to be akin to one step before the purchasing.
             * Something they might download later...
             */
            function onClick(evt) {
                setTimeout(function () {
                    //analytics
                    const itemList = Array.from(selectedItems.values());
                    const extData = {
                        item_list_name: analytics.hrefToListName(
                            window && window.location.href
                        ),
                    };
                    const products = analytics.transformItemsToProducts(
                        itemList,
                        extData
                    );
                    const productsLength = Array.isArray(products)
                        ? products.length
                        : 0;
                    analytics.event(
                        'add_payment_info',
                        'SelectedFilesDownloadModal',
                        'Download metadata.tsv Button Pressed',
                        function () {
                            console.info(
                                `Will download metadata.tsv having ${productsLength} items in the cart.`
                            );
                        },
                        {
                            items: Array.isArray(products) ? products : null,
                            payment_type: 'Metadata.tsv Download',
                            list_name: `${extData.item_list_name} (${
                                isAWSDownload ? 'AWS CLI' : 'cURL'
                            })`,
                            value: (products && products.length) || 0,
                            // filters: analytics.getStringifiedCurrentFilters((context && context.filters) || null)
                        }
                    );
                }, 0);
            }

            return { onClick };
        },
        [selectedItems, isAWSDownload]
    );

    return (
        <Modal
            show
            className="batch-files-download-modal"
            onHide={onHide}
            size="lg">
            <Modal.Header closeButton>
                <Modal.Title className="ps-2 d-flex align-items-center">
                    <img
                        className="me-1"
                        src="/static/img/SMaHT_Vertical-Logo-Solo_FV.png"
                        height="47"
                    />
                    SMaHT Data Download
                </Modal.Title>
            </Modal.Header>

            <Modal.Body>
                <div className="col-auto mb-4 px-3">
                    <h2 className="text-larger">SMaHT Policy</h2>
                    <hr className="my-2" />
                    <ul className="ps-2">
                        <li className="mb-1">
                            <strong>Data Use:</strong> Please read the{' '}
                            <a
                                href="https://smaht.org/policies/"
                                target="_blank"
                                rel="noreferrer noopener"
                                className="link-underline-hover">
                                SMaHT Data Use Policy
                            </a>{' '}
                            for the use of open- and protected-access data.
                        </li>
                        <li>
                            <strong>Publication:</strong> Please read the{' '}
                            <a
                                href="https://smaht.org/policies/"
                                target="_blank"
                                rel="noreferrer noopener"
                                className="link-underline-hover">
                                SMaHT Publication Policy
                            </a>
                            .
                        </li>
                    </ul>
                </div>
                <DataDownloadOverviewStats
                    {...{ accessionArray }}
                    numSelectedFiles={selectedItems.size}
                />
                <div className="col-auto mb-4">
                    <h2 className="text-larger">
                        <i className="fas icon-exclamation-triangle text-danger me-1" />{' '}
                        Important Reminders
                    </h2>
                    <hr className="my-2" />
                    <ul className="ps-2">
                        <li className="mb-1">
                            You{' '}
                            <span className="text-600">
                                must include an access key in your cURL or AWS
                                CLI command
                            </span>{' '}
                            for bulk downloads.
                        </li>
                        <li className="mb-1">
                            You can configure the access key in your profile,
                            then use it in place of
                            <span className="text-danger text-600">
                                {' '}
                                &lt;access_key_id&gt;:&lt;access_key_secret&gt;
                            </span>
                            , below.
                        </li>
                        <li className="mb-1">
                            Important information about the manifest file can be
                            found{' '}
                            <a
                                href="/docs/user-guide/manifest"
                                target="_blank"
                                rel="noreferrer noopener"
                                className="link-underline-hover">
                                here
                            </a>
                            .
                        </li>
                    </ul>
                </div>
                <div className="col-auto mb-4">
                    <h2 className="text-larger">Instructions for Download</h2>
                    <hr className="my-2" />
                    <ol className="ps-2">
                        <li className="mb-1">
                            Please press the &quot;Download&quot; button below
                            to save the manifest file which contains download
                            URLs and other information for the selected files.
                        </li>
                        <li>
                            Once you have saved the manifest you may download
                            the files on any machine or server with the
                            following <b>cURL or AWS CLI</b> command:
                        </li>
                    </ol>
                    <p className="disclaimer">
                        <span>
                            <b>Note:</b>
                        </span>{' '}
                        AWS CLI requires an additional package download, find
                        instructions{' '}
                        <a
                            href="/docs/access/how-to-download-files#downloading-files-with-the-aws-cli"
                            target="_blank"
                            className="link-underline-hover">
                            here
                        </a>
                        .
                    </p>
                    <ModalCodeSnippets
                        filename={suggestedFilename}
                        session={session}
                        isAWSDownload={isAWSDownload}
                        setIsAWSDownload={setIsAWSDownload}
                    />
                </div>
                {showAdditionalManifestButtons && (
                    <div className="col-auto mb-4">
                        <h2 className="text-larger">
                            Download Additional Metadata Files
                        </h2>
                        <hr className="my-2" />
                        <div className="additonal-manifest-buttons d-flex gap-2 flex-wrap">
                            {/* Biosample manifest download */}
                            <form
                                method="POST"
                                action={action}
                                className="d-inline-block d-block-xs-only">
                                <input
                                    type="hidden"
                                    name="accessions"
                                    value={JSON.stringify(accessionArray)}
                                />
                                <input
                                    type="hidden"
                                    name="download_file_name"
                                    value={JSON.stringify(
                                        suggestedFilename.split('.tsv')[0] +
                                            `_${manifest_enum_map[2]}.tsv`
                                    )}
                                />
                                <input
                                    type="hidden"
                                    name="include_extra_files"
                                    value={JSON.stringify(false)}
                                />
                                <input
                                    type="hidden"
                                    name="manifest_enum"
                                    value={2}
                                />
                                <button
                                    type="submit"
                                    name="Download"
                                    className="btn btn-outline-secondary mt-0"
                                    data-tip="Details for each individual selected file delivered via a TSV spreadsheet.">
                                    <i className="icon icon-fw icon-download fas me-1" />
                                    Biosample
                                </button>
                            </form>

                            {/* Analyte manifest download */}
                            <form
                                method="POST"
                                action={action}
                                className="d-inline-block d-block-xs-only">
                                <input
                                    type="hidden"
                                    name="accessions"
                                    value={JSON.stringify(accessionArray)}
                                />
                                <input
                                    type="hidden"
                                    name="download_file_name"
                                    value={JSON.stringify(
                                        suggestedFilename.split('.tsv')[0] +
                                            `_${manifest_enum_map[4]}.tsv`
                                    )}
                                />
                                <input
                                    type="hidden"
                                    name="include_extra_files"
                                    value={JSON.stringify(false)}
                                />
                                <input
                                    type="hidden"
                                    name="manifest_enum"
                                    value={4}
                                />
                                <button
                                    type="submit"
                                    name="Download"
                                    className="btn btn-outline-secondary mt-0"
                                    data-tip="Details for each individual selected file delivered via a TSV spreadsheet.">
                                    <i className="icon icon-fw icon-download fas me-1" />
                                    Analyte
                                </button>
                            </form>

                            {/* Sequencing manifest download */}
                            <form
                                method="POST"
                                action={action}
                                className="d-inline-block d-block-xs-only">
                                <input
                                    type="hidden"
                                    name="accessions"
                                    value={JSON.stringify(accessionArray)}
                                />
                                <input
                                    type="hidden"
                                    name="download_file_name"
                                    value={JSON.stringify(
                                        suggestedFilename.split('.tsv')[0] +
                                            `_${manifest_enum_map[5]}.tsv`
                                    )}
                                />
                                <input
                                    type="hidden"
                                    name="include_extra_files"
                                    value={JSON.stringify(false)}
                                />
                                <input
                                    type="hidden"
                                    name="manifest_enum"
                                    value={5}
                                />
                                <button
                                    type="submit"
                                    name="Download"
                                    className="btn btn-outline-secondary mt-0"
                                    data-tip="Details for each individual selected file delivered via a TSV spreadsheet.">
                                    <i className="icon icon-fw icon-download fas me-1" />
                                    Sequencing
                                </button>
                            </form>
                        </div>
                    </div>
                )}
            </Modal.Body>
            <Modal.Footer>
                <button
                    type="reset"
                    onClick={onHide}
                    className="btn btn-outline-secondary btn-block-xs-only">
                    Cancel
                </button>
                <SelectedItemsDownloadStartButton
                    {...{
                        selectedItems,
                        accessionArray,
                        suggestedFilename,
                        action,
                        isAWSDownload,
                        handleDownloadClick: onClick,
                    }}
                />
            </Modal.Footer>
        </Modal>
    );
};

const DataDownloadOverviewStats = React.memo(function DataDownloadOverviewStats(
    props
) {
    const { numSelectedFiles, accessionArray } = props;

    const [loading, setLoading] = useState(true);
    const [error, setError] = useState(false);
    const [fileStats, setFileStats] = useState({});
    const {
        selectedFileSize = null,
        numExtraFiles = null,
        extraFilesSize = null,
    } = fileStats;

    const postData = {
        accessions: accessionArray,
        include_extra_files: true,
    };

    const callbackFxn = useCallback((resp) => {
        // console.log('BenchmarkingDataDownloadOverviewStats resp', resp);
        const facets = resp || [];

        // Figure out which ones are the facets we need
        let selectedFileSizeResp;
        let extraFileSizeResp;
        let numExtraFilesResp;
        facets.forEach((facet, i) => {
            if (facet.field === 'extra_files.file_size') {
                extraFileSizeResp = facet.sum;
                numExtraFilesResp = facet.count;
            } else if (facet.field === 'file_size') {
                selectedFileSizeResp = facet.sum;
            }
        });

        setLoading(false);
        setError(false);

        setFileStats({
            selectedFileSize: selectedFileSizeResp,
            extraFilesSize: extraFileSizeResp,
            numExtraFiles: numExtraFilesResp,
        });
    });

    const fallbackFxn = useCallback((resp) => {
        console.log('DataDownloadOverviewStats error', resp);
        setLoading(false);
        setError(true);
    });

    const getStatistics = useCallback(() => {
        if (!loading) setLoading(true);
        if (error) setError(false);

        ajax.load(
            '/peek-metadata/',
            callbackFxn,
            'POST',
            fallbackFxn,
            JSON.stringify(postData)
        );
    }, [callbackFxn, fallbackFxn, postData]);

    // On mount, get statistics
    useEffect(() => {
        getStatistics();
    }, []);

    // When error is triggered, reload tooltips
    useEffect(() => {
        ReactTooltip.rebuild();
    }, [error]);

    const loadingIndicator = (
        <i className="icon icon-circle-notch icon-spin fas" />
    );
    const errorIndicatorAndRetry = (
        <>
            <i
                className="icon icon-exclamation-circle icon-xs fas text-warning"
                data-tip="Error: something went wrong while fetching statistics"
            />
            <button
                type="button"
                className="btn-xs btn-link btn text-secondary"
                onClick={getStatistics}>
                Retry?
            </button>
        </>
    );

    return (
        <div className="col-auto mb-4">
            <h2 className="text-larger">Data Overview</h2>
            <div className="card tsv-metadata-overview flex-row flex-wrap p-4">
                <div>
                    <div className="tsv-metadata-stat-title text-smaller text-uppercase text-600">
                        Selected Files
                    </div>
                    <div className="tsv-metadata-stat">{numSelectedFiles}</div>
                </div>
                <div>
                    <div className="tsv-metadata-stat-title text-smaller text-uppercase text-600">
                        Selected Files Size
                    </div>
                    <div className="tsv-metadata-stat">
                        {loading && loadingIndicator}
                        {error && errorIndicatorAndRetry}
                        {selectedFileSize !== null &&
                            valueTransforms.bytesToLargerUnit(selectedFileSize)}
                    </div>
                </div>
                <div>
                    <div className="tsv-metadata-stat-title text-smaller text-uppercase text-600">
                        Extra Files
                        <i
                            className="icon icon-info-circle fas ms-03"
                            data-tip="Extra files associated with selected files (e.g. index file of BAM (*.bai) or CRAM (*.crai)) are included in the download by default. These files are found in the manifest file."
                        />
                    </div>
                    <div className="tsv-metadata-stat">
                        {loading && loadingIndicator}
                        {error && errorIndicatorAndRetry}
                        {numExtraFiles}
                    </div>
                </div>
                <div>
                    <div className="tsv-metadata-stat-title text-smaller text-uppercase text-600">
                        Extra Files Size
                    </div>
                    <div className="tsv-metadata-stat">
                        {loading && loadingIndicator}
                        {error && errorIndicatorAndRetry}
                        {numExtraFiles !== null &&
                            valueTransforms.bytesToLargerUnit(extraFilesSize)}
                    </div>
                </div>
            </div>
        </div>
    );
});

const ModalCodeSnippets = React.memo(function ModalCodeSnippets(props) {
    const { filename, session, setIsAWSDownload, isAWSDownload } = props;

    // Assign html and plain values for each command
    const aws_cli = {
        htmlValue: (
            <pre className="aws_cli-command mb-15">
                cut -f 1,3 <b>{filename}</b> | tail -n +4 | grep -v ^# | xargs
                -n 2 -L 1 sh -c &#39;credentials=$&#40;curl -s -L
                {session ? (
                    <>
                        <code>
                            {' '}
                            -&#8288;-&#8288;user{' '}
                            <span className="text-danger text-600">
                                {'<access_key_id>:<access_key_secret>'}
                            </span>
                        </code>{' '}
                    </>
                ) : (
                    ''
                )}
                {''}
                &quot;$0&quot; | jq -r &quot;.download_credentials |
                &#123;AccessKeyId, SecretAccessKey, SessionToken,
                download_url&#125;&quot;&#41; && export
                AWS_ACCESS_KEY_ID=$&#40;echo $credentials | jq -r
                &quot;.AccessKeyId&quot;&#41; && export
                AWS_SECRET_ACCESS_KEY=$&#40;echo $credentials | jq -r
                &quot;.SecretAccessKey&quot;&#41; && export
                AWS_SESSION_TOKEN=$&#40;echo $credentials | jq -r
                &quot;.SessionToken&quot;&#41; && download_url=$&#40;echo
                $credentials | jq -r &quot;.download_url&quot;&#41; && aws s3 cp
                &quot;$download_url&quot; &quot;$1&quot;&#39;
            </pre>
        ),
        plainValue: `cut -f 1,3 ${filename} | tail -n +4 | grep -v ^# | xargs -n 2 -L 1 sh -c 'credentials=$(curl -s -L --user ${
            session ? '<access_key_id>:<access_key_secret>' : ''
        } "$0" | jq -r ".download_credentials | {AccessKeyId, SecretAccessKey, SessionToken, download_url}") && export AWS_ACCESS_KEY_ID=$(echo $credentials | jq -r ".AccessKeyId") && export AWS_SECRET_ACCESS_KEY=$(echo $credentials | jq -r ".SecretAccessKey") && export AWS_SESSION_TOKEN=$(echo $credentials | jq -r ".SessionToken") && download_url=$(echo $credentials | jq -r ".download_url") && aws s3 cp "$download_url" "$1"'`,
    };
    const curl = {
        htmlValue: (
            <pre className="mb-15 curl-command">
                cut -f 1,3 <b>~/Downloads/{filename}</b> | tail -n +4 | grep -v
                ^# | xargs -n 2 -L 1 sh -c &apos;curl -L
                {session ? (
                    <>
                        <code>
                            {' '}
                            -&#8288;-&#8288;user{' '}
                            <span className="text-danger text-600">
                                {'<access_key_id>:<access_key_secret>'}
                            </span>
                        </code>{' '}
                        $0 --output $1&apos;
                    </>
                ) : (
                    " $0 --output $1'"
                )}
            </pre>
        ),
        plainValue:
            `cut -f 1,3 ~/Downloads/${filename} | tail -n +4 | grep -v ^# | xargs -n 2 -L 1 sh -c 'curl -L` +
            (session
                ? " --user <access_key_id>:<access_key_secret> $0 --output $1'"
                : " $0 --output $1'"),
    };

    return (
        <div className="code-snippet-container">
            <Tabs
                defaultActiveKey="curl"
                variant="pills"
                onSelect={(k) => {
                    setIsAWSDownload(k === 'aws');
                }}>
                <Tab
                    eventKey="curl"
                    title={
                        <div className="radio-button-group d-flex">
                            <input
                                type="radio"
                                name="curl"
                                id="curl"
                                checked={!isAWSDownload}
                                readOnly
                            />
                            <label className="ms-1">cURL</label>
                        </div>
                    }>
                    <object.CopyWrapper
                        value={curl.plainValue}
                        className="curl-command-wrapper"
                        data-tip={'Click to copy'}
                        wrapperElement="div"
                        iconProps={{}}>
                        {curl.htmlValue}
                    </object.CopyWrapper>
                </Tab>
                <Tab
                    eventKey="aws"
                    title={
                        <>
                            <div className="radio-button-group d-flex">
                                <input
                                    type="radio"
                                    name="aws_cli"
                                    id="aws_cli"
                                    checked={isAWSDownload}
                                    onChange={() => setIsAWSDownload(true)}
                                    readOnly
                                />
                                <label className="ms-1">
                                    AWS CLI{' '}
                                    <span className="badge">faster</span>
                                </label>
                            </div>
                        </>
                    }>
                    <object.CopyWrapper
                        value={aws_cli.plainValue}
                        className="curl-command-wrapper"
                        data-tip={'Click to copy'}
                        wrapperElement="div"
                        iconProps={{}}>
                        {aws_cli.htmlValue}
                    </object.CopyWrapper>
                </Tab>
            </Tabs>
        </div>
    );
});
/**
 * Use this button to download the tsv file metadata.
 *
 * Renders out a literal form (gets caught by App.js and serialized to JSON),
 * with 'accessions' (String[]) included in the POSTed form fields which identify the individual files to download.
 */
const SelectedItemsDownloadStartButton = React.memo(
    function SelectedItemsDownloadStartButton(props) {
        const {
            suggestedFilename,
            selectedItems,
            accessionArray = [],
            action,
            isAWSDownload,
            onClick,
        } = props;

        return (
            <>
                <form
                    method="POST"
                    action={action}
                    className="d-inline-block d-block-xs-only">
                    {isAWSDownload && (
                        <input type="hidden" name="cli" value="True" />
                    )}
                    <input
                        type="hidden"
                        name="accessions"
                        value={JSON.stringify(accessionArray)}
                    />
                    <input
                        type="hidden"
                        name="download_file_name"
                        value={JSON.stringify(suggestedFilename)}
                    />
                    <input
                        type="hidden"
                        name="include_extra_files"
                        value={JSON.stringify(true)}
                    />
                    <button
                        type="submit"
                        name="Download"
                        onClick={onClick}
                        className="btn btn-primary mt-0 me-1 btn-block-xs-only"
                        data-tip="Details for each individual selected file delivered via a TSV spreadsheet.">
                        <i className="icon icon-fw icon-download fas me-1" />
                        Download <b>
                            {isAWSDownload ? 'AWS CLI ' : 'cURL'}
                        </b>{' '}
                        File Manifest
                    </button>
                </form>
            </>
        );
    }
);<|MERGE_RESOLUTION|>--- conflicted
+++ resolved
@@ -44,23 +44,14 @@
     const { filters: ctxFilters = null, total: totalResultCount = 0 } =
         context || {};
 
-<<<<<<< HEAD
+    console.log('SelectAllAboveTableComponent ', props);
+
     const selectedFileProps = {
         selectedItems, // From SelectedItemsController
         onSelectItem, // From SelectedItemsController
         onResetSelectedItems, // From SelectedItemsController
     };
 
-=======
-    console.log('SelectAllAboveTableComponent ', props);
-
-    const selectedFileProps = {
-        selectedItems, // From SelectedItemsController
-        onSelectItem, // From SelectedItemsController
-        onResetSelectedItems, // From SelectedItemsController
-    };
-
->>>>>>> 82bbd66b
     return (
         <div className="d-flex w-100 mb-05">
             <div className="col-auto ms-0 ps-0">
@@ -69,11 +60,6 @@
                 </span>{' '}
                 Results
             </div>
-<<<<<<< HEAD
-            <div className="ms-auto col-auto me-0 pe-0">
-                <SelectAllFilesButton {...selectedFileProps} {...{ context }} />
-                {session ? (
-=======
             <div className="ms-auto col-auto me-0 d-flex pe-0">
                 <SelectAllFilesButton {...selectedFileProps} {...{ context }} />
                 {/* Show popover if needed */}
@@ -99,7 +85,6 @@
                         </button>
                     </OverlayTrigger>
                 ) : (
->>>>>>> 82bbd66b
                     <SelectedItemsDownloadButton
                         id="download_tsv_multiselect"
                         disabled={selectedItems.size === 0}
@@ -109,27 +94,6 @@
                         <i className="icon icon-download fas me-03" />
                         Download {selectedItems.size} Selected Files
                     </SelectedItemsDownloadButton>
-<<<<<<< HEAD
-                ) : (
-                    <OverlayTrigger
-                        trigger={['hover', 'focus']}
-                        placement="top"
-                        overlay={
-                            deniedAccessPopoverType === 'login'
-                                ? renderLoginAccessPopover()
-                                : deniedAccessPopoverType === 'protected'
-                                ? renderProtectedAccessPopover()
-                                : null
-                        }>
-                        <button
-                            className="btn btn-primary btn-sm me-05 align-items-center pe-auto"
-                            disabled={true}>
-                            <i className="icon icon-download fas me-03" />
-                            Download {selectedItems.size} Donor Manifests
-                        </button>
-                    </OverlayTrigger>
-=======
->>>>>>> 82bbd66b
                 )}
             </div>
         </div>
