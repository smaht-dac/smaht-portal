--- conflicted
+++ resolved
@@ -36,13 +36,7 @@
             callout={BenchmarkingDataMap.COLO829?.callout}>
             <HashBasedTabController
                 {...{ schemas, session, facets, href, context }}
-<<<<<<< HEAD
-                deniedAccessPopoverType={
-                    BenchmarkingDataMap.COLO829?.deniedAccessPopoverType
-                }
-=======
                 deniedAccessPopoverType={session ? null : 'login'}
->>>>>>> 82bbd66b
                 controllerId="COLO829-Tab-Renderer"
                 tabMapArray={colo829TabMapArray}
             />
@@ -60,13 +54,7 @@
             description={BenchmarkingDataMap.HapMap?.description}>
             <HashBasedTabController
                 {...{ schemas, session, facets, href, context }}
-<<<<<<< HEAD
-                deniedAccessPopoverType={
-                    BenchmarkingDataMap.HapMap?.deniedAccessPopoverType
-                }
-=======
                 deniedAccessPopoverType={session ? null : 'login'}
->>>>>>> 82bbd66b
                 controllerId="HapMap-Tab-Renderer"
                 tabMapArray={hapMapTabMapArray}
             />
@@ -93,11 +81,7 @@
             <HashBasedTabController
                 {...{ schemas, session, facets, href, context }}
                 deniedAccessPopoverType={
-<<<<<<< HEAD
-                    BenchmarkingDataMap.iPScFibroblasts?.deniedAccessPopoverType
-=======
                     isConsortiumMember ? null : 'protected'
->>>>>>> 82bbd66b
                 }
                 controllerId="IPSC-Tab-Renderer"
                 tabMapArray={iPSCTabMapArray}
@@ -118,11 +102,7 @@
             <HashBasedTabController
                 {...{ schemas, session, facets, href, context }}
                 deniedAccessPopoverType={
-<<<<<<< HEAD
-                    BenchmarkingDataMap.Donor1?.deniedAccessPopoverType
-=======
                     isConsortiumMember ? null : 'protected'
->>>>>>> 82bbd66b
                 }
                 controllerId="Donor1-Tab-Renderer"
                 tabMapArray={donor1TabMapArray}
@@ -143,11 +123,7 @@
             <HashBasedTabController
                 {...{ schemas, session, facets, href, context }}
                 deniedAccessPopoverType={
-<<<<<<< HEAD
-                    BenchmarkingDataMap.Donor2?.deniedAccessPopoverType
-=======
                     isConsortiumMember ? null : 'protected'
->>>>>>> 82bbd66b
                 }
                 controllerId="Donor2-Tab-Renderer"
                 tabMapArray={donor2TabMapArray}
@@ -168,11 +144,7 @@
             <HashBasedTabController
                 {...{ schemas, session, facets, href, context }}
                 deniedAccessPopoverType={
-<<<<<<< HEAD
-                    BenchmarkingDataMap.Donor3?.deniedAccessPopoverType
-=======
                     isConsortiumMember ? null : 'protected'
->>>>>>> 82bbd66b
                 }
                 controllerId="Donor3-Tab-Renderer"
                 tabMapArray={donor3TabMapArray}
@@ -193,11 +165,7 @@
             <HashBasedTabController
                 {...{ schemas, session, facets, href, context }}
                 deniedAccessPopoverType={
-<<<<<<< HEAD
-                    BenchmarkingDataMap.Donor4?.deniedAccessPopoverType
-=======
                     isConsortiumMember ? null : 'protected'
->>>>>>> 82bbd66b
                 }
                 controllerId="Donor4-Tab-Renderer"
                 tabMapArray={donor4TabMapArray}
