import React, { useState, useCallback, useEffect, useMemo } from 'react';
import PropTypes from 'prop-types';
import queryString from 'query-string';
import _ from 'underscore';
import { Modal, Tabs, Tab } from 'react-bootstrap';
import ReactTooltip from 'react-tooltip';

import {
    ajax,
    analytics,
    memoizedUrlParse,
    object,
    logger,
    valueTransforms,
} from '@hms-dbmi-bgm/shared-portal-components/es/components/util';
import {
    LocalizedTime,
    display as dateTimeDisplay,
} from '@hms-dbmi-bgm/shared-portal-components/es/components/ui/LocalizedTime';
import {
    SelectedItemsController,
    SelectionItemCheckbox,
} from '@hms-dbmi-bgm/shared-portal-components/es/components/browse/components/SelectedItemsController';

import { EmbeddedItemSearchTable } from '../../../item-pages/components/EmbeddedItemSearchTable';
import {
    SelectAllAboveTableComponent,
    SelectAllFilesButton,
} from '../SelectAllAboveTableComponent';

<<<<<<< HEAD
export const BenchmarkingTableController = (props) => {
    // Mostly serves as an intermediary/wrapper HOC to make selectedItemsController methods
    // and props available in BenchmarkingTable's aboveTableComponent
    const { searchHref, schemas, facets, session, href, context, tabMap } =
        props;

    // Some fields overriden in BenchmarkingTable component
    const originalColExtMap =
        EmbeddedItemSearchTable.defaultProps.columnExtensionMap;

    if (!searchHref) {
        return (
            <div className="tbd-notice mt-2">
                Data: <span className="font-italic">Coming Soon</span>
            </div>
        );
    }

    return (
        <SelectedItemsController
            {...{ context, href }}
            currentAction={'multiselect'}>
            <BenchmarkingTable
                columnExtensionMap={originalColExtMap}
                {...{
                    session,
                    searchHref,
                    schemas,
                    href,
                    context,
                    facets,
                    tabMap,
                }}
            />
        </SelectedItemsController>
    );
};

const BenchmarkingTable = (props) => {
=======
export const BenchmarkingTable = (props) => {
>>>>>>> bb6f1d64
    const {
        searchHref,
        schemas,
        facets,
        session,
        href,
        columnExtensionMap: originalColExtMap,
        selectedItems, // From SelectedItemsController
        onSelectItem, // From SelectedItemsController
        onResetSelectedItems, // From SelectedItemsController
        tabMap,
    } = props;

    const selectedFileProps = {
        selectedItems, // From SelectedItemsController
        onSelectItem, // From SelectedItemsController
        onResetSelectedItems, // From SelectedItemsController
    };

    /**
     * A column extension map speifically for benchmarking tables.
     * Some of these things may be worth moving to the global colextmap eventually.
     */
    const benchmarkingColExtMap = {
        ...originalColExtMap, // Pull in defaults for all tables
        // Then overwrite or add onto the ones that already are there:
        // Select all button
        '@type': {
            colTitle: (
                // Context now passed in from HeadersRowColumn (for file count)
                <SelectAllFilesButton {...selectedFileProps} type="checkbox" />
            ),
            hideTooltip: true,
            noSort: true,
            widthMap: { lg: 63, md: 63, sm: 63 },
            render: (result, parentProps) => {
                return (
                    <SelectionItemCheckbox
                        {...{ selectedItems, onSelectItem, result }}
                        isMultiSelect={true}
                    />
                );
            },
        },
        // Access
        access_status: {
            widthMap: { lg: 60, md: 60, sm: 60 },
            colTitle: <i className="icon icon-lock fas" data-tip="Access" />,
            render: function (result, parentProps) {
                const { access_status } = result || {};

                if (access_status === 'Protected') {
                    return (
                        <span className="value">
                            <i
                                className="icon icon-lock fas"
                                data-tip="Protected"
                            />
                        </span>
                    );
                }
                return <span className="value text-left">{access_status}</span>;
            },
        },
        // File
        annotated_filename: {
            widthMap: { lg: 500, md: 400, sm: 300 },
            render: function (result, parentProps) {
                const {
                    '@id': atId,
                    display_title,
                    annotated_filename,
                } = result || {};

                return (
                    <span className="value text-left">
                        <a
                            href={atId}
                            target="_blank"
                            rel="noreferrer noopener">
                            {annotated_filename || display_title}
                        </a>
                    </span>
                );
            },
        },
        // Data Category
        data_type: {
            widthMap: { lg: 155, md: 155, sm: 150 },
        },
        // Variant Type
        variant_type: {
            render: function (result, parentProps) {
                const { variant_type = [] } = result || {};
                if (variant_type.length === 0) {
                    return null;
                } else if (variant_type.length === 1) {
                    return variant_type[0];
                } else {
                    return variant_type.join(', ');
                }
            },
        },
        // Format
        'file_format.display_title': {
            colTitle: 'Format',
            widthMap: { lg: 100, md: 90, sm: 80 },
        },
        // Assay
        'file_sets.assay.display_title': {
            widthMap: { lg: 130, md: 130, sm: 130 },
        },
        // Platform
        'file_sets.sequencing.sequencer.display_title': {
            widthMap: { lg: 170, md: 160, sm: 150 },
        },
        // Generated By
        'submission_centers.display_title': {
            widthMap: { lg: 150, md: 150, sm: 150 },
            render: function (result, parentProps) {
                const { submission_centers: gccs = [] } = result || {};
                if (gccs.length === 0) return null;
                return (
                    <span className="value text-left">
                        {gccs.map((gcc) => gcc.display_title).join(', ')}
                    </span>
                );
            },
        },
        // Sequencing Center
        'sequencing_center.display_title': {
            widthMap: { lg: 135, md: 135, sm: 135 },
            colTitle: 'Seq Center',
        },
        // Method
        'software.display_title': {
            widthMap: { lg: 151, md: 151, sm: 130 },
        },
        // File Size
        file_size: {
            widthMap: { lg: 105, md: 100, sm: 100 },
            render: function (result, parentProps) {
                const value = result?.file_size;
                if (!value) return null;
                return (
                    <span className="value text-right">
                        {valueTransforms.bytesToLargerUnit(value)}
                    </span>
                );
            },
        },
        // Submission Date
        date_created: {
            widthMap: { lg: 180, md: 160, sm: 140 },
            render: function (result, parentProps) {
                const value = result?.date_created;
                if (!value) return null;
                return (
                    <span className="value text-right">
                        <LocalizedTime
                            timestamp={value}
                            formatType="date-file"
                        />
                    </span>
                );
            },
        },
    };

    return (
        <EmbeddedItemSearchTable
            key={session}
            embeddedTableHeader={
                <SelectAllAboveTableComponent
                    {...{
                        session,
                        selectedItems,
                        onSelectItem,
                        onResetSelectedItems,
                        href,
                        searchHref,
                    }}
                />
            }
            rowHeight={31}
            maxFacetsBodyHeight={700}
            maxResultsBodyHeight={735}
            {...{
                searchHref,
                schemas,
                session,
                facets,
                selectedItems,
                onSelectItem,
                onResetSelectedItems,
            }}
            columnExtensionMap={benchmarkingColExtMap}
            hideFacets={[
                'dataset',
                'file_sets.libraries.analytes.samples.sample_sources.code',
                'status',
                'validation_errors.name',
            ].concat(tabMap?.facetsToHide || [])}
            hideColumns={['display_title'].concat(tabMap?.columnsToHide || [])}
            clearSelectedItemsOnFilter
        />
    );
};<|MERGE_RESOLUTION|>--- conflicted
+++ resolved
@@ -28,7 +28,6 @@
     SelectAllFilesButton,
 } from '../SelectAllAboveTableComponent';
 
-<<<<<<< HEAD
 export const BenchmarkingTableController = (props) => {
     // Mostly serves as an intermediary/wrapper HOC to make selectedItemsController methods
     // and props available in BenchmarkingTable's aboveTableComponent
@@ -67,10 +66,7 @@
     );
 };
 
-const BenchmarkingTable = (props) => {
-=======
 export const BenchmarkingTable = (props) => {
->>>>>>> bb6f1d64
     const {
         searchHref,
         schemas,
