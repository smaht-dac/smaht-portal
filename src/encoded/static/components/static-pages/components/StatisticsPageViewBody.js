'use strict';

import React, { useMemo, useState, useEffect } from 'react';
import PropTypes from 'prop-types';
import _ from 'underscore';
import memoize from 'memoize-one';
import queryString from 'query-string';
import * as d3 from 'd3';
import { sub, add, startOfMonth, startOfDay, endOfMonth, endOfDay, toDate, format as formatDate } from 'date-fns';
import DropdownItem from 'react-bootstrap/esm/DropdownItem';
import DropdownButton from 'react-bootstrap/esm/DropdownButton';
import Modal from 'react-bootstrap/esm/Modal';

import { Checkbox } from '@hms-dbmi-bgm/shared-portal-components/es/components/forms/components/Checkbox';
import { console, ajax, analytics, logger } from '@hms-dbmi-bgm/shared-portal-components/es/components/util';
import { navigate } from './../../util';
import { Term } from './../../util/Schemas';
import { ColumnCombiner, CustomColumnController, SortController } from '@hms-dbmi-bgm/shared-portal-components/es/components/browse/EmbeddedSearchView';
import { ControlsAndResults } from '@hms-dbmi-bgm/shared-portal-components/es/components/browse/components/ControlsAndResults';
import { ItemDetailList } from '@hms-dbmi-bgm/shared-portal-components/es/components/ui/ItemDetailList';

import {
    StatsViewController, GroupByDropdown, ColorScaleProvider,
    AreaChart, AreaChartContainer, LoadingIcon, ErrorIcon, HorizontalD3ScaleLegend,
    StatsChartViewAggregator, GroupByController
} from './../../viz/AreaChart';

/**
 * @module
 * We export out most things needed for /statistics/ page view out of here to
 * make code-splitting of this easier. Isn't a primary page of portal so we defer
 * its loading until if needed. Also deprioritized in terms of cleanup (of which much
 * could be done).
 */

export { StatsChartViewAggregator, GroupByController };


export const commonParsingFxn = {
    /**
     * MODIFIES OBJECTS IN PLACE
     */
    'countsToTotals' : function(parsedBuckets, cumulativeSum = false, excludeChildren = false){
        let total = 0;
        const subTotals = {};

        parsedBuckets.forEach(function(bkt, index){
            if (cumulativeSum) { 
                total += bkt.count; 
            } else { 
                total = bkt.count; 
            }
            bkt.total = total;
            if (excludeChildren || !Array.isArray(bkt.children)) return;

            bkt.children.forEach(function(c){
                if (cumulativeSum) {
                    c.total = subTotals[c.term] = (subTotals[c.term] || 0) + (c.count || 0);
                } else {
                    c.total = subTotals[c.term] = (c.count || 0);
                }
            });
        });

        return parsedBuckets;
    },
    /**
     * Doesn't add up totals, just renames 'count' property to 'total' property.
     * MODIFIES IN PLACE.
     */
    'countsToCountTotals' : function(parsedBuckets, excludeChildren = false){
        parsedBuckets.forEach(function(bkt){
            bkt.total = bkt.count;
            bkt.children.forEach(function(c){
                c.total = c.count;
            });
        });
        return parsedBuckets;
    },
    /**
     * MODIFIES OBJECTS IN PLACE
     */
    'fillMissingChildBuckets' : function(aggsList, subAggTerms = [], externalTermMap = {}){
        aggsList.forEach(function(datum){
            subAggTerms.forEach(function(term){
                if (externalTermMap && externalTermMap[term]) return;
                if (!_.findWhere(datum.children, { term })){
                    datum.children.push({ term, 'count' : 0, 'total' : 0, 'date' : datum.date });
                }
            });
        });

        const today = new Date();
        const lastDate = aggsList.length > 0 && new Date(aggsList[aggsList.length - 1].date);
        const todayAsString = today.toISOString().slice(0,10);

        if (lastDate && lastDate < today){
            aggsList.push({
                ...aggsList[aggsList.length - 1],
                'date' : todayAsString,
                'count' : 0,
                'children' : aggsList[aggsList.length - 1].children.map(function(c){
                    return _.extend({}, c, { 'date' : todayAsString, 'count' : 0 });
                })
            });
        }
    },
    /**
     * Converts date_histogram, histogram, or range aggregations from ElasticSearch result into similar but simpler bucket structure.
     * Sets 'count' to be 'doc_count' value from histogram.
     *
     * @param {{ key_as_string: string, doc_count: number, group_by?: { buckets: { doc_count: number, key: string  }[] } }[]} intervalBuckets - Raw aggregation results returned from ElasticSearch
     * @param {Object.<string>} [externalTermMap] - Object which maps external terms to true (external data) or false (internal data).
     * @param {boolean} [excludeChildren=false] - If true, skips aggregating up children to increase performance very slightly.
     */
    'bucketDocCounts' : function(intervalBuckets, groupByField, externalTermMap, excludeChildren = false){
        const subBucketKeysToDate = new Set();
        const aggsList = intervalBuckets.map(function(bucket, index){
            const {
                doc_count,
                key_as_string,
                [groupByField] : { buckets: subBuckets = [] } = {}
            } = bucket;

            if (excludeChildren === true){
                return {
                    'date' : key_as_string.split('T')[0], // Sometimes we get a time back with date when 0 doc_count; correct it to date only.
                    'count' : doc_count
                };
            } else {
                _.pluck(subBuckets, 'key').forEach(function(k){
                    subBucketKeysToDate.add(k);
                });

                const children = [ ...subBucketKeysToDate ].map(function(term){
                    // Create a parsed 'bucket' even if none returned from ElasticSearch agg but it has appeared earlier.
                    const subBucket = _.findWhere(subBuckets, { 'key' : term });
                    const count = ((subBucket && subBucket.doc_count) || 0);

                    return { term, count };
                });

                return {
                    'date' : key_as_string.split('T')[0], // Sometimes we get a time back with date when 0 doc_count; correct it to date only.
                    'count' : doc_count,
                    'children' : children
                };
            }
        });

        if (subBucketKeysToDate.size === 0){ // No group by defined, fill with dummy child for each.
            _.forEach(aggsList, function(dateBucket){
                dateBucket.children = [{ term : null, count : dateBucket.count }];
            });
            subBucketKeysToDate.add(null);
        }

        // Ensure each datum has all child terms, even if blank.
        commonParsingFxn.fillMissingChildBuckets(aggsList, _.difference([ ...subBucketKeysToDate ], (externalTermMap && _.keys(externalTermMap)) || [] ));

        return aggsList;
    },
    /**
     * Converts date_histogram, histogram, or range aggregations from ElasticSearch result into similar but simpler bucket structure.
     * Sets 'count' to be 'bucket.total_files.value' value from histogram.
     *
     * @param {{ key_as_string: string, doc_count: number, group_by?: { buckets: { doc_count: number, key: string  }[] } }[]} intervalBuckets - Raw aggregation results returned from ElasticSearch
     * @param {Object.<string>} [externalTermMap] - Object which maps external terms to true (external data) or false (internal data).
     */
    'bucketTotalFilesCounts' : function(intervalBuckets, groupByField, externalTermMap){
        const subBucketKeysToDate = new Set();
        const aggsList = intervalBuckets.map(function(bucket, index){
            const {
                key_as_string,
                total_files : { value: totalFiles = 0 } = {},
                [groupByField] : { buckets: subBuckets = [] } = {}
            } = bucket;

            _.pluck(subBuckets, 'key').forEach(function(k){
                subBucketKeysToDate.add(k);
            });

            const children = [ ...subBucketKeysToDate ].map(function(term){
                const subBucket = _.findWhere(subBuckets, { 'key' : term });
                const count = ((subBucket && subBucket.total_files && subBucket.total_files.value) || 0);

                return { term, count };
            });

            return {
                'date' : key_as_string.split('T')[0], // Sometimes we get a time back with date when 0 doc_count; correct it to date only.
                'count' : totalFiles,
                'children' : children
            };
        });

        // Ensure each datum has all child terms, even if blank.
        commonParsingFxn.fillMissingChildBuckets(aggsList, _.difference([ ...subBucketKeysToDate ], (externalTermMap && _.keys(externalTermMap)) || [] ));

        return aggsList;
    },
    'bucketTotalFilesVolume' : function(intervalBuckets, groupByField, externalTermMap){
        const gigabyte = 1024 * 1024 * 1024;
        const megabyte = 1024 * 1024;
        const subBucketKeysToDate = new Set();
        const aggsList = intervalBuckets.map(function(bucket, index){
            const {
                key_as_string,
                total_files_volume : { value: totalFilesVolume = 0 } = {},
                [groupByField] : { buckets: subBuckets = [] } = {}
            } = bucket;

            _.pluck(subBuckets, 'key').forEach(function(k){
                subBucketKeysToDate.add(k);
            });

            const fileSizeVol = totalFilesVolume / /*megabyte*/gigabyte;
            const children = [ ...subBucketKeysToDate ].map(function(term){
                const subBucket = _.findWhere(subBuckets, { 'key' : term });
                const subFileSizeVol = ((subBucket && subBucket.total_files_volume && subBucket.total_files_volume.value) || 0) / /*megabyte*/gigabyte;

                return { term, 'count' : subFileSizeVol };
            });

            return {
                'date'     : key_as_string.split('T')[0], // Sometimes we get a time back with date when 0 doc_count; correct it to date only.
                'count'    : fileSizeVol,
                'children' : children
            };
        });

        // Ensure each datum has all child terms, even if blank.
        commonParsingFxn.fillMissingChildBuckets(aggsList, _.difference(Array.from(subBucketKeysToDate), (externalTermMap && _.keys(externalTermMap)) || [] ));

        return aggsList;
    },
    'analytics_to_buckets' : function(resp, reportName, termBucketField, countKey, cumulativeSum, termDisplayAsFunc = null, topCount = 0){
        const termsInAllItems = new Set();

        // De-dupe -- not particularly necessary as D3 handles this, however nice to have well-formatted data.
        const trackingItems = _.uniq(resp['@graph'], true, function(trackingItem){
            return trackingItem.google_analytics.for_date;
        }).reverse(); // We get these in decrementing order from back-end

        let totalSessionsToDate = 0;
        const termTotals = {}; // e.g. { 'USA': { count: 5, total: 5 }, 'China': { count: 2, total: 2 } }

        // Notably, we do NOT sum up total here.
        const aggsList = trackingItems.map(function(trackingItem){
            const { google_analytics : {
                reports : {
                    [reportName] : currentReport = []
                }, // `currentReport` => List of JSON objects (report entries, 1 per unique dimension value) - Note: 1 per unique dimension may not be valid for post processing report items in smaht-foursight 
                for_date
            } } = trackingItem;

            const termsInCurrenItem = new Set();
            
            // Unique-fy
            // group terms by term since terms are repeated while ga4 to tracking-item conversion done
            // (note that aggregated values won't work if the aggregated field is already an avg, min, max may field)
            const { groupedTermsObj, totalSessions } = _.reduce(currentReport, function ({ groupedTermsObj, totalSessions }, trackingItemItem) {
                const term = typeof termBucketField === 'function' ? termBucketField(trackingItemItem) : trackingItemItem[termBucketField];
                if (groupedTermsObj[term]) {
                    groupedTermsObj[term].count += trackingItemItem[countKey];
                    groupedTermsObj[term].total += trackingItemItem[countKey];
                } else {
                    groupedTermsObj[term] = {
                        'term': term,
                        'termDisplayAs': typeof termDisplayAsFunc === 'function' ? termDisplayAsFunc(trackingItemItem) : null,
                        'count': trackingItemItem[countKey],
                        'total': trackingItemItem[countKey],
                        'date': for_date
                    };
                    termsInAllItems.add(term);
                    termsInCurrenItem.add(term);
                }
                totalSessions += trackingItemItem[countKey]
                return { groupedTermsObj, totalSessions };
            }, { groupedTermsObj: {}, totalSessions: 0 });
            
            totalSessionsToDate += totalSessions;

            const currentItem = {
                'date'      : for_date,
                'count'     : cumulativeSum ? totalSessionsToDate : totalSessions,
                'total'     : cumulativeSum ? totalSessionsToDate : totalSessions,
                'children': _.values(groupedTermsObj).map(function (termItem) {
                    const cloned = { ...termItem };
                    if (cumulativeSum) {
                        let { count = 0, total = 0 } = termTotals[termItem.term] || {};
                        total += (termItem.total || 0);
                        count = (termItem.count || 0);
                        termTotals[termItem.term] = { total, count };

                        cloned.count = count;
                        cloned.total = total;
                    }
                    return cloned;
                })
            };

            // add missing children for cumulative view
            if (cumulativeSum) {
                termsInAllItems.forEach(term => {
                    if (!termsInCurrenItem.has(term)) {
                        currentItem.children.push({
                            'term': term,
                            'termDisplayAs': typeof termDisplayAsFunc === 'function' ? termDisplayAsFunc(term) : null,
                            'count': 0,
                            'total': termTotals[term].total,
                            'date': for_date
                        });
                    }
                });
            }

            if (typeof topCount === 'number' && topCount > 0) {
                currentItem.children = _.sortBy(currentItem.children, (item) => -1 * item.total).slice(0, topCount);
            }

            return currentItem;

        });

        commonParsingFxn.fillMissingChildBuckets(aggsList, Array.from(termsInAllItems));

        // remove children term if all is zero
        const filterZeroTotalTerms = (list) => {
            const termTotals = {};

            list.forEach(item => {
                item.children.forEach(child => {
                    if (!termTotals[child.term]) {
                        termTotals[child.term] = 0;
                    }
                    termTotals[child.term] += child.total;
                });
            });

            return list.map(item => ({
                ...item,
                children: item.children.filter(child => termTotals[child.term] !== 0),
            }));
        };

        return filterZeroTotalTerms(aggsList);
    }
};

const aggregationsToChartData = {
    'files_uploading' : {
        'requires'  : 'FileUploading',
        'function'  : function(resp, props){
            if (!resp || !resp.aggregations) return null;
            const agg = "weekly_interval_date_created"/*"weekly_interval_file_status_tracking.uploading"*/;
            var weeklyIntervalBuckets = resp && resp.aggregations && resp.aggregations[agg] && resp.aggregations[agg].buckets;
            if (!Array.isArray(weeklyIntervalBuckets)/* || weeklyIntervalBuckets.length < 2*/) return null;

            return commonParsingFxn.countsToTotals(
                commonParsingFxn.bucketTotalFilesCounts(weeklyIntervalBuckets, props.currentGroupBy, props.externalTermMap),
                props.cumulativeSum
            );
        }
    },
    'file_volume_uploading' : {
        'requires'  : 'FileUploading',
        'function'  : function(resp, props){
            if (!resp || !resp.aggregations) return null;
            const agg = "weekly_interval_date_created"/*"weekly_interval_file_status_tracking.uploading"*/;
            var weeklyIntervalBuckets = resp && resp.aggregations[agg] && resp.aggregations[agg].buckets;
            if (!Array.isArray(weeklyIntervalBuckets)/* || weeklyIntervalBuckets.length < 2*/) return null;

            return commonParsingFxn.countsToTotals(
                commonParsingFxn.bucketTotalFilesVolume(weeklyIntervalBuckets, props.currentGroupBy, props.externalTermMap),
                props.cumulativeSum
            );
        }
    },
    'files_uploaded' : {
        'requires'  : 'FileUploaded',
        'function'  : function(resp, props){
            if (!resp || !resp.aggregations) return null;
            const agg = "weekly_interval_file_status_tracking.uploaded";
            var weeklyIntervalBuckets = resp && resp.aggregations && resp.aggregations[agg] && resp.aggregations[agg].buckets;
            if (!Array.isArray(weeklyIntervalBuckets)/* || weeklyIntervalBuckets.length < 2*/) return null;

            return commonParsingFxn.countsToTotals(
                commonParsingFxn.bucketTotalFilesCounts(weeklyIntervalBuckets, props.currentGroupBy, props.externalTermMap),
                props.cumulativeSum
            );
        }
    },
    'file_volume_uploaded' : {
        'requires'  : 'FileUploaded',
        'function'  : function(resp, props){
            if (!resp || !resp.aggregations) return null;
            const agg = "weekly_interval_file_status_tracking.uploaded";
            var weeklyIntervalBuckets = resp && resp.aggregations[agg] && resp.aggregations[agg].buckets;
            if (!Array.isArray(weeklyIntervalBuckets)/* || weeklyIntervalBuckets.length < 2*/) return null;

            return commonParsingFxn.countsToTotals(
                commonParsingFxn.bucketTotalFilesVolume(weeklyIntervalBuckets, props.currentGroupBy, props.externalTermMap),
                props.cumulativeSum
            );
        }
    },
    'files_released' : {
        'requires'  : 'FileReleased',
        'function'  : function(resp, props){
            if (!resp || !resp.aggregations) return null;
            const agg = "weekly_interval_file_status_tracking.released";
            var weeklyIntervalBuckets = resp && resp.aggregations && resp.aggregations[agg] && resp.aggregations[agg].buckets;
            if (!Array.isArray(weeklyIntervalBuckets)/* || weeklyIntervalBuckets.length < 2*/) return null;

            return commonParsingFxn.countsToTotals(
                commonParsingFxn.bucketTotalFilesCounts(weeklyIntervalBuckets, props.currentGroupBy, props.externalTermMap),
                props.cumulativeSum
            );
        }
    },
    'file_volume_released' : {
        'requires'  : 'FileReleased',
        'function'  : function(resp, props){
            if (!resp || !resp.aggregations) return null;
            const agg = "weekly_interval_file_status_tracking.released";
            var weeklyIntervalBuckets = resp && resp.aggregations[agg] && resp.aggregations[agg].buckets;
            if (!Array.isArray(weeklyIntervalBuckets)/* || weeklyIntervalBuckets.length < 2*/) return null;

            return commonParsingFxn.countsToTotals(
                commonParsingFxn.bucketTotalFilesVolume(weeklyIntervalBuckets, props.currentGroupBy, props.externalTermMap),
                props.cumulativeSum
            );
        }
    },
    'fields_faceted' : {
        'requires' : 'TrackingItem',
        'function' : function(resp, props){
            if (!resp || !resp['@graph']) return null;

            var countKey    = 'total_events',
                groupingKey = "field"; // Field name, dot notation

            if (props.countBy.fields_faceted === 'sessions') countKey = 'unique_users';

            return commonParsingFxn.analytics_to_buckets(resp, 'fields_faceted', groupingKey, countKey, props.cumulativeSum);
        }
    },
    'sessions_by_country' : {
        'requires' : 'TrackingItem',
        'function' : function(resp, props){
            if (!resp || !resp['@graph']) return null;

            let useReport = null, termBucketField = null, countKey = null;

            switch (props.countBy.sessions_by_country) {
                case 'page_title':
                case 'page_url':
                    useReport = 'sessions_by_page';
                    termBucketField = props.countBy.sessions_by_country === 'page_title' ? 'page_title' : 'page_url';
                    countKey = 'page_views';
                    break;
                case 'device_category':
                    useReport = 'sessions_by_device_category';
                    termBucketField = 'device_category';
                    countKey = 'page_views';
                    break;
                default:
                    useReport = 'sessions_by_country';
                    termBucketField = props.countBy.sessions_by_country === 'views_by_country' || props.countBy.sessions_by_country === 'sessions_by_country' ?
                        'country' : 'city';
                    countKey = props.countBy.sessions_by_country === 'sessions_by_country' || props.countBy.sessions_by_country === 'sessions_by_city' ?
                        'unique_users' : 'page_views';
                    break;
            }

            return commonParsingFxn.analytics_to_buckets(resp, useReport, termBucketField, countKey, props.cumulativeSum);
        }
    },
    /**
     * For this function, props.currentGroupBy is the interval or time duration, not the actual 'group by' as it is for submissions.
     * Instead, `props.countBy.file_downloads` is used similar to the google analytics approach.
     */
    'file_downloads' : {
        'requires'  : "TrackingItem",
        'function'  : function(resp, props){
            if (!resp || !resp['@graph']) return null;
            const { countBy : { file_downloads : countBy } } = props;

            let useReport, groupingKey, countKey = 'downloads_count';
            switch (countBy) {
                case 'filetype':
                    useReport = 'file_downloads_by_filetype';
                    groupingKey = 'file_type_extended'; // File Type
                    break;
                case 'assay_type':
                    useReport = 'file_downloads_by_assay_type';
                    groupingKey = 'assay_type_extended'; // Assay Type
                    break;
                case 'dataset':
                    useReport = 'file_downloads_by_dataset';
                    groupingKey = 'dataset'; // Dataset
                    break;
                case 'sequencer':
                    useReport = 'file_downloads_by_sequencer';
                    groupingKey = 'sequencer'; // Sequencing Platform
                    break;
                default: //file type
                    useReport = 'file_downloads_by_filetype';
                    groupingKey = "file_type_extended"; // File Type
                    break;
            }

            console.log("AGGR", resp, props, countBy, groupingKey, useReport);

            return commonParsingFxn.analytics_to_buckets(resp, useReport, groupingKey, countKey, props.cumulativeSum);
        }
    },
    'file_downloads_volume' : {
        'requires'  : "TrackingItem",
        'function'  : function(resp, props){
            if (!resp || !resp['@graph']) return null;
            const { countBy : { file_downloads_volume : countBy } } = props;

            let useReport, groupingKey, countKey = 'downloads_size';
            switch (countBy) {
                case 'filetype':
                    useReport = 'file_downloads_by_filetype';
                    groupingKey = 'file_type_extended'; // File Type
                    break;
                case 'assay_type':
                    useReport = 'file_downloads_by_assay_type';
                    groupingKey = 'assay_type_extended'; // Assay Type
                    break;
                case 'dataset':
                    useReport = 'file_downloads_by_dataset';
                    groupingKey = 'dataset'; // Dataset
                    break;
                case 'sequencer':
                    useReport = 'file_downloads_by_sequencer';
                    groupingKey = 'sequencer'; // Sequencing Platform
                    break;
                default: //file type
                    useReport = 'file_downloads_by_filetype';
                    groupingKey = "file_type_extended"; // File Type
                    break;
            }

            //convert volume to GB
            const gigabyte = 1024 * 1024 * 1024;
            const result = commonParsingFxn.analytics_to_buckets(resp, useReport, groupingKey, countKey, props.cumulativeSum);
            if (result && Array.isArray(result) && result.length > 0) {
                _.forEach(result, (r) => {
                    r.total = r.total / gigabyte;
                    r.count = r.count / gigabyte;
                    if (r.children && Array.isArray(r.children) && r.children.length > 0) {
                        _.forEach(r.children, (c) => {
                            c.total = c.total / gigabyte;
                            c.count = c.count / gigabyte;
                        });
                    }
                });
            }
            return result;
        }
    },
    'top_file_set_downloads' : {
        'requires'  : "TrackingItem",
        'function'  : function(resp, props){
            if (!resp || !resp['@graph']) return null;
            const { countBy : { top_file_downloads : countBy } } = props;

            let useReport = 'top_files_downloaded';
            let groupingKey = 'file_set'; // File
            const countKey = 'downloads_count'; // Download Count
            let topCount = 0; // all

            switch (countBy) {
                case 'top_files_10':
                    topCount = 10;
                    break;
                case 'top_files_25':
                    topCount = 25;
                    break;
                case 'top_files_50':
                    topCount = 50;
                    break;
                case 'top_files_100':
                    topCount = 100;
                    break;
                default:
                    // Handle unknown cases if needed
                    break;
            }

            const termDisplayAsFunc = function(item){ return item.file_title ? item.file_title : (item.file_type ? `${item.term} (${item.file_type})` : item.term) };

            return commonParsingFxn.analytics_to_buckets(resp, useReport, groupingKey, countKey, props.cumulativeSum, termDisplayAsFunc, topCount);
        }
    },
    'top_file_set_downloads_volume' : {
        'requires'  : "TrackingItem",
        'function'  : function(resp, props){
            if (!resp || !resp['@graph']) return null;
            const { countBy : { top_file_downloads_volume : countBy } } = props;

            const useReport = 'top_files_downloaded';
            const groupingKey = 'file_set'; // File Set
            const countKey = 'downloads_size'; // Download Size
            let topCount = 0; // all

            switch (countBy) {
                case 'top_files_10':
                    topCount = 10;
                    break;
                case 'top_files_25':
                    topCount = 25;
                    break;
                case 'top_files_50':
                    topCount = 50;
                    break;
                case 'top_files_100':
                    topCount = 100;
                    break;
                default:
                    // Handle unknown cases if needed
                    break;
            }

            const termDisplayAsFunc = function(item){ return item.file_type && item.file_title ? `${item.file_title} (${item.file_type})` : item.term };
            
            //convert volume to GB
            const gigabyte = 1024 * 1024 * 1024;
            const result = commonParsingFxn.analytics_to_buckets(resp, useReport, groupingKey, countKey, props.cumulativeSum, termDisplayAsFunc, topCount);
            if (result && Array.isArray(result) && result.length > 0) {
                _.forEach(result, (r) => {
                    r.total = r.total / gigabyte;
                    r.count = r.count / gigabyte;
                    if (r.children && Array.isArray(r.children) && r.children.length > 0) {
                        _.forEach(r.children, (c) => {
                            c.total = c.total / gigabyte;
                            c.count = c.count / gigabyte;
                        });
                    }
                });
            }
            return result;
        }
    },
    'top_file_downloads' : {
        'requires'  : "TrackingItem",
        'function'  : function(resp, props){
            if (!resp || !resp['@graph']) return null;
            const { countBy : { top_file_downloads : countBy } } = props;

            let useReport = 'top_files_downloaded';
            let groupingKey = 'file_item_id'; // File
            const countKey = 'downloads_count'; // Download Count
            let topCount = 0; // all

            switch (countBy) {
                case 'top_files_10':
                    topCount = 10;
                    break;
                case 'top_files_25':
                    topCount = 25;
                    break;
                case 'top_files_50':
                    topCount = 50;
                    break;
                case 'top_files_100':
                    topCount = 100;
                    break;
                default:
                    // Handle unknown cases if needed
                    break;
            }

            const termDisplayAsFunc = function(item){ return item.file_title ? item.file_title : (item.file_type ? `${item.term} (${item.file_type})` : item.term) };

            return commonParsingFxn.analytics_to_buckets(resp, useReport, groupingKey, countKey, props.cumulativeSum, termDisplayAsFunc, topCount);
        }
    },
    'top_file_downloads_volume' : {
        'requires'  : "TrackingItem",
        'function'  : function(resp, props){
            if (!resp || !resp['@graph']) return null;
            const { countBy : { top_file_downloads_volume : countBy } } = props;

            const useReport = 'top_files_downloaded';
            const groupingKey = 'file_item_id'; // File
            const countKey = 'downloads_size'; // Download Size
            let topCount = 0; // all

            switch (countBy) {
                case 'top_files_10':
                    topCount = 10;
                    break;
                case 'top_files_25':
                    topCount = 25;
                    break;
                case 'top_files_50':
                    topCount = 50;
                    break;
                case 'top_files_100':
                    topCount = 100;
                    break;
                default:
                    // Handle unknown cases if needed
                    break;
            }

            const termDisplayAsFunc = function(item){ return item.file_type && item.file_title ? `${item.file_title} (${item.file_type})` : item.term };
            
            //convert volume to GB
            const gigabyte = 1024 * 1024 * 1024;
            const result = commonParsingFxn.analytics_to_buckets(resp, useReport, groupingKey, countKey, props.cumulativeSum, termDisplayAsFunc, topCount);
            if (result && Array.isArray(result) && result.length > 0) {
                _.forEach(result, (r) => {
                    r.total = r.total / gigabyte;
                    r.count = r.count / gigabyte;
                    if (r.children && Array.isArray(r.children) && r.children.length > 0) {
                        _.forEach(r.children, (c) => {
                            c.total = c.total / gigabyte;
                            c.count = c.count / gigabyte;
                        });
                    }
                });
            }
            return result;
        }
    },
    'file_views' : {
        'requires' : 'TrackingItem',
        'function' : function(resp, props){
            if (!resp || !resp['@graph']) return null;
            const { countBy : { file_views : countBy } } = props;

            let useReport = 'views_by_file';
            let termBucketField = 'file_type';
            let countKey = 'detail_views';

            switch (countBy) {
                case 'file_detail_views_by_file_type':
                    termBucketField = 'file_type_extended'; // File Type
                    break;
                case 'file_detail_views_by_assay_type':
                    termBucketField = 'assay_type_extended'; // Assay Type
                    break;
                case 'file_detail_views_by_dataset':
                    termBucketField = 'dataset'; // Sample Type
                    break;
                case 'file_detail_views_by_sequencer':
                    termBucketField = 'sequencer'; // Sequencing Platform
                    break;
                case 'file_list_views_by_file_type':
                    termBucketField = 'file_type_extended'; // File Type
                    countKey = 'list_views';
                    break;
                case 'file_list_views_by_assay_type':
                    termBucketField = 'assay_type_extended'; // Assay Type
                    countKey = 'list_views';
                    break;
                case 'file_list_views_by_dataset':
                    termBucketField = 'dataset'; // Sample Type
                    countKey = 'list_views';
                    break;
                case 'file_clicks_by_file_type':
                    termBucketField = 'file_type_extended'; // File Type
                    countKey = 'list_clicks';
                    break;
                case 'file_clicks_by_assay_type':
                    termBucketField = 'assay_type_extended'; // Assay Type
                    countKey = 'list_clicks';
                    break;
                case 'file_clicks_by_dataset':
                    termBucketField = 'dataset'; // Sample Type
                    countKey = 'list_clicks';
                    break;
                case 'metadata_tsv_by_country':
                    useReport = 'metadata_tsv_by_country';
                    termBucketField = 'source';
                    countKey = 'total_files';
                    break;
                default:
                    break;
            }

            return commonParsingFxn.analytics_to_buckets(resp, useReport, termBucketField, countKey, props.cumulativeSum);
        }
    },
};

// I forgot what purpose of all this was, kept because no time to refactor all now.
export const submissionsAggsToChartData = _.pick(aggregationsToChartData,
    'files_uploading', 'file_volume_uploading',
    'files_uploaded', 'file_volume_uploaded',
    'files_released', 'file_volume_released'
);


export const usageAggsToChartData = _.pick(aggregationsToChartData,
    'file_downloads',  'file_downloads_volume',
    'top_file_downloads',  'top_file_downloads_volume',
    'top_file_set_downloads',  'top_file_set_downloads_volume',
    'sessions_by_country', 'fields_faceted','file_views'
);


export class UsageStatsViewController extends React.PureComponent {

    static getSearchReqMomentsForTimePeriod(currentGroupBy = "daily:60") {
        let untilDate = new Date();
        let fromDate;

        if (currentGroupBy.startsWith("daily:")) {
            const days = parseInt(currentGroupBy.split(":")[1], 10); // Extract the number after 'daily:'
            untilDate = sub(untilDate, { days: 1 });
            fromDate = sub(untilDate, { days }); // Go back the specified number of days
        } else if (currentGroupBy.startsWith("monthly:")) {
            const months = currentGroupBy.split(":")[1];
            if (months === "All") { // Special case for 'monthly:All'
                fromDate = new Date("2023-12-31");
                untilDate = sub(startOfMonth(untilDate), { minutes: 1 }); // Last minute of previous month
            } else {
                const numMonths = parseInt(months, 10); // Extract the number after 'monthly:'
                untilDate = sub(startOfMonth(untilDate), { minutes: 1 }); // Last minute of previous month
                fromDate = sub(untilDate, { months: numMonths }); // Go back the specified number of months
            }
        }

        return { fromDate, untilDate };
    }

    static defaultProps = {
        'searchURIs' : {
            'TrackingItem' : function(props) {
                const { currentGroupBy, href } = props;
                const { fromDate, untilDate } = UsageStatsViewController.getSearchReqMomentsForTimePeriod(currentGroupBy);


                const report_names = [
                    // Reduce size of response a little bit (dl'd size is in range of 2-3 mb)
                    "fields_faceted",
                    "sessions_by_country",
                    "sessions_by_device_category",
                    "sessions_by_page",
                    "file_downloads_by_assay_type",
                    "file_downloads_by_dataset",
                    "file_downloads_by_sequencer",
                    "file_downloads_by_filetype",
                    "file_downloads_by_country",
                    "top_files_downloaded",
                    "metadata_tsv_by_country",
                    "views_by_file",
                    "for_date"
                ];

                const date_increment = currentGroupBy.startsWith('monthly') ? 'monthly' : 'daily';

                let uri = '/search/?type=TrackingItem&tracking_type=google_analytics&sort=-google_analytics.for_date&format=json';

                uri += '&limit=all&google_analytics.date_increment=' + date_increment;
                uri += '&google_analytics.for_date.from=' + formatDate(fromDate, 'yyyy-MM-dd') + '&google_analytics.for_date.to=' + formatDate(untilDate, 'yyyy-MM-dd');
                uri += "&" + report_names.map(function(n){ return "field=google_analytics.reports." + encodeURIComponent(n); }).join("&");
                uri += "&field=google_analytics.for_date";

                // For simpler testing & debugging -- if on localhost, connects to data.4dn by default.
                // if (href && href.indexOf('http://localhost') > -1){
                //     uri = 'https://data.smaht.org' + uri;
                // }
                return uri;
            }
        },

        /**
         * Return a boolean to determine whether to refetch (all) aggs from ES.
         *
         * @returns {boolean}
         */
        'shouldRefetchAggs' : function(pastProps, nextProps){
            return StatsViewController.defaultProps.shouldRefetchAggs(pastProps, nextProps) || (
                pastProps.currentGroupBy !== nextProps.currentGroupBy
            );
        }
    };

    constructor(props){
        super(props);
        this.changeCountByForChart = this.changeCountByForChart.bind(this);

        const countBy = {};

        Object.keys(usageAggsToChartData).forEach(function(k){
            if (k === 'file_downloads' || k === 'file_downloads_volume'){
                countBy[k] = 'assay_type'; // For file_downloads, countBy is treated as 'groupBy'.
            } else if (k === 'top_file_downloads' || k === 'top_file_downloads_volume'){
                countBy[k] = 'top_files_10'; // For top_file_downloads, countBy is treated as 'groupBy'.
            } else if (k === 'top_file_set_downloads' || k === 'top_file_set_downloads_volume'){
                countBy[k] = 'top_files_10'; // For top_file_downloads, countBy is treated as 'groupBy'.
            } else if (k === 'file_views'){
                countBy[k] = 'file_detail_views_by_assay_type';
            } else if (k === 'sessions_by_country'){
                countBy[k] = 'views_by_country';
            } else {
                countBy[k] = 'views';
            }
        });

        this.state = { countBy }; // aka include range queries for download tracking
    }

    changeCountByForChart(chartID, nextCountBy){
        setTimeout(()=>{
            // This might take some noticeable amount of time (not enough to justify a worker, tho) so we defer/deprioritize its execution to prevent blocking UI thread.
            this.setState(({ countBy: prevCountBy })=>{
                const countBy = _.clone(prevCountBy);
                countBy[chartID] = nextCountBy;
                return { countBy };
            });
        }, 0);
    }

    transformResultItems(result) {
        // do not transform
        if (!result || typeof result !== 'object' || !result['@graph'] ||
            !Array.isArray(result['@graph'] || result['@graph'].length === 0)) {
            return result;
        }

        const format = function (value1, value2) {
            if (value1 && value2 && value1 !== "None" && value2 !== "None") {
                return `${value1} (${value2})`
            } else if (value1 && value1 !== "None") {
                return value1;
            } else if (value2 && value2 !== "None") {
                return `N/A (${value2})`;
            }
            return 'N/A';
        }
        
        result['@graph'].forEach(function (resultItem) {
            const {
                google_analytics: {
                    reports: {
                        file_downloads_by_filetype = [],
                        file_downloads_by_assay_type = [],
                        views_by_file = [],
                        top_files_downloaded = [] } = {} } = {} } = resultItem;
            // file_downloads_by_filetype
            if (file_downloads_by_filetype.length > 0) {
                file_downloads_by_filetype.forEach(function (fd) {
                    const { file_type, file_format = '-' } = fd;
                    fd.file_type_extended = format(file_type, file_format);
                });
            }
            // file_downloads_by_assay_type
            if (file_downloads_by_assay_type.length > 0) {
                file_downloads_by_assay_type.forEach(function (fd) {
                    const { assay_type, sequencer = '-' } = fd;
                    fd.assay_type_extended = format(assay_type, sequencer);
                });
            }
            // views_by_file
            if (views_by_file.length > 0) {
                views_by_file.forEach(function (vf) {
                    const { file_type, file_format = '-', assay_type, sequencer = "-" } = vf;
                    vf.file_type_extended = format(file_type, file_format);
                    vf.assay_type_extended = format(assay_type, sequencer);
                });
            }

            // top_file_downloads
            if (top_files_downloaded.length > 0) {
                top_files_downloaded.forEach(function (tfd) {
                    if (!tfd.file_set) {
                        tfd.file_set = "N/A";
                    }
                });
            }
        });

        return result;
    }

    render() {
        return <StatsViewController {...this.props} {...this.state}
            changeCountByForChart={this.changeCountByForChart} transformResultItems={this.transformResultItems} />;
    }
}


export class SubmissionStatsViewController extends React.PureComponent {

    static createFileSearchUri(props, date_histogram) {
        const params = { 'type': 'File' };
        if (props.currentGroupBy) { params.group_by = props.currentGroupBy; }
        if (props.currentDateRangePreset) {
            if (props.currentDateRangePreset !== 'custom')
                params.date_range = props.currentDateRangePreset;
            else
                params.date_range = `custom|${props.currentDateRangeFrom || ''}|${props.currentDateRangeTo || ''}`;
        }
        params.date_histogram = Array.isArray(date_histogram) ? date_histogram : [date_histogram];
        const uri = '/date_histogram_aggregations/?' + queryString.stringify(params) + '&limit=0&format=json';

        // For local dev/debugging; don't forget to comment out if using.
        //uri = 'https://data.smaht.org' + uri;
        return uri;
    }

    static defaultProps = {
        'searchURIs' : {
            'FileUploading' : function(props) {
                return SubmissionStatsViewController.createFileSearchUri(props, 'date_created'/*'file_status_tracking.uploading'*/);
            },
            'FileUploaded' : function(props) {
                return SubmissionStatsViewController.createFileSearchUri(props, 'file_status_tracking.uploaded');
            },
            'FileReleased' : function(props) {
                return SubmissionStatsViewController.createFileSearchUri(props, 'file_status_tracking.released');
            },
        },
        'shouldRefetchAggs' : function(pastProps, nextProps){
            return StatsViewController.defaultProps.shouldRefetchAggs(pastProps, nextProps) || (
                pastProps.currentGroupBy !== nextProps.currentGroupBy ||
                pastProps.currentDateRangePreset !== nextProps.currentDateRangePreset ||
                pastProps.currentDateRangeFrom !== nextProps.currentDateRangeFrom ||
                pastProps.currentDateRangeTo !== nextProps.currentDateRangeTo
            );
        }
    };

    constructor(props){
        super(props);
        this.fetchAndGenerateExternalTermMap = this.fetchAndGenerateExternalTermMap.bind(this);
        this.state = { "externalTermMap" : null };
    }

    componentDidMount(){
        this.fetchAndGenerateExternalTermMap();
    }

    componentDidUpdate(pastProps){
        const { shouldRefetchAggs, session } = this.props;
        if (shouldRefetchAggs(pastProps, this.props)){
            if (pastProps.session !== session){
                // Avoid triggering extra re-aggregation from new/unnecessary term map being loaded.
                this.fetchAndGenerateExternalTermMap(true);
            }
        }
    }

    fetchAndGenerateExternalTermMap(refresh = false){
        const { externalTermMap } = this.state;
        if (!refresh && externalTermMap && _.keys(externalTermMap).length > 0) return;

        ajax.load('/search/?type=SubmissionCenter&limit=all', (resp)=>{
            this.setState({
                'externalTermMap' : _.object(_.map(resp['@graph'] || [], function(submissionCenter){
                    return [ submissionCenter.display_title, submissionCenter.identifier !== 'smaht_dac' ];
                }))
            });
        });
    }

    render(){ return <StatsViewController {...this.props} {...this.state} />; }

}


class UsageChartsCountByDropdown extends React.PureComponent {

    constructor(props){
        super(props);
        this.handleSelection = this.handleSelection.bind(this);
    }

    handleSelection(evtKey, evt){
        const { changeCountByForChart, chartID } = this.props;
        changeCountByForChart(chartID, evtKey);
        if (chartID == 'file_downloads') {
            changeCountByForChart('file_downloads_volume', evtKey);
        } else if (chartID == 'top_file_downloads') {
            changeCountByForChart('top_file_downloads_volume', evtKey);
        } else if (chartID == 'top_file_set_downloads') {
            changeCountByForChart('top_file_set_downloads_volume', evtKey);
        }
    }

    render(){
        const { countBy, chartID } = this.props;
        const currCountBy = countBy[chartID];

        const menuOptions = new Map();

        switch(chartID) {
            case 'file_downloads':
<<<<<<< HEAD
                menuOptions.set('filetype',   <React.Fragment><i className="icon fas icon-fas icon-file-alt me-1"/>File Downloads by File Type</React.Fragment>);
                menuOptions.set('assay_type', <React.Fragment><i className="icon fas icon-fas icon-vial me-1"/>File Downloads by Assay Type</React.Fragment>);
                menuOptions.set('dataset',    <React.Fragment><i className="icon fas icon-fas icon-database me-1"/>File Downloads by Dataset</React.Fragment>);
                break;
            case 'top_file_downloads':
                menuOptions.set('top_files_10',  <React.Fragment><i className="icon far icon-fas icon-folder me-1"/>Top 10</React.Fragment>);
                menuOptions.set('top_files_25',  <React.Fragment><i className="icon far icon-fas icon-folder me-1"/>Top 25</React.Fragment>);
                menuOptions.set('top_files_50',  <React.Fragment><i className="icon far icon-fas icon-folder me-1"/>Top 50 (may load slowly)</React.Fragment>);
                menuOptions.set('top_files_100',  <React.Fragment><i className="icon far icon-fas icon-folder me-1"/>Top 100 (may load slowly)</React.Fragment>);
                break;
            case 'file_views':
                menuOptions.set('file_detail_views_by_file_type',  <React.Fragment><i className="icon fas icon-fw icon-file-alt me-1"/>Detail Views by File Type</React.Fragment>);
                menuOptions.set('file_detail_views_by_assay_type', <React.Fragment><i className="icon fas icon-fw icon-vial me-1"/>Detail Views by Assay Type</React.Fragment>);
                menuOptions.set('file_detail_views_by_dataset',    <React.Fragment><i className="icon fas icon-fw icon-database me-1"/>Detail Views by Dataset</React.Fragment>);
                menuOptions.set('file_list_views',                 <React.Fragment><i className="icon fas icon-fas icon-list-ul me-1"/>Appearance in Search Results</React.Fragment>);
                menuOptions.set('file_clicks',                      <React.Fragment><i className="icon fas icon-fas icon-mouse-pointer me-1"/>Search Result Click</React.Fragment>);
                // menuOptions.set('metadata_tsv_by_country',  <React.Fragment><i className="icon fas icon-fas icon-file me-1"/>Metadata.tsv Files Count by Country</React.Fragment>);
                break;
            case 'sessions_by_country':
                menuOptions.set('views_by_country',    <React.Fragment><i className="icon icon-fw fas icon-map-marker me-1" />Page Views by Country</React.Fragment>);
                menuOptions.set('views_by_city',       <React.Fragment><i className="icon icon-fw fas icon-map-marker-alt me-1" />Page Views by City</React.Fragment>);
                menuOptions.set('device_category',     <React.Fragment><i className="icon icon-fw fas icon-laptop me-1" />Page Views by Device</React.Fragment>);
                menuOptions.set('page_title',          <React.Fragment><i className="icon icon-fw fas icon-font me-1" />Page Views by Title (may load slowly)</React.Fragment>);
                menuOptions.set('page_url',            <React.Fragment><i className="icon icon-fw fas icon-link me-1" />Page Views by Url (may load slowly)</React.Fragment>);
                menuOptions.set('sessions_by_country', <React.Fragment><i className="icon icon-fw fas icon-user-friends me-1" />Unique Users by Country</React.Fragment>);
                menuOptions.set('sessions_by_city',    <React.Fragment><i className="icon icon-fw fas icon-street-view me-1" />Unique Users by City</React.Fragment>);
=======
                menuOptions.set('filetype',   <React.Fragment><i className="icon fas icon-fas icon-file-alt mr-1"/>File Downloads by File Type</React.Fragment>);
                menuOptions.set('assay_type', <React.Fragment><i className="icon fas icon-fas icon-vial mr-1"/>File Downloads by Assay Type</React.Fragment>);
                menuOptions.set('dataset',    <React.Fragment><i className="icon fas icon-fas icon-database mr-1"/>File Downloads by Sample Type</React.Fragment>);
                // menuOptions.set('sequencer',    <React.Fragment><i className="icon fas icon-fas icon-database mr-1"/>File Downloads by Sequencing Platform</React.Fragment>);
                break;
            case 'top_file_downloads':
            case 'top_file_set_downloads':
                menuOptions.set('top_files_10',  <React.Fragment><i className="icon far icon-fas icon-folder mr-1"/>Top 10</React.Fragment>);
                menuOptions.set('top_files_25',  <React.Fragment><i className="icon far icon-fas icon-folder mr-1"/>Top 25</React.Fragment>);
                menuOptions.set('top_files_50',  <React.Fragment><i className="icon far icon-fas icon-folder mr-1"/>Top 50 (may load slowly)</React.Fragment>);
                menuOptions.set('top_files_100', <React.Fragment><i className="icon far icon-fas icon-folder mr-1"/>Top 100 (may load slowly)</React.Fragment>);
                break;
            case 'file_views':
                menuOptions.set('file_detail_views_by_file_type',  <React.Fragment><i className="icon fas icon-fw icon-file-alt mr-1"/>Detail Views by File Type</React.Fragment>);
                menuOptions.set('file_detail_views_by_assay_type', <React.Fragment><i className="icon fas icon-fw icon-vial mr-1"/>Detail Views by Assay Type</React.Fragment>);
                menuOptions.set('file_detail_views_by_dataset',    <React.Fragment><i className="icon fas icon-fw icon-database mr-1"/>Detail Views by Sample Type</React.Fragment>);
                // menuOptions.set('file_detail_views_by_sequencer',    <React.Fragment><i className="icon fas icon-fw icon-database mr-1"/>Detail Views by Seqeuncing Platform</React.Fragment>);
                menuOptions.set('file_list_views_by_file_type',    <React.Fragment><i className="icon fas icon-fas icon-file-alt mr-1"/>Appearances in Search Results by File Type</React.Fragment>);
                menuOptions.set('file_list_views_by_assay_type',   <React.Fragment><i className="icon fas icon-fas icon-vial mr-1"/>Appearances in Search Results by Assay Type</React.Fragment>);
                menuOptions.set('file_list_views_by_dataset',      <React.Fragment><i className="icon fas icon-fas icon-database mr-1"/>Appearances in Search Results by Sample Type</React.Fragment>);
                menuOptions.set('file_clicks_by_file_type',        <React.Fragment><i className="icon fas icon-fas icon-file-alt mr-1"/>Result Clicks by File Type</React.Fragment>);
                menuOptions.set('file_clicks_by_assay_type',       <React.Fragment><i className="icon fas icon-fas icon-vial mr-1"/>Result Clicks by Assay Type</React.Fragment>);
                menuOptions.set('file_clicks_by_dataset',          <React.Fragment><i className="icon fas icon-fas icon-database mr-1"/>Result Clicks by Sample Type</React.Fragment>);
                menuOptions.set('metadata_tsv_by_country',         <React.Fragment><i className="icon fas icon-fas icon-file mr-1"/>Metadata.tsv Generation by Location</React.Fragment>);
                break;
            case 'sessions_by_country':
                menuOptions.set('views_by_country',    <React.Fragment><i className="icon icon-fw fas icon-map-marker mr-1" />Page Views by Country</React.Fragment>);
                menuOptions.set('views_by_city',       <React.Fragment><i className="icon icon-fw fas icon-map-marker-alt mr-1" />Page Views by City</React.Fragment>);
                menuOptions.set('device_category',     <React.Fragment><i className="icon icon-fw fas icon-laptop mr-1" />Page Views by Device</React.Fragment>);
                // menuOptions.set('page_title',          <React.Fragment><i className="icon icon-fw fas icon-font mr-1" />Page Views by Title (may load slowly)</React.Fragment>);
                // menuOptions.set('page_url',            <React.Fragment><i className="icon icon-fw fas icon-link mr-1" />Page Views by Url (may load slowly)</React.Fragment>);
                menuOptions.set('sessions_by_country', <React.Fragment><i className="icon icon-fw fas icon-user-friends mr-1" />Unique Users by Country</React.Fragment>);
                menuOptions.set('sessions_by_city',    <React.Fragment><i className="icon icon-fw fas icon-street-view mr-1" />Unique Users by City</React.Fragment>);
>>>>>>> 42493ac0
                break;
            default:
                menuOptions.set('views',    <React.Fragment><i className="icon icon-fw fas icon-eye me-1"/>Views</React.Fragment>);
                menuOptions.set('sessions', <React.Fragment><i className="icon icon-fw fas icon-user me-1"/>Unique Users</React.Fragment>);
            break;
        }
        
        const dropdownTitle = menuOptions.get(currCountBy);

        return (
            <div className="d-inline-block me-05">
                <DropdownButton size="sm" id={"select_count_for_" + chartID}
                    onSelect={this.handleSelection} title={dropdownTitle}>
                    {_.map([ ...menuOptions.entries() ], function([ k, title ]){
                        return <DropdownItem eventKey={k} key={k}>{ title }</DropdownItem>;
                    })}
                </DropdownButton>
            </div>
        );
    }
}


export function UsageStatsView(props){
    const {
        loadingStatus, mounted, href, session, schemas, groupByOptions, handleGroupByChange, currentGroupBy, windowWidth,
        changeCountByForChart, countBy,
        // Passed in from StatsChartViewAggregator:
        sessions_by_country, chartToggles, fields_faceted,
        file_downloads, file_downloads_volume,
        top_file_downloads, top_file_downloads_volume,
        top_file_set_downloads, top_file_set_downloads_volume,
        file_views,
        // settings
        smoothEdges, onChartToggle, onSmoothEdgeToggle, cumulativeSum, onCumulativeSumToggle
    } = props;

    if (loadingStatus === 'failed'){
        return <div className="stats-charts-container" key="charts" id="usage"><ErrorIcon/></div>;
    }

    if (!mounted || (loadingStatus === 'loading' && (!file_downloads && !sessions_by_country))){
        return <div className="stats-charts-container" key="charts" id="usage"><LoadingIcon/></div>;
    }

    const [isTransposed, setIsTransposed] = useState(true);
    const [ scale, setScale ] = useState({ yAxisScale: 'Pow', yAxisPower: 0.5 });
    const { anyExpandedCharts, commonXDomain, dateRoundInterval } = useMemo(function(){
        const { fromDate: propFromDate, untilDate: propUntilDate } = UsageStatsViewController.getSearchReqMomentsForTimePeriod(currentGroupBy);
        let fromDate, untilDate, dateRoundInterval;
        // We want all charts to share the same x axis. Here we round to date boundary.
        // Minor issue is that file downloads are stored in UTC/GMT while analytics are in EST timezone..
        // TODO improve on this somehow, maybe pass prop to FileDownload chart re: timezone parsing of some sort.
        if (currentGroupBy.startsWith('daily:')) {
            fromDate = add(startOfDay(propFromDate), { minutes: 15 });
            untilDate = add(endOfDay(propUntilDate), { minutes: 45 });
            dateRoundInterval = 'day';
        } else if (currentGroupBy.startsWith('monthly:')) {
            fromDate = endOfMonth(propFromDate); // Not rly needed.
            untilDate = sub(endOfMonth(propUntilDate), { days: 1 });
            dateRoundInterval = 'month';
        } else if (currentGroupBy.startsWith('yearly')) { // Not yet implemented
            dateRoundInterval = 'year';
        }
        return {
            anyExpandedCharts: _.any(_.values(chartToggles.expanded || {})),
            commonXDomain: [fromDate, untilDate],
            dateRoundInterval
        };
    }, [ currentGroupBy, anyExpandedCharts ]);

    const commonContainerProps = { 'onToggle' : onChartToggle, chartToggles, windowWidth, 'defaultColSize' : '12', 'defaultHeight' : anyExpandedCharts ? 200 : 250 };
    const commonChartProps = {
        dateRoundInterval,
        'xDomain': commonXDomain,
        'curveFxn': smoothEdges ? d3.curveMonotoneX : d3.curveStepAfter,
        cumulativeSum: cumulativeSum
    };
    const countByDropdownProps = { countBy, changeCountByForChart };

    const sessionsByCountryChartHeight = ['page_title', 'page_url'].indexOf(countBy.sessions_by_country) > -1 ? 500 : commonContainerProps.defaultHeight;
    const enableSessionByCountryChartTooltipItemClick = (countBy.sessions_by_country === 'page_url');

    const { showScaleRange, scaleRangeTooltip, scaleRangeMin, scaleRangeMax, scaleRangeStep } = UsageStatsView.getYScaleDefaults(scale['yAxisScale']);

    const isSticky = true; //!_.any(_.values(tableToggle), (v)=> v === true);
    const commonTableProps = { windowWidth, href, session, schemas, isTransposed, dateRoundInterval, cumulativeSum, chartToggles };
    
    let topFileSetLimit = 0;
    if (countBy.top_file_set_downloads && countBy.top_file_set_downloads.indexOf('top_files_') === 0) {
        topFileSetLimit = parseInt(countBy.top_file_set_downloads.substring('top_files_'.length));
    }
    let topFilesLimit = 0;
    if (countBy.top_file_downloads && countBy.top_file_downloads.indexOf('top_files_') === 0) {
        topFilesLimit = parseInt(countBy.top_file_downloads.substring('top_files_'.length));
    }

    return (
        <div className="stats-charts-container" key="charts" id="usage">

            <GroupByDropdown {...{ groupByOptions, loadingStatus, handleGroupByChange, currentGroupBy }}
                groupByTitle="Show" outerClassName={"dropdown-container mb-0" + (isSticky ? " sticky-top" : "")}>
                <div className="d-inline-block me-15 pt-08">
                    <Checkbox checked={smoothEdges} onChange={onSmoothEdgeToggle} data-tip="Toggle between smooth/sharp edges">Smooth Edges</Checkbox>
                </div>
                <div className="d-inline-block me-3 mb-2 pt-08">
                    <Checkbox checked={cumulativeSum} onChange={onCumulativeSumToggle} data-tip="Show as cumulative sum">Cumulative Sum</Checkbox>
                </div>
                <div className="d-inline-block me-3 mb-2 pt-08">
                    <Checkbox checked={isTransposed} onChange={() => setIsTransposed(!isTransposed)} data-tip="Transpose data table">Transpose Data</Checkbox>
                </div>
                <div className="d-block d-md-inline-block pt-08">
                    <div className="d-md-flex">
                        <span className="text-500 me-1">Y-Axis scale:</span>
                        <div className='mb-15'>
                            <DropdownButton
                                title={(scale && scale['yAxisScale'] && UsageStatsView.yScaleLabels[scale['yAxisScale']]) || '-'}
                                onSelect={(e) => setScale({ yAxisScale: e, yAxisPower: e === 'Pow' ? 0.5 : 50 })}>
                                <DropdownItem eventKey={'Linear'} key={'scale-linear'} >{UsageStatsView.yScaleLabels['Linear']}</DropdownItem>
                                <DropdownItem eventKey={'Pow'} key={'scale-pow'} >{UsageStatsView.yScaleLabels['Pow']}</DropdownItem>
                                <DropdownItem eventKey={'Symlog'} key={'scale-log'} >{UsageStatsView.yScaleLabels['Symlog']}</DropdownItem>
                            </DropdownButton>
                        </div>
                        <div className={"ms-md-15" + (showScaleRange ? " d-block d-md-inline-block" : " d-none")}>
                            <input type="range" id="input_range_y_scale_power" className='w-75'
                                min={scaleRangeMin} max={scaleRangeMax} step={scaleRangeStep} value={scale['yAxisPower']} data-tip={scaleRangeTooltip}
                                onChange={(e) => setScale({ yAxisScale: scale['yAxisScale'], yAxisPower: e.target.valueAsNumber })} />
                            <span className='ms-05'>{scale['yAxisPower']}</span>
                        </div>
                    </div>
                </div>
            </GroupByDropdown>

            { file_downloads ?

                <ColorScaleProvider resetScalesWhenChange={file_downloads}>
                
                    <div className="clearfix">
                        <div className="pull-right mt-05">
                            <UsageChartsCountByDropdown {...countByDropdownProps} chartID="file_downloads" />
                        </div>
                        <ChartContainerTitle {...{ 'titleMap': UsageStatsView.titleMap, countBy, 'chartKey': 'file_downloads' }} />
                    </div>

                    <HorizontalD3ScaleLegend {...{ loadingStatus }} />

                    <AreaChartContainer {...commonContainerProps} id="file_downloads" key="file_downloads"
                        title={<h5 className="text-400 mt-0">Total File Count</h5>}>
                        {chartToggles.chart?.file_downloads ?
                            <AreaChart {...commonChartProps} data={file_downloads} {...scale} />
                            : <React.Fragment />
                        }
                    </AreaChartContainer>

                    {chartToggles.table?.file_downloads &&
                        <StatisticsDataTable data={file_downloads}
                            key={'dt_file_downloads'}
                            {...commonTableProps}
                            containerId="content_file_downloads" />
                    }

                    <AreaChartContainer {...commonContainerProps} id="file_downloads_volume" key="file_downloads_volume" defaultHeight={300}
                        title={<h5 className="text-400 mt-0">Total File Size (GB)</h5>}>
                        {chartToggles.chart?.file_downloads_volume ?
                            <AreaChart {...commonChartProps} data={file_downloads_volume} yAxisLabel="GB" {...scale} />
                            : <React.Fragment />
                        }
                    </AreaChartContainer>

                    {chartToggles.table?.file_downloads_volume &&
                        <StatisticsDataTable data={file_downloads_volume}
                            key={'dt_file_downloads_volume'}
                            valueLabel="GB"
                            {...commonTableProps}
                            containerId="content_file_downloads_volume" />
                    }

<<<<<<< HEAD
                    <p className='fst-italic mt-2'>* File downloads before June 10th, 2024, only include browser-initiated ones and may not be accurate.</p>

=======
>>>>>>> 42493ac0
                </ColorScaleProvider>

                : null }

            {top_file_set_downloads ?

                <ColorScaleProvider resetScalesWhenChange={top_file_set_downloads}>

                    <div className="clearfix">
                        <div className="pull-right mt-05">
                            <UsageChartsCountByDropdown {...countByDropdownProps} chartID="top_file_set_downloads" />
                        </div>
                        <ChartContainerTitle {...{ 'titleMap': UsageStatsView.titleMap, countBy, 'chartKey': 'top_file_set_downloads' }} />
                    </div>

                    {/* <HorizontalD3ScaleLegend {...{ loadingStatus }} /> */}

                    <AreaChartContainer {...commonContainerProps} id="top_file_set_downloads" key="top_file_set_downloads" defaultHeight={300}
                        title={<h5 className="text-400 mt-0">Total Count for Daily Downloads</h5>}>
                        {chartToggles.chart?.top_file_set_downloads ?
                            <AreaChart {...commonChartProps} data={top_file_set_downloads} showTooltipOnHover={true} {...scale} />
                            : <React.Fragment />
                        }
                    </AreaChartContainer>

                    {chartToggles.table?.top_file_set_downloads &&
                        <StatisticsDataTable data={top_file_set_downloads}
                            key={'dt_top_file_set_downloads'}
                            {...commonTableProps}
                            containerId="content_top_file_set_downloads"
                            limit={topFileSetLimit} excludeNones={true} />
                    }

                    <AreaChartContainer {...commonContainerProps} id="top_file_set_downloads_volume" key="top_file_set_downloads_volume" 
                        defaultHeight={350} title={<h5 className="text-400 mt-0">Total Size for Daily Downloads (GB)</h5>}>
                        {chartToggles.chart?.top_file_set_downloads_volume ?
                            <AreaChart {...commonChartProps} data={top_file_set_downloads_volume} showTooltipOnHover={true} yAxisLabel="GB" {...scale} />
                            : <React.Fragment />
                        }
                    </AreaChartContainer>

                    {chartToggles.table?.top_file_set_downloads_volume &&
                        <StatisticsDataTable data={top_file_set_downloads_volume}
                            key={'dt_top_file_set_downloads_volume'}
                            valueLabel="GB"
                            {...commonTableProps}
                            containerId="content_top_file_set_downloads_volume"
                            limit={topFileSetLimit} excludeNones={true} />
                    }

                </ColorScaleProvider>

                : null}

            { top_file_downloads && false ?

                <ColorScaleProvider resetScalesWhenChange={top_file_downloads}>
                
                    <div className="clearfix">
                        <div className="pull-right mt-05">
                            <UsageChartsCountByDropdown {...countByDropdownProps} chartID="top_file_downloads" />
                        </div>
                        <ChartContainerTitle {...{ 'titleMap': UsageStatsView.titleMap, countBy, 'chartKey': 'top_file_downloads' }} />
                    </div>

<<<<<<< HEAD
                    <AreaChartContainer {...commonContainerProps} id="top_file_downloads" key="top_file_downloads" defaultHeight={300}
                        title={<h5 className="text-400 mt-0">Total File Count</h5>}
                        extraButtons={[
                            <AnalyticsDataTableToggle
                                toggled={tableToggle["top_file_downloads"] || false}
                                toggleChanged={() => handleToggleTable("top_file_downloads")}
                                key="top_file_downloads_toggle" />
                        ]}
                        subTitle={<h4 className="fw-normal text-secondary">Click bar to view details</h4>}>
                        <AreaChart {...commonChartProps} data={top_file_downloads} showTooltipOnHover={false} {...scale} />
=======
                    <AreaChartContainer {...commonContainerProps} id="top_file_downloads" key="top_file_downloads"
                        defaultHeight={300} title={<h5 className="text-400 mt-0">Total File Count for Daily Downloads</h5>}
                        subTitle={<h4 className="font-weight-normal text-secondary">Click bar to view details</h4>}>
                        {chartToggles.chart?.top_file_downloads ?
                            <AreaChart {...commonChartProps} data={top_file_downloads} showTooltipOnHover={false} {...scale} />
                            : <React.Fragment />
                        }
>>>>>>> 42493ac0
                    </AreaChartContainer>

                    {chartToggles.table?.top_file_downloads &&
                        <StatisticsDataTable data={top_file_downloads} 
                            key={'dt_top_file_downloads'}
                            {...commonTableProps}
                            containerId="content_top_file_downloads"
                            limit={topFilesLimit} excludeNones={true} />
                    }

                    <AreaChartContainer {...commonContainerProps} id="top_file_downloads_volume" key="top_file_downloads_volume" defaultHeight={350}
<<<<<<< HEAD
                        title={<h5 className="text-400 mt-0">Total File Size (GB)</h5>}
                        extraButtons={[
                            <AnalyticsDataTableToggle
                                toggled={tableToggle["top_file_downloads_volume"] || false}
                                toggleChanged={() => handleToggleTable("top_file_downloads_volume")}
                                key="top_file_downloads_volume_toggle" />
                        ]}
                        subTitle={<h4 className="fw-normal text-secondary">Click bar to view details</h4>}>
                        <AreaChart {...commonChartProps} data={top_file_downloads_volume} showTooltipOnHover={false} yAxisLabel="GB" {...scale} />
=======
                        title={<h5 className="text-400 mt-0">Total File Size for Daily Downloads (GB)</h5>}
                        extraButtons={[]}
                        subTitle={<h4 className="font-weight-normal text-secondary">Click bar to view details</h4>}>
                        {chartToggles.chart?.top_file_downloads_volume ?
                            <AreaChart {...commonChartProps} data={top_file_downloads_volume} showTooltipOnHover={false} yAxisLabel="GB" {...scale} />
                            : <React.Fragment />
                        }
>>>>>>> 42493ac0
                    </AreaChartContainer>

                    {chartToggles.table?.top_file_downloads_volume &&
                        <StatisticsDataTable data={top_file_downloads_volume} 
                            key={'dt_top_file_downloads_volume'}
                            valueLabel="GB"
                            {...commonTableProps}
                            containerId="content_top_file_downloads_volume"
                            limit={topFilesLimit} excludeNones={true} />
                    }

                    <p className='fst-italic mt-2'>* File downloads before June 10th, 2024, only include browser-initiated ones and may not be accurate.</p>

                </ColorScaleProvider>

                : null }

            { file_views ?

                <ColorScaleProvider resetScalesWhenChange={file_views}>

                    <AreaChartContainer {...commonContainerProps} id="file_views" key="file_views"
                        title={<ChartContainerTitle {...{ 'titleMap': UsageStatsView.titleMap, countBy, 'chartKey': 'file_views' }} />}
                        extraButtons={[
                            <UsageChartsCountByDropdown {...countByDropdownProps} chartID="file_views" key="file_views_count_by_dd" />
                        ]}
                        legend={<HorizontalD3ScaleLegend {...{ loadingStatus }} />}>
                        {chartToggles.chart?.file_views ?
                            <AreaChart {...commonChartProps} data={file_views} {...scale} />
                            : <React.Fragment />
                        }
                    </AreaChartContainer>

                    {chartToggles.table?.file_views &&
                        <StatisticsDataTable data={file_views} 
                            key={'dt_file_views'}
                            {...commonTableProps}
                            containerId="content_file_views" />
                    }

                </ColorScaleProvider>

                : null}

            { sessions_by_country ?

                <ColorScaleProvider resetScaleLegendWhenChange={sessions_by_country}>

                    <AreaChartContainer {...commonContainerProps} id="sessions_by_country" key="sessions_by_country"
<<<<<<< HEAD
                        title={
                            <h3 className="charts-group-title">
                                <span className="d-block d-sm-inline">{
                                    countBy.sessions_by_country === 'sessions_by_country' || countBy.sessions_by_country === 'sessions_by_city' ?
                                        'Unique Users' : 'Page Views'
                                }</span>
                                <span className="text-300 d-none d-sm-inline"> - </span>
                                <span className="text-300">{UsageStatsView.titleExtensions['sessions_by_country'][countBy.sessions_by_country]}</span>
                            </h3>
                        }
                        subTitle={enableSessionByCountryChartTooltipItemClick && <h4 className="fw-normal text-secondary">Click bar to view details</h4>}
=======
                        title={<ChartContainerTitle {...{ 'titleMap': UsageStatsView.titleMap, countBy, 'chartKey': 'sessions_by_country' }} />}
                        subTitle={enableSessionByCountryChartTooltipItemClick && <h4 className="font-weight-normal text-secondary">Click bar to view details</h4>}
>>>>>>> 42493ac0
                        extraButtons={[
                            <UsageChartsCountByDropdown {...countByDropdownProps} chartID="sessions_by_country" key="sessions_by_country_count_by_dd" />
                        ]}
                        legend={<HorizontalD3ScaleLegend {...{ loadingStatus }} />}
                        defaultHeight={sessionsByCountryChartHeight}>
                        {chartToggles.chart?.sessions_by_country ?
                            <AreaChart {...commonChartProps} data={sessions_by_country} showTooltipOnHover={!enableSessionByCountryChartTooltipItemClick} {...scale} />
                            : <React.Fragment />
                        }
                    </AreaChartContainer>


                    {chartToggles.table?.sessions_by_country &&
                        <StatisticsDataTable data={sessions_by_country} 
                            key={'dt_sessions_by_country'}
                            {...commonTableProps}
                            containerId="content_sessions_by_country" />
                    }

                </ColorScaleProvider>

                : null }


            {/* { fields_faceted ?

                <ColorScaleProvider resetScaleLegendWhenChange={fields_faceted}>

                    <AreaChartContainer {...commonContainerProps} id="fields_faceted" key="fields_faceted"
                        title={<ChartContainerTitle {...{ 'titleMap': UsageStatsView.titleMap, countBy, 'chartKey': 'fields_faceted' }} />}
                        extraButtons={[
                            <UsageChartsCountByDropdown {...countByDropdownProps} chartID="fields_faceted" />
                        ]}
                        legend={<HorizontalD3ScaleLegend {...{ loadingStatus }} />}
                        hideTableButton>
                        {chartToggles.chart?.fields_faceted ?
                            <AreaChart {...commonChartProps} data={fields_faceted} {...scale} />
                            : <React.Fragment />
                        }
                    </AreaChartContainer>


                </ColorScaleProvider>

                : null } */}

        </div>
    );
}
UsageStatsView.titleMap = {
    'file_views': {
        'metadata_tsv_by_country': ['Total Files In Metadata.tsv', 'by location'],
        'file_list_views_by_file_type': ['File Appearances In Search Results', 'by file type'],
        'file_list_views_by_assay_type': ['File Appearances In Search Results', 'by assay type'],
        'file_list_views_by_dataset': ['File Appearances In Search Results', 'by sample type'],
        'file_clicks_by_file_type': ['File Search Result Clicks', 'by file type'],
        'file_clicks_by_assay_type': ['File Search Result Clicks', 'by assay type'],
        'file_clicks_by_dataset': ['File Search Result Clicks', 'by sample type'],
        'file_detail_views_by_file_type': ['File Overview Page Views', 'by file type'],
        'file_detail_views_by_assay_type': ['File Overview Page Views', 'by assay type'],
        'file_detail_views_by_dataset': ['File Overview Page Views', 'by sample type'],
        'file_detail_views_by_sequencer': ['File Overview Page Views', 'by sequencing platform'],
    },
    'sessions_by_country': {
        'views_by_country': ['Page Views', 'by country'],
        'views_by_city': ['Page Views', 'by city'],
        'sessions_by_country': ['Unique Users', 'by country'],
        'sessions_by_city': ['Unique Users', 'by city'],
        'device_category': ['Page Views', 'by device category'],
        'page_title': ['Page Views', 'by page title'],
        'page_url': ['Page Views', 'by page url']
    },
    'file_downloads': {
        'assay_type': ['File Downloads', 'by assay type'],
        'filetype': ['File Downloads', 'by file type'],
        'dataset': ['File Downloads', 'by sample type'],
        'sequencer': ['File Downloads', 'by sequencing platform']
    },
    'top_file_downloads': {
        'top_files_10': ['Top File Downloads', 'top 10'],
        'top_files_25': ['Top File Downloads', 'top 25'],
        'top_files_50': ['Top File Downloads', 'top 50'],
        'top_files_100': ['Top File Downloads', 'top 100']
    },
    'top_file_set_downloads': {
        'top_files_10': ['Top File Set Downloads', 'top 10'],
        'top_files_25': ['Top File Set Downloads', 'top 25'],
        'top_files_50': ['Top File Set Downloads', 'top 50'],
        'top_files_100': ['Top File Set Downloads', 'top 100'],
    },
    'fields_faceted': {
        'views': ['Top Fields Faceted', 'by search result instance'],
        'sessions': ['Top Fields Faceted', 'by unique users']
    }
};
UsageStatsView.getYScaleDefaults = function (yScale) {
    let showScaleRange = true;
    let scaleRangeTooltip = '';
    let scaleRangeMin, scaleRangeMax, scaleRangeStep;
    //set defaults
    if (yScale === 'Pow') {
        scaleRangeMin = 0; scaleRangeMax = 1; scaleRangeStep = 0.1;
        scaleRangeTooltip = 'exponent';
    } else if (yScale === 'Symlog') {
        scaleRangeMin = 0; scaleRangeMax = 100; scaleRangeStep = 0.5;
        scaleRangeTooltip = 'constant';
    } else {
        showScaleRange = false;
    }
    return { showScaleRange, scaleRangeTooltip, scaleRangeMin, scaleRangeMax, scaleRangeStep };
}
UsageStatsView.yScaleLabels = {
    'Linear': 'Linear',
    'Symlog': 'Log',
    'Pow': 'Pow'
}

export function SubmissionsStatsView(props) {
    const {
        loadingStatus, mounted, session, windowWidth,
        currentGroupBy, groupByOptions, handleGroupByChange,
        currentDateRangePreset, currentDateRangeFrom, currentDateRangeTo, dateRangeOptions, handleDateRangeChange,
        // Passed in from StatsChartViewAggregator:
        files_uploading, file_volume_uploading,  files_uploaded, file_volume_uploaded, files_released, file_volume_released,
        chartToggles, smoothEdges, width, onChartToggle, onSmoothEdgeToggle, cumulativeSum, onCumulativeSumToggle
    } = props;

    if (!mounted || (!files_released)){
        return <div className="stats-charts-container" key="charts" id="submissions"><LoadingIcon/></div>;
    }

    if (loadingStatus === 'failed'){
        return <div className="stats-charts-container" key="charts" id="submissions"><ErrorIcon/></div>;
    }

    const anyExpandedCharts = _.any(_.values(chartToggles));
    const commonContainerProps = {
        'onToggle' : onChartToggle, chartToggles, windowWidth,
        'defaultColSize' : '12', 'defaultHeight' : anyExpandedCharts ? 200 : 250
    };
    const xDomain = convertDataRangeToXDomain(currentDateRangePreset, currentDateRangeFrom, currentDateRangeTo);
    const commonChartProps = { 'curveFxn' : smoothEdges ? d3.curveMonotoneX : d3.curveStepAfter, cumulativeSum, xDomain };
    const groupByProps = {
        currentGroupBy, groupByOptions, handleGroupByChange,
        currentDateRangePreset, currentDateRangeFrom, currentDateRangeTo, dateRangeOptions, handleDateRangeChange, loadingStatus
    };
    const invalidDateRange = currentDateRangeFrom && currentDateRangeTo && currentDateRangeFrom > currentDateRangeTo;

    return (
        <div className="stats-charts-container" key="charts" id="submissions">

            <GroupByDropdown {...groupByProps} groupByTitle="Group Charts Below By" dateRangeTitle="Date" outerClassName="dropdown-container mb-15 sticky-top">
                <div className="d-inline-block me-15">
                    <Checkbox checked={smoothEdges} onChange={onSmoothEdgeToggle}>Smooth Edges</Checkbox>
                </div>
                <div className="d-inline-block">
                    <Checkbox checked={cumulativeSum} onChange={onCumulativeSumToggle}>Show as cumulative sum</Checkbox>
                </div>
            </GroupByDropdown>

            <ColorScaleProvider width={width} resetScalesWhenChange={files_uploading}>

                <h3 className="charts-group-title">Metadata submitted</h3>

                <HorizontalD3ScaleLegend {...{ loadingStatus }} />

                <AreaChartContainer {...commonContainerProps} id="files_uploading"
                    title={<h5 className="text-400 mt-0">Total File Count</h5>}
                    subTitle={<ChartSubTitle invalidDateRange={invalidDateRange} data={files_uploading} />}
                    hideChartButton hideTableButton>
                    <AreaChart {...commonChartProps} data={files_uploading} />
                </AreaChartContainer>

                <AreaChartContainer {...commonContainerProps} id="file_volume_uploading"
                    title={<h5 className="text-400 mt-0">Total File Size (GB)</h5>}
                    subTitle={<ChartSubTitle invalidDateRange={invalidDateRange} data={file_volume_uploading} />}
                    hideChartButton hideTableButton>
                    <AreaChart {...commonChartProps} data={file_volume_uploading} yAxisLabel="GB" />
                </AreaChartContainer>

            </ColorScaleProvider>

            <ColorScaleProvider width={width} resetScalesWhenChange={files_uploaded}>

                <h3 className="charts-group-title">Data submitted</h3>

                <HorizontalD3ScaleLegend {...{ loadingStatus }} />

                <AreaChartContainer {...commonContainerProps} id="files_uploaded"
                    title={<h5 className="text-400 mt-0">Total File Count</h5>}
                    subTitle={<ChartSubTitle invalidDateRange={invalidDateRange} data={files_uploaded} />}
                    hideChartButton hideTableButton>
                    <AreaChart {...commonChartProps} data={files_uploaded} />
                </AreaChartContainer>

                <AreaChartContainer {...commonContainerProps} id="file_volume_uploaded"
                    title={<h5 className="text-400 mt-0">Total File Size (GB)</h5>}
                    subTitle={<ChartSubTitle invalidDateRange={invalidDateRange} data={file_volume_uploaded} />}
                    hideChartButton hideTableButton>
                    <AreaChart {...commonChartProps} data={file_volume_uploaded} yAxisLabel="GB" />
                </AreaChartContainer>

            </ColorScaleProvider>


            <ColorScaleProvider width={width} resetScalesWhenChange={files_released}>

                <h3 className="charts-group-title">Data released to the portal</h3>

                <HorizontalD3ScaleLegend {...{ loadingStatus }} />

                <AreaChartContainer {...commonContainerProps} id="files_released"
                    title={<h5 className="text-400 mt-0">Total File Count</h5>}
                    subTitle={<ChartSubTitle invalidDateRange={invalidDateRange} data={files_released} />}
                    hideChartButton hideTableButton>
                    <AreaChart {...commonChartProps} data={files_released} />
                </AreaChartContainer>

                <AreaChartContainer {...commonContainerProps} id="file_volume_released"
                    title={<h5 className="text-400 mt-0">Total File Size (GB)</h5>}
                    subTitle={<ChartSubTitle invalidDateRange={invalidDateRange} data={file_volume_released} />}
                    hideChartButton hideTableButton>
                    <AreaChart {...commonChartProps} data={file_volume_released} yAxisLabel="GB" />
                </AreaChartContainer>

            </ColorScaleProvider>

        </div>
    );
}

/**
 * Use this only for charts with child terms 'Internal Release' and 'Public Release', which are
 * meant to have a separate color scale and child terms from other charts.
 *
 * @param {string} term - One of 'Internal Release' or 'Public Release'.
 * @returns {string} A CSS-valid color string.
 */
SubmissionsStatsView.colorScaleForPublicVsInternal = function(term){
    if (term === 'Internal Release' || term === 'Internally Released'){
        return '#ff7f0e'; // Orange
    } else if (term === 'Public Release' || term === 'Publicly Released'){
        return '#1f77b4'; // Blue
    } else {
        logger.error("Term supplied is not one of 'Internal Release' or 'Public Release': '" + term + "'.");
        throw new Error("Term supplied is not one of 'Internal Release' or 'Public Release': '" + term + "'.");
    }
};

const convertDataRangeToXDomain = memoize(function (rangePreset = 'all', rangeFrom, rangeTo) {
    const rangeLower = (rangePreset || '').toLowerCase();
    
    const defaultFromDate = '2023-11-08';
    const today = new Date();
    const month = today.getMonth();
    let from = new Date(today.getFullYear(), month, 1);
    let to = null;

    switch (rangeLower) {
        case 'thismonth':
            //do nothing
            break;
        case 'previousmonth':
            //override
            from.setMonth(month - 1);
            to = new Date(today.getFullYear(), month, 1);
            break;
        case 'last3months':
            from.setMonth(month - 2);
            break;
        case 'last6months':
            from.setMonth(month - 5);
            break;
        case 'last12months':
            from.setMonth(month - 11);
            break;
        case 'thisyear':
            from = new Date(today.getFullYear(), 0, 1);
            break;
        case 'previousyear':
            //override
            from = new Date(today.getFullYear() - 1, 0, 1);
            to = new Date(today.getFullYear(), 1, 1);
            break;
        case 'custom':
            from = new Date(rangeFrom || defaultFromDate);
            to = rangeTo ? new Date(rangeTo) : null;
            if (from && to && (from > to)) {
                from = new Date(defaultFromDate);
                to = null;
            }
            break;
        case 'all':
        default:
            from = new Date(defaultFromDate);
            break;
    }
    // get first day of date's week
    const dayOfWeek = from.getDay(); // Sunday: 0, Monday: 1, ..., Saturday: 6
    const daysDifference = dayOfWeek === 0 ? 6 : dayOfWeek - 1; // Adjust for Monday being 1
    const firstWeekdayFrom = new Date(from.getTime() - daysDifference * 24 * 60 * 60 * 1000);

    return [firstWeekdayFrom, to];
});

const ChartSubTitle = memoize(function ({ title, data, invalidDateRange }) {
    if (invalidDateRange === true) {
        return <h4 className="fw-normal text-secondary">Invalid date range</h4>;
    }
    if (!data || (Array.isArray(data) && data.length === 0)) {
        return <h4 className="fw-normal text-secondary">No data to display</h4>;
    }
    return title || null;
});

const ChartContainerTitle = function ({ titleMap, countBy, chartKey }) {
    const [primary, secondary] = titleMap[chartKey][countBy[chartKey]];
    return (
        <h3 className="charts-group-title">
            <span className="d-block d-sm-inline">{primary}</span>
            {secondary &&
                <React.Fragment>
                    <span className="text-300 d-none d-sm-inline"> - </span>
                    <span className="text-300">{secondary}</span>
                </React.Fragment>
            }
        </h3>
    );
}

/**
 * converts aggregates to SearchView-compatible context objects and displays in table
 */
const StatisticsDataTable = React.memo((props) => {
    const {
        data, valueLabel = null, session, schemas, containerId = '', 
        href, dateRoundInterval, isTransposed = false, windowWidth, cumulativeSum,
        limit = 0, excludeNones = false // limit and excludeNones are evaluated for only transposed data
     } = props;
    const [columns, setColumns] = useState({});
    const [columnDefinitions, setColumnDefinitions] = useState([]);
    const [graph, setGraph] = useState([]);
    const [showModal, setShowModal] = useState(false);
    const [modalForDate, setModalForDate] = useState();

    const transposeData = (data) => {
        const result = [];
        const termMap = {};

        data.forEach(({ date, children }) => {
            children.forEach(({ term, count, total }) => {
                // remove None-like values
                if (excludeNones && ['N/A', 'None', '(not set)'].indexOf(term) !== -1) {
                    return;
                }

                if (!termMap[term]) {
                    termMap[term] = { term, count: 0, total: 0, children: [] };
                    result.push(termMap[term]);
                }

                termMap[term].children.push({ date, count, total });
                termMap[term].count += count;
                termMap[term].total += total;
            });
        });

        return _.sortBy(result, (r) => -r.total);
    };

    const roundValue = function (value, label, threshold = 0.01) {
        if (value === 0) return value;
        const roundedValue = (value >= threshold && value % 1 > 0) ? Math.round(value * 100) / 100 : (value >= threshold ? value : ('<' + threshold));
        return label ? roundedValue + ' ' + label : roundedValue;
    }

    useEffect(() => {
        if (!Array.isArray(data) || data.length === 0) {
            return;
        }

        const processData = isTransposed ? transposeData(data).slice(0, limit > 0 ? limit : undefined) : data;

        // date or term column based on transposed or not
        let cols = {
            'display_title': {
                title: isTransposed ? 'Term' : 'Date',
                type: 'string',
                noSort: true,
                widthMap: isTransposed ? { 'lg': 400, 'md': 200, 'sm': 200 } : { 'lg': 200, 'md': 200, 'sm': 200 },
                render: function (result) {
                    // overall sum
                    const overallSum = roundValue(result.overall_sum || 0, valueLabel);
                    const tooltip = `${result.display_title} (${overallSum})`;

                    return isTransposed ? (
<<<<<<< HEAD
                        <span className="value text-truncate text-start">
                            {result.display_title} ({overallSum})
=======
                        <span className="value text-truncate text-left" data-tip={tooltip.length > 40 ? tooltip : null}>
                            {result.display_title} <strong>({overallSum})</strong>
>>>>>>> 42493ac0
                        </span>
                    ) : (
                            <a href='#'
                                onClick={(e) => {
                                    setModalForDate(result.display_title);
                                    setShowModal(true);
                                    e.preventDefault();
                                }}
                                data-tip="Show details">
                                {result.display_title} <strong>({overallSum})</strong>
                            </a>
                    );
                }
            }
        };

        // create columns and columnExtensionMap
        const [item] = processData;
        if (item && Array.isArray(item.children) && item.children.length > 0) {
            const keys = isTransposed ? _.pluck(item.children, 'date') : _.pluck(item.children, 'term');
            cols = _.reduce(keys, (memo, dataKey) => {
                memo[dataKey] = {
                    title: dataKey,
                    type: 'integer',
                    noSort: true,
                    widthMap: { 'lg': 140, 'md': 120, 'sm': 120 },                  
                    render: function (result) {
                        if (result[dataKey] !== 0) {
                            return (
                                <a href='#'
                                    onClick={(e) => {
                                        setModalForDate(isTransposed ? dataKey : result.display_title);
                                        setShowModal(true);
                                        e.preventDefault();
                                    }}
                                    data-tip="Show details"
                                    className="value text-end fw-bold">
                                    {roundValue(result[dataKey], valueLabel)}
                                </a>
                            );
                        } else {
                            return <span className="value text-end">0</span>
                        }
                    }
                };
                return memo;
            }, { ...cols });
        }

        setColumns(cols);
        const colDefs = _.map(_.pairs(cols), function (p) { return { field: p[0], ...p[1] } });
        setColumnDefinitions(colDefs);

        // create @graph
        const result = _.map(processData, function (d) {
            return {
                display_title: isTransposed ? (d.termDisplayAs || d.term) : d.date,
                '@id': isTransposed ? d.term : d.date,
                ..._.reduce(d.children, (memo2, c) => {
                    memo2[isTransposed ? c.date : c.term] = c.count;
                    return memo2;
                }, {}),
                '@type': ['Item'],
                'overall_sum': !cumulativeSum ? (d.total || 0) : _.reduce(d.children, (memo, c) => memo + c.count, 0),
                'date_created': isTransposed ? d.term : d.date
            };
        });
        setGraph(result);
    }, [data, isTransposed]);

    const passProps = {
        isFullscreen: false,
        href,
        context: {
            '@graph': graph || [],
            total: graph?.length || 0,
            columns: columns || [],
            facets: null
        },
        results: graph || [],
        columns,
        columnExtensionMap: columns,
        columnDefinitions: columnDefinitions,
        session,
        maxHeight: 500,
        maxResultsBodyHeight: 500,
        tableColumnClassName: "col-12",
        facetColumnClassName: "d-none",
        defaultColAlignment: "text-end",
        stickyFirstColumn: true,
        isOwnPage: false,
        termTransformFxn: Term.toName
    };

    const modalProps = {
        ...{ dateRoundInterval, schemas },
        forDate: modalForDate,
        onTrackingItemViewerCancel: () => setShowModal(false)
    };

    return (
        <React.Fragment>
            <div className="container" id={containerId}>
                <CustomColumnController {...{ windowWidth }} hiddenColumns={{}} columnDefinitions={columnDefinitions} context={passProps.context}>
                    <SortController>
                        <ControlsAndResults {...passProps} />
                    </SortController>
                </CustomColumnController>
            </div>
            {showModal && <TrackingItemViewerModal {...modalProps} />}
        </React.Fragment>
    );
});

/**
 * displays relevant tracking item (fetched via ajax call) in item detail list
 */
const TrackingItemViewerModal = React.memo(function (props) {
    const { schemas, forDate, dateRoundInterval='day', reportName, onTrackingItemViewerCancel } = props;

    const [isLoading, setIsLoading] = useState(true);
    const [trackingItem, setTrackingItem] = useState();
    const dateIncrement = (dateRoundInterval === 'month') ? 'monthly' : 'daily';
    const href=`/search/?type=TrackingItem&google_analytics.for_date=${forDate}&google_analytics.date_increment=${dateIncrement}`;
    
    useEffect(() => {
        ajax.load(
            href,
            (resp) => {
                const graph = resp['@graph'] || [];
                setTrackingItem(graph.length > 0 ? graph[0] : null);
                setIsLoading(false);
            },
            'GET',
            (err) => {
                Alerts.queue({
                    title: 'Fetching tracking items failed',
                    message:
                        'Check your internet connection or if you have been logged out due to expired session.',
                    style: 'danger',
                });
                setIsLoading(false);
            }
        );
    }, [forDate, dateRoundInterval, reportName]);

    return (
        <Modal show size="xl" onHide={onTrackingItemViewerCancel} className="tracking-item-viewer">
            <Modal.Header closeButton>
                <Modal.Title>{forDate}</Modal.Title>
            </Modal.Header>
            <Modal.Body>
                {isLoading ?
                    <span className="pull-right">
                        <i className="account-icon icon icon-spin icon-circle-notch fas align-middle" />
                    </span> :
                    <ItemDetailList context={trackingItem} collapsed={false} schemas={schemas} />
                }
            </Modal.Body>
        </Modal>
    );
});
TrackingItemViewerModal.propTypes = {
    forDate: PropTypes.string.isRequired,
    dateRoundInterval: PropTypes.oneOf(['daily', 'monthly']),
    onTrackingItemViewerCancel: PropTypes.func.isRequired,
    schemas: PropTypes.object
}<|MERGE_RESOLUTION|>--- conflicted
+++ resolved
@@ -1096,68 +1096,39 @@
 
         switch(chartID) {
             case 'file_downloads':
-<<<<<<< HEAD
                 menuOptions.set('filetype',   <React.Fragment><i className="icon fas icon-fas icon-file-alt me-1"/>File Downloads by File Type</React.Fragment>);
                 menuOptions.set('assay_type', <React.Fragment><i className="icon fas icon-fas icon-vial me-1"/>File Downloads by Assay Type</React.Fragment>);
-                menuOptions.set('dataset',    <React.Fragment><i className="icon fas icon-fas icon-database me-1"/>File Downloads by Dataset</React.Fragment>);
+                menuOptions.set('dataset',    <React.Fragment><i className="icon fas icon-fas icon-database me-1"/>File Downloads by Sample Type</React.Fragment>);
+                // menuOptions.set('sequencer',    <React.Fragment><i className="icon fas icon-fas icon-database me-1"/>File Downloads by Sequencing Platform</React.Fragment>);
                 break;
             case 'top_file_downloads':
+            case 'top_file_set_downloads':
                 menuOptions.set('top_files_10',  <React.Fragment><i className="icon far icon-fas icon-folder me-1"/>Top 10</React.Fragment>);
                 menuOptions.set('top_files_25',  <React.Fragment><i className="icon far icon-fas icon-folder me-1"/>Top 25</React.Fragment>);
                 menuOptions.set('top_files_50',  <React.Fragment><i className="icon far icon-fas icon-folder me-1"/>Top 50 (may load slowly)</React.Fragment>);
-                menuOptions.set('top_files_100',  <React.Fragment><i className="icon far icon-fas icon-folder me-1"/>Top 100 (may load slowly)</React.Fragment>);
+                menuOptions.set('top_files_100', <React.Fragment><i className="icon far icon-fas icon-folder me-1"/>Top 100 (may load slowly)</React.Fragment>);
                 break;
             case 'file_views':
                 menuOptions.set('file_detail_views_by_file_type',  <React.Fragment><i className="icon fas icon-fw icon-file-alt me-1"/>Detail Views by File Type</React.Fragment>);
                 menuOptions.set('file_detail_views_by_assay_type', <React.Fragment><i className="icon fas icon-fw icon-vial me-1"/>Detail Views by Assay Type</React.Fragment>);
-                menuOptions.set('file_detail_views_by_dataset',    <React.Fragment><i className="icon fas icon-fw icon-database me-1"/>Detail Views by Dataset</React.Fragment>);
-                menuOptions.set('file_list_views',                 <React.Fragment><i className="icon fas icon-fas icon-list-ul me-1"/>Appearance in Search Results</React.Fragment>);
-                menuOptions.set('file_clicks',                      <React.Fragment><i className="icon fas icon-fas icon-mouse-pointer me-1"/>Search Result Click</React.Fragment>);
-                // menuOptions.set('metadata_tsv_by_country',  <React.Fragment><i className="icon fas icon-fas icon-file me-1"/>Metadata.tsv Files Count by Country</React.Fragment>);
+                menuOptions.set('file_detail_views_by_dataset',    <React.Fragment><i className="icon fas icon-fw icon-database me-1"/>Detail Views by Sample Type</React.Fragment>);
+                // menuOptions.set('file_detail_views_by_sequencer',    <React.Fragment><i className="icon fas icon-fw icon-database me-1"/>Detail Views by Seqeuncing Platform</React.Fragment>);
+                menuOptions.set('file_list_views_by_file_type',    <React.Fragment><i className="icon fas icon-fas icon-file-alt me-1"/>Appearances in Search Results by File Type</React.Fragment>);
+                menuOptions.set('file_list_views_by_assay_type',   <React.Fragment><i className="icon fas icon-fas icon-vial me-1"/>Appearances in Search Results by Assay Type</React.Fragment>);
+                menuOptions.set('file_list_views_by_dataset',      <React.Fragment><i className="icon fas icon-fas icon-database me-1"/>Appearances in Search Results by Sample Type</React.Fragment>);
+                menuOptions.set('file_clicks_by_file_type',        <React.Fragment><i className="icon fas icon-fas icon-file-alt me-1"/>Result Clicks by File Type</React.Fragment>);
+                menuOptions.set('file_clicks_by_assay_type',       <React.Fragment><i className="icon fas icon-fas icon-vial me-1"/>Result Clicks by Assay Type</React.Fragment>);
+                menuOptions.set('file_clicks_by_dataset',          <React.Fragment><i className="icon fas icon-fas icon-database me-1"/>Result Clicks by Sample Type</React.Fragment>);
+                menuOptions.set('metadata_tsv_by_country',         <React.Fragment><i className="icon fas icon-fas icon-file me-1"/>Metadata.tsv Generation by Location</React.Fragment>);
                 break;
             case 'sessions_by_country':
                 menuOptions.set('views_by_country',    <React.Fragment><i className="icon icon-fw fas icon-map-marker me-1" />Page Views by Country</React.Fragment>);
                 menuOptions.set('views_by_city',       <React.Fragment><i className="icon icon-fw fas icon-map-marker-alt me-1" />Page Views by City</React.Fragment>);
                 menuOptions.set('device_category',     <React.Fragment><i className="icon icon-fw fas icon-laptop me-1" />Page Views by Device</React.Fragment>);
-                menuOptions.set('page_title',          <React.Fragment><i className="icon icon-fw fas icon-font me-1" />Page Views by Title (may load slowly)</React.Fragment>);
-                menuOptions.set('page_url',            <React.Fragment><i className="icon icon-fw fas icon-link me-1" />Page Views by Url (may load slowly)</React.Fragment>);
+                // menuOptions.set('page_title',          <React.Fragment><i className="icon icon-fw fas icon-font me-1" />Page Views by Title (may load slowly)</React.Fragment>);
+                // menuOptions.set('page_url',            <React.Fragment><i className="icon icon-fw fas icon-link me-1" />Page Views by Url (may load slowly)</React.Fragment>);
                 menuOptions.set('sessions_by_country', <React.Fragment><i className="icon icon-fw fas icon-user-friends me-1" />Unique Users by Country</React.Fragment>);
                 menuOptions.set('sessions_by_city',    <React.Fragment><i className="icon icon-fw fas icon-street-view me-1" />Unique Users by City</React.Fragment>);
-=======
-                menuOptions.set('filetype',   <React.Fragment><i className="icon fas icon-fas icon-file-alt mr-1"/>File Downloads by File Type</React.Fragment>);
-                menuOptions.set('assay_type', <React.Fragment><i className="icon fas icon-fas icon-vial mr-1"/>File Downloads by Assay Type</React.Fragment>);
-                menuOptions.set('dataset',    <React.Fragment><i className="icon fas icon-fas icon-database mr-1"/>File Downloads by Sample Type</React.Fragment>);
-                // menuOptions.set('sequencer',    <React.Fragment><i className="icon fas icon-fas icon-database mr-1"/>File Downloads by Sequencing Platform</React.Fragment>);
-                break;
-            case 'top_file_downloads':
-            case 'top_file_set_downloads':
-                menuOptions.set('top_files_10',  <React.Fragment><i className="icon far icon-fas icon-folder mr-1"/>Top 10</React.Fragment>);
-                menuOptions.set('top_files_25',  <React.Fragment><i className="icon far icon-fas icon-folder mr-1"/>Top 25</React.Fragment>);
-                menuOptions.set('top_files_50',  <React.Fragment><i className="icon far icon-fas icon-folder mr-1"/>Top 50 (may load slowly)</React.Fragment>);
-                menuOptions.set('top_files_100', <React.Fragment><i className="icon far icon-fas icon-folder mr-1"/>Top 100 (may load slowly)</React.Fragment>);
-                break;
-            case 'file_views':
-                menuOptions.set('file_detail_views_by_file_type',  <React.Fragment><i className="icon fas icon-fw icon-file-alt mr-1"/>Detail Views by File Type</React.Fragment>);
-                menuOptions.set('file_detail_views_by_assay_type', <React.Fragment><i className="icon fas icon-fw icon-vial mr-1"/>Detail Views by Assay Type</React.Fragment>);
-                menuOptions.set('file_detail_views_by_dataset',    <React.Fragment><i className="icon fas icon-fw icon-database mr-1"/>Detail Views by Sample Type</React.Fragment>);
-                // menuOptions.set('file_detail_views_by_sequencer',    <React.Fragment><i className="icon fas icon-fw icon-database mr-1"/>Detail Views by Seqeuncing Platform</React.Fragment>);
-                menuOptions.set('file_list_views_by_file_type',    <React.Fragment><i className="icon fas icon-fas icon-file-alt mr-1"/>Appearances in Search Results by File Type</React.Fragment>);
-                menuOptions.set('file_list_views_by_assay_type',   <React.Fragment><i className="icon fas icon-fas icon-vial mr-1"/>Appearances in Search Results by Assay Type</React.Fragment>);
-                menuOptions.set('file_list_views_by_dataset',      <React.Fragment><i className="icon fas icon-fas icon-database mr-1"/>Appearances in Search Results by Sample Type</React.Fragment>);
-                menuOptions.set('file_clicks_by_file_type',        <React.Fragment><i className="icon fas icon-fas icon-file-alt mr-1"/>Result Clicks by File Type</React.Fragment>);
-                menuOptions.set('file_clicks_by_assay_type',       <React.Fragment><i className="icon fas icon-fas icon-vial mr-1"/>Result Clicks by Assay Type</React.Fragment>);
-                menuOptions.set('file_clicks_by_dataset',          <React.Fragment><i className="icon fas icon-fas icon-database mr-1"/>Result Clicks by Sample Type</React.Fragment>);
-                menuOptions.set('metadata_tsv_by_country',         <React.Fragment><i className="icon fas icon-fas icon-file mr-1"/>Metadata.tsv Generation by Location</React.Fragment>);
-                break;
-            case 'sessions_by_country':
-                menuOptions.set('views_by_country',    <React.Fragment><i className="icon icon-fw fas icon-map-marker mr-1" />Page Views by Country</React.Fragment>);
-                menuOptions.set('views_by_city',       <React.Fragment><i className="icon icon-fw fas icon-map-marker-alt mr-1" />Page Views by City</React.Fragment>);
-                menuOptions.set('device_category',     <React.Fragment><i className="icon icon-fw fas icon-laptop mr-1" />Page Views by Device</React.Fragment>);
-                // menuOptions.set('page_title',          <React.Fragment><i className="icon icon-fw fas icon-font mr-1" />Page Views by Title (may load slowly)</React.Fragment>);
-                // menuOptions.set('page_url',            <React.Fragment><i className="icon icon-fw fas icon-link mr-1" />Page Views by Url (may load slowly)</React.Fragment>);
-                menuOptions.set('sessions_by_country', <React.Fragment><i className="icon icon-fw fas icon-user-friends mr-1" />Unique Users by Country</React.Fragment>);
-                menuOptions.set('sessions_by_city',    <React.Fragment><i className="icon icon-fw fas icon-street-view mr-1" />Unique Users by City</React.Fragment>);
->>>>>>> 42493ac0
                 break;
             default:
                 menuOptions.set('views',    <React.Fragment><i className="icon icon-fw fas icon-eye me-1"/>Views</React.Fragment>);
@@ -1335,11 +1306,6 @@
                             containerId="content_file_downloads_volume" />
                     }
 
-<<<<<<< HEAD
-                    <p className='fst-italic mt-2'>* File downloads before June 10th, 2024, only include browser-initiated ones and may not be accurate.</p>
-
-=======
->>>>>>> 42493ac0
                 </ColorScaleProvider>
 
                 : null }
@@ -1405,26 +1371,13 @@
                         <ChartContainerTitle {...{ 'titleMap': UsageStatsView.titleMap, countBy, 'chartKey': 'top_file_downloads' }} />
                     </div>
 
-<<<<<<< HEAD
-                    <AreaChartContainer {...commonContainerProps} id="top_file_downloads" key="top_file_downloads" defaultHeight={300}
-                        title={<h5 className="text-400 mt-0">Total File Count</h5>}
-                        extraButtons={[
-                            <AnalyticsDataTableToggle
-                                toggled={tableToggle["top_file_downloads"] || false}
-                                toggleChanged={() => handleToggleTable("top_file_downloads")}
-                                key="top_file_downloads_toggle" />
-                        ]}
-                        subTitle={<h4 className="fw-normal text-secondary">Click bar to view details</h4>}>
-                        <AreaChart {...commonChartProps} data={top_file_downloads} showTooltipOnHover={false} {...scale} />
-=======
                     <AreaChartContainer {...commonContainerProps} id="top_file_downloads" key="top_file_downloads"
                         defaultHeight={300} title={<h5 className="text-400 mt-0">Total File Count for Daily Downloads</h5>}
-                        subTitle={<h4 className="font-weight-normal text-secondary">Click bar to view details</h4>}>
+                        subTitle={<h4 className="fw-normal text-secondary">Click bar to view details</h4>}>
                         {chartToggles.chart?.top_file_downloads ?
                             <AreaChart {...commonChartProps} data={top_file_downloads} showTooltipOnHover={false} {...scale} />
                             : <React.Fragment />
                         }
->>>>>>> 42493ac0
                     </AreaChartContainer>
 
                     {chartToggles.table?.top_file_downloads &&
@@ -1436,25 +1389,13 @@
                     }
 
                     <AreaChartContainer {...commonContainerProps} id="top_file_downloads_volume" key="top_file_downloads_volume" defaultHeight={350}
-<<<<<<< HEAD
-                        title={<h5 className="text-400 mt-0">Total File Size (GB)</h5>}
-                        extraButtons={[
-                            <AnalyticsDataTableToggle
-                                toggled={tableToggle["top_file_downloads_volume"] || false}
-                                toggleChanged={() => handleToggleTable("top_file_downloads_volume")}
-                                key="top_file_downloads_volume_toggle" />
-                        ]}
-                        subTitle={<h4 className="fw-normal text-secondary">Click bar to view details</h4>}>
-                        <AreaChart {...commonChartProps} data={top_file_downloads_volume} showTooltipOnHover={false} yAxisLabel="GB" {...scale} />
-=======
                         title={<h5 className="text-400 mt-0">Total File Size for Daily Downloads (GB)</h5>}
                         extraButtons={[]}
-                        subTitle={<h4 className="font-weight-normal text-secondary">Click bar to view details</h4>}>
+                        subTitle={<h4 className="fw-normal text-secondary">Click bar to view details</h4>}>
                         {chartToggles.chart?.top_file_downloads_volume ?
                             <AreaChart {...commonChartProps} data={top_file_downloads_volume} showTooltipOnHover={false} yAxisLabel="GB" {...scale} />
                             : <React.Fragment />
                         }
->>>>>>> 42493ac0
                     </AreaChartContainer>
 
                     {chartToggles.table?.top_file_downloads_volume &&
@@ -1504,22 +1445,8 @@
                 <ColorScaleProvider resetScaleLegendWhenChange={sessions_by_country}>
 
                     <AreaChartContainer {...commonContainerProps} id="sessions_by_country" key="sessions_by_country"
-<<<<<<< HEAD
-                        title={
-                            <h3 className="charts-group-title">
-                                <span className="d-block d-sm-inline">{
-                                    countBy.sessions_by_country === 'sessions_by_country' || countBy.sessions_by_country === 'sessions_by_city' ?
-                                        'Unique Users' : 'Page Views'
-                                }</span>
-                                <span className="text-300 d-none d-sm-inline"> - </span>
-                                <span className="text-300">{UsageStatsView.titleExtensions['sessions_by_country'][countBy.sessions_by_country]}</span>
-                            </h3>
-                        }
+                        title={<ChartContainerTitle {...{ 'titleMap': UsageStatsView.titleMap, countBy, 'chartKey': 'sessions_by_country' }} />}
                         subTitle={enableSessionByCountryChartTooltipItemClick && <h4 className="fw-normal text-secondary">Click bar to view details</h4>}
-=======
-                        title={<ChartContainerTitle {...{ 'titleMap': UsageStatsView.titleMap, countBy, 'chartKey': 'sessions_by_country' }} />}
-                        subTitle={enableSessionByCountryChartTooltipItemClick && <h4 className="font-weight-normal text-secondary">Click bar to view details</h4>}
->>>>>>> 42493ac0
                         extraButtons={[
                             <UsageChartsCountByDropdown {...countByDropdownProps} chartID="sessions_by_country" key="sessions_by_country_count_by_dd" />
                         ]}
@@ -1916,13 +1843,8 @@
                     const tooltip = `${result.display_title} (${overallSum})`;
 
                     return isTransposed ? (
-<<<<<<< HEAD
-                        <span className="value text-truncate text-start">
-                            {result.display_title} ({overallSum})
-=======
-                        <span className="value text-truncate text-left" data-tip={tooltip.length > 40 ? tooltip : null}>
+                        <span className="value text-truncate text-start" data-tip={tooltip.length > 40 ? tooltip : null}>
                             {result.display_title} <strong>({overallSum})</strong>
->>>>>>> 42493ac0
                         </span>
                     ) : (
                             <a href='#'
