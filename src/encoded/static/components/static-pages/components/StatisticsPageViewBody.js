--- conflicted
+++ resolved
@@ -1023,19 +1023,6 @@
 export class SubmissionStatsViewController extends React.PureComponent {
 
     static createFileSearchUri(props, dateHistogram, itemType = 'SubmittedFile') {
-<<<<<<< HEAD
-        const params = { 'type': itemType };
-        if (props.currentGroupBy) {
-            const [groupByField, queryKeyword] = props.currentGroupBy.split(':');
-            params.group_by = groupByField;
-            if (queryKeyword && itemType === 'SubmittedFile') {
-                params.q = queryKeyword;
-            }
-        }
-        if (props.currentDateRangePreset) {
-            if (props.currentDateRangePreset !== 'custom')
-                params.date_range = props.currentDateRangePreset;
-=======
         const {
             currentGroupBy, currentSingleSelectFilter, currentDateHistogramInterval,
             currentDateRangePreset, currentDateRangeFrom, currentDateRangeTo
@@ -1048,7 +1035,6 @@
         if (currentDateRangePreset) {
             if (currentDateRangePreset !== 'custom')
                 params.date_range = currentDateRangePreset;
->>>>>>> 984a9a19
             else
                 params.date_range = `custom|${currentDateRangeFrom || ''}|${currentDateRangeTo || ''}`;
         }
@@ -1078,20 +1064,8 @@
         if (notEncodedParams) {
             strParams += notEncodedParams;
         }
-<<<<<<< HEAD
-        if (props.currentDateHistogramInterval) { params.date_histogram_interval = props.currentDateHistogramInterval; }
-        params.date_histogram = Array.isArray(dateHistogram) ? dateHistogram : [dateHistogram];
-
-        let encodedParams = queryString.stringify(params);
-        if (itemType === 'SubmittedFile') {
-            encodedParams += '&data_generation_summary.submission_centers!=HMS+DAC';
-        }
-
-        const uri = '/date_histogram_aggregations/?' + encodedParams + '&limit=0&format=json';
-=======
 
         const uri = '/date_histogram_aggregations/?' + strParams + '&limit=0&format=json';
->>>>>>> 984a9a19
 
         // For local dev/debugging; don't forget to comment out if using.
         //uri = 'https://data.smaht.org' + uri;
@@ -1654,9 +1628,6 @@
     if (loadingStatus === 'failed'){
         return <div className="stats-charts-container" key="charts" id="submissions"><ErrorIcon/></div>;
     }
-    const [yAxisScale, setYAxisScale] = useState('Pow');
-    const [yAxisPower, setYAxisPower] = useState(0.7);
-    const handleAxisScaleChange = (scale, power) => { setYAxisScale(scale); setYAxisPower(power); };
 
     // TODO: remove when the final release is ready
     const userGroups = JWT.getUserGroups() || null;
@@ -1677,10 +1648,7 @@
     const commonChartProps = { 'curveFxn' : smoothEdges ? d3.curveMonotoneX : d3.curveStepAfter, cumulativeSum, xDomain, yAxisScale, yAxisPower };
     const groupByProps = {
         currentGroupBy, groupByOptions, handleGroupByChange,
-<<<<<<< HEAD
-=======
         currentSingleSelectFilter, singleSelectFilterOptions, handleSingleSelectFilterChange,
->>>>>>> 984a9a19
         currentDateRangePreset, currentDateRangeFrom, currentDateRangeTo, dateRangeOptions, handleDateRangeChange,
         currentDateHistogramInterval, dateHistogramIntervalOptions, handleDateHistogramIntervalChange,
         loadingStatus
@@ -1690,14 +1658,10 @@
     return (
         <div className="stats-charts-container" key="charts" id="submissions">
 
-<<<<<<< HEAD
-            <GroupByDropdown {...groupByProps} groupByTitle="Group Charts Below By" dateRangeTitle="Date" outerClassName="dropdown-container mb-15 sticky-top">
-=======
             <GroupByDropdown {...groupByProps}
                 groupByTitle="Group Charts Below By" dateRangeTitle="Date"
                 singleSelectFilterTooltip="The filter is only effective on the 'Metadata submitted' and 'Data submitted' sections"
                 outerClassName="dropdown-container mb-15 sticky-top">
->>>>>>> 984a9a19
                 <div className="settings-label d-inline-block me-15">
                     <Checkbox checked={smoothEdges} onChange={onSmoothEdgeToggle}>Smooth Edges</Checkbox>
                 </div>
