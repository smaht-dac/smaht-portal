'use strict';

import React, { useMemo } from 'react';
import PropTypes from 'prop-types';
import memoize from 'memoize-one';
import _ from 'underscore';
import { SearchView as CommonSearchView } from '@hms-dbmi-bgm/shared-portal-components/es/components/browse/SearchView';
import { SelectedItemsController } from '@hms-dbmi-bgm/shared-portal-components/es/components/browse/components/SelectedItemsController';
import { console } from '@hms-dbmi-bgm/shared-portal-components/es/components/util';
import { navigate, Schemas } from './../util';
import { columnExtensionMap as originalColExtMap } from './columnExtensionMap';
import { transformedFacets, SearchViewPageTitle } from './SearchView';
import { BrowseViewAboveSearchTableControls } from './browse-view/BrowseViewAboveSearchTableControls';
import { SelectAllFilesButton, SelectedItemsDownloadButton } from '../static-pages/components/SelectAllAboveTableComponent';
import { createBrowseColumnExtensionMap } from './BrowseView';
import { pageTitleViews, PageTitleContainer, TitleAndSubtitleBeside } from '../PageTitleSection';



export default function FileSearchView (props){
    const { schemas, session, facets, href, context } = props;
    if (!context.facets) return null;
    return (
        <div className="search-page-container container-wide" id="content">
            <SelectedItemsController {...{ context, href }} currentAction={'multiselect'}>
                <FileTableWithSelectedFilesCheckboxes {...{ schemas, facets, session, href, context }} />
            </SelectedItemsController>
        </div>
    );
}


function FileTableWithSelectedFilesCheckboxes(props){
    const {
        context, href, schemas, navigate: propNavigate = navigate,
        windowHeight, windowWidth, registerWindowOnScrollHandler,
        toggleFullScreen, isFullscreen, session,
        selectedItems, onSelectItem, selectItem, onResetSelectedItems,
        columnExtensionMap: propColumnExtensionMap = originalColExtMap,
        currentAction
    } = props;
 
    const facets = useMemo(function(){
        return transformedFacets(context, currentAction, schemas);
    }, [ context, currentAction, session, schemas ]);

    const selectedFileProps = {
        selectedItems, // From SelectedItemsController
        onSelectItem, // From SelectedItemsController
        onResetSelectedItems, // From SelectedItemsController
    };

    const { columnExtensionMap, columns, hideFacets } = useMemo(function () {
        let { columnExtensionMap, columns, hideFacets } = createBrowseColumnExtensionMap(selectedFileProps);
        columnExtensionMap = _.extend({}, propColumnExtensionMap, columnExtensionMap);
        return { columnExtensionMap, columns, hideFacets };
    }, [propColumnExtensionMap, selectedFileProps]);

    const tableColumnClassName = 'results-column col';
    const facetColumnClassName = 'facets-column col-auto';

    const aboveTableComponent = (
            <BrowseViewAboveSearchTableControls
                topLeftChildren={
                    <SelectAllFilesButton {...selectedFileProps} {...{ context }} />
                }>
                <SelectedItemsDownloadButton
                    id="download_tsv_multiselect"
                    disabled={selectedItems.size === 0}
                    className="btn btn-primary btn-sm me-05 align-items-center"
                    {...{ selectedItems, session }}
                    analyticsAddItemsToCart>
                    <i className="icon icon-download fas me-03" />
                    Download {selectedItems.size} Selected Files
                </SelectedItemsDownloadButton>
            </BrowseViewAboveSearchTableControls>
        );
    const aboveFacetListComponent = <AboveFacetList {...{ context, currentAction }} />;

    const passProps = {
        href, context, facets,
        session, schemas,
        windowHeight, windowWidth, registerWindowOnScrollHandler,
        aboveTableComponent, aboveFacetListComponent,
        tableColumnClassName, facetColumnClassName,
        columnExtensionMap,
        navigate: propNavigate,
        toggleFullScreen, isFullscreen, // todo: remove maybe, pass only to AboveTableControls
        keepSelectionInStorage: true,
        separateSingleTermFacets: false,
        columns, hideFacets,
        rowHeight: 31,
        openRowHeight: 40
    };

    return <CommonSearchView {...passProps} termTransformFxn={Schemas.Term.toName} />;
}
FileTableWithSelectedFilesCheckboxes.propTypes = {
    // Props' type validation based on contents of this.props during render.
    'href'                      : PropTypes.string.isRequired,
    'columnExtensionMap'        : PropTypes.object,
    'context'                   : PropTypes.shape({
        'columns'                   : PropTypes.objectOf(PropTypes.object).isRequired,
        'total'                     : PropTypes.number.isRequired
    }).isRequired,
    'facets'                    : PropTypes.arrayOf(PropTypes.shape({
        'title'                     : PropTypes.string.isRequired
    })),
    'schemas'                   : PropTypes.object,
    'selectItem'                : PropTypes.func,
    'selectedItems'             : PropTypes.objectOf(PropTypes.object),
};

function AboveFacetList({ context, currentAction }){
    const { total = 0, actions = [] } = context;
    let totalResults = null;
    if (total > 0) {
        totalResults = (
            <div>
                <span id="results-count" className="text-500">
                    { total }
                </span> Results
            </div>
        );
    }

    let addButton = null;
    if (!currentAction) {
        const addAction = _.findWhere(actions, { 'name': 'add' });
        if (addAction && typeof addAction.href === 'string') {
            addButton = (
                <a className="btn btn-primary btn-xs ms-1" href={addAction.href} data-skiprequest="true">
                    <i className="icon icon-fw icon-plus fas me-03 fas" />Create New&nbsp;
                </a>
            );
        }
    }

    return (
        <div className="above-results-table-row text-truncate d-flex align-items-center justify-content-end">
            { totalResults }
            { addButton }
        </div>
    );
}

<<<<<<< HEAD
=======
// Helper function to parse a "YYYY-MM-DD" date string into a Date object in UTC.
function parseDateUTC(dateString) {
    const [year, month, day] = dateString.split('-').map(Number);
    // Note: Month in Date.UTC is 0-indexed.
    return new Date(Date.UTC(year, month - 1, day));
}

>>>>>>> f52d7a9b
/**
 * Generates a dynamic title based on an array of filter objects.
 *
 * This function uses a reduce method to process the filters in a single pass and extract:
 * - An array of all "status" terms.
 * - The first occurrence of the "file_status_tracking.released.from" term as the start date.
 * - The first occurrence of the "file_status_tracking.released.to" term as the end date.
 *
 * It then performs the following validations:
 * 1. There is at least one "status" filter, and all "status" filters must have the term "released".
 * 2. Both start (from) and end (to) dates are available.
 * 3. The start date must be the first day of a month.
 * 4. The end date must be the last day of the same month and year.
 *
 * If all conditions are met, the function returns a title in the format:
 *    "Released Files in <ShortMonth> <Year>"
 * Otherwise, it returns a fallback title.
 *
 * @param {Array} filters - An array of filter objects, each containing a 'field', 'term', and 'remove' property.
<<<<<<< HEAD
 * @returns {string} The generated title or the fallback title if validations fail.
=======
 * @returns The generated title or the fallback title if validations fail.
>>>>>>> f52d7a9b
 */
const FileSearchViewPageTitle = React.memo(function FileSearchViewPageTitle(props) {
    const { context, alerts } = props;
    const { filters = [] } = context || {};

    const fallbackTitle = (<SearchViewPageTitle {...props} />);

    if (!Array.isArray(filters) || filters.length === 0) {
        return fallbackTitle;
    }

    // Use reduce to aggregate the required values in one pass.
    const { statuses, from, to } = filters.reduce(
        (acc, filter) => {
            if (filter.field === 'status') {
                acc.statuses.push(filter.term);
            } else if (filter.field === 'file_status_tracking.released.from' && !acc.from) {
                acc.from = filter.term;
            } else if (filter.field === 'file_status_tracking.released.to' && !acc.to) {
                acc.to = filter.term;
            }
            return acc;
        },
        { statuses: [], from: null, to: null }
    );

<<<<<<< HEAD
    // Check that there is at least one status and that all status values are "released".
=======
    // Check that there is at least one "status" filter and that all status values are "released".
>>>>>>> f52d7a9b
    if (statuses.length === 0 || statuses.some(term => term !== 'released')) {
        return fallbackTitle;
    }

    // Ensure both from and to dates are present.
    if (!from || !to) {
        return fallbackTitle;
    }

<<<<<<< HEAD
    const fromDate = new Date(from);
    const toDate = new Date(to);

    // Check if the fromDate is the first day of the month.
    if (fromDate.getDate() !== 1) {
        return fallbackTitle;
    }

    // Calculate the last day of the month for fromDate.
    const lastDayOfMonth = new Date(fromDate.getFullYear(), fromDate.getMonth() + 1, 0).getDate();

    // Validate that toDate is the last day of the same month and year.
    if (toDate.getDate() !== lastDayOfMonth || fromDate.getFullYear() !== toDate.getFullYear() || fromDate.getMonth() !== toDate.getMonth()) {
        return fallbackTitle;
    }

    const monthName = fromDate.toLocaleString('default', { month: 'short' });
    const subtitle = (
        <span>
            <small className="text-300">in</small> {`${monthName} ${fromDate.getFullYear()}`}
=======
    // Convert the date strings to Date objects using UTC conversion.
    const fromDate = parseDateUTC(from);
    const toDate = parseDateUTC(to);

    // Check if the fromDate is the first day of the month (using UTC).
    if (fromDate.getUTCDate() !== 1) {
        return fallbackTitle;
    }

    // Calculate the last day of the month for fromDate using UTC.
    const lastDayOfMonth = new Date(Date.UTC(fromDate.getUTCFullYear(), fromDate.getUTCMonth() + 1, 0)).getUTCDate();

    // Validate that toDate is the last day of the same month and year (using UTC).
    if (
        toDate.getUTCDate() !== lastDayOfMonth ||
        fromDate.getUTCFullYear() !== toDate.getUTCFullYear() ||
        fromDate.getUTCMonth() !== toDate.getUTCMonth()
    ) {
        return fallbackTitle;
    }

    // Get the month name in short format using UTC.
    const monthName = fromDate.toLocaleString('default', { month: 'short', timeZone: 'UTC' });
    const subtitle = (
        <span>
            <small className="text-300">in</small> {`${monthName} ${fromDate.getUTCFullYear()}`}
>>>>>>> f52d7a9b
        </span>
    );

    return (
        <PageTitleContainer
            alerts={alerts}
            className="container-wide pb-2 mb-2"
            alertsBelowTitleContainer
            alertsContainerClassName="container-wide">
            <div className="container-wide m-auto p-xl-0">
                {/* Using static breadcrumbs here, but will likely need its own component in future */}
                <div className="static-page-breadcrumbs clearfix mx-0 px-0">
                    <div className="static-breadcrumb" data-name="Home" key="/">
                        <a href="/" className="link-underline-hover">
                            Home
                        </a>
                        <i className="icon icon-fw icon-angle-right fas" />
                    </div>
<<<<<<< HEAD
                    <div
                        className="static-breadcrumb nonclickable"
                        data-name="Search"
                        key="/search">
=======
                    <div className="static-breadcrumb nonclickable" data-name="Search" key="/search">
>>>>>>> f52d7a9b
                        <span>Search</span>
                    </div>
                </div>
                <TitleAndSubtitleBeside subtitle={subtitle}>
                    Released Files
                </TitleAndSubtitleBeside>
            </div>
        </PageTitleContainer>
    );
});
<<<<<<< HEAD
=======
FileSearchViewPageTitle.propTypes = {
    'context': PropTypes.object.isRequired,
    'alerts': PropTypes.array
};
>>>>>>> f52d7a9b

pageTitleViews.register(FileSearchViewPageTitle, 'FileSearchResults');
pageTitleViews.register(FileSearchViewPageTitle, 'SubmittedFileSearchResults');<|MERGE_RESOLUTION|>--- conflicted
+++ resolved
@@ -144,8 +144,6 @@
     );
 }
 
-<<<<<<< HEAD
-=======
 // Helper function to parse a "YYYY-MM-DD" date string into a Date object in UTC.
 function parseDateUTC(dateString) {
     const [year, month, day] = dateString.split('-').map(Number);
@@ -153,7 +151,6 @@
     return new Date(Date.UTC(year, month - 1, day));
 }
 
->>>>>>> f52d7a9b
 /**
  * Generates a dynamic title based on an array of filter objects.
  *
@@ -173,11 +170,7 @@
  * Otherwise, it returns a fallback title.
  *
  * @param {Array} filters - An array of filter objects, each containing a 'field', 'term', and 'remove' property.
-<<<<<<< HEAD
- * @returns {string} The generated title or the fallback title if validations fail.
-=======
  * @returns The generated title or the fallback title if validations fail.
->>>>>>> f52d7a9b
  */
 const FileSearchViewPageTitle = React.memo(function FileSearchViewPageTitle(props) {
     const { context, alerts } = props;
@@ -204,11 +197,7 @@
         { statuses: [], from: null, to: null }
     );
 
-<<<<<<< HEAD
-    // Check that there is at least one status and that all status values are "released".
-=======
     // Check that there is at least one "status" filter and that all status values are "released".
->>>>>>> f52d7a9b
     if (statuses.length === 0 || statuses.some(term => term !== 'released')) {
         return fallbackTitle;
     }
@@ -218,28 +207,6 @@
         return fallbackTitle;
     }
 
-<<<<<<< HEAD
-    const fromDate = new Date(from);
-    const toDate = new Date(to);
-
-    // Check if the fromDate is the first day of the month.
-    if (fromDate.getDate() !== 1) {
-        return fallbackTitle;
-    }
-
-    // Calculate the last day of the month for fromDate.
-    const lastDayOfMonth = new Date(fromDate.getFullYear(), fromDate.getMonth() + 1, 0).getDate();
-
-    // Validate that toDate is the last day of the same month and year.
-    if (toDate.getDate() !== lastDayOfMonth || fromDate.getFullYear() !== toDate.getFullYear() || fromDate.getMonth() !== toDate.getMonth()) {
-        return fallbackTitle;
-    }
-
-    const monthName = fromDate.toLocaleString('default', { month: 'short' });
-    const subtitle = (
-        <span>
-            <small className="text-300">in</small> {`${monthName} ${fromDate.getFullYear()}`}
-=======
     // Convert the date strings to Date objects using UTC conversion.
     const fromDate = parseDateUTC(from);
     const toDate = parseDateUTC(to);
@@ -266,7 +233,6 @@
     const subtitle = (
         <span>
             <small className="text-300">in</small> {`${monthName} ${fromDate.getUTCFullYear()}`}
->>>>>>> f52d7a9b
         </span>
     );
 
@@ -285,14 +251,7 @@
                         </a>
                         <i className="icon icon-fw icon-angle-right fas" />
                     </div>
-<<<<<<< HEAD
-                    <div
-                        className="static-breadcrumb nonclickable"
-                        data-name="Search"
-                        key="/search">
-=======
                     <div className="static-breadcrumb nonclickable" data-name="Search" key="/search">
->>>>>>> f52d7a9b
                         <span>Search</span>
                     </div>
                 </div>
@@ -303,13 +262,10 @@
         </PageTitleContainer>
     );
 });
-<<<<<<< HEAD
-=======
 FileSearchViewPageTitle.propTypes = {
     'context': PropTypes.object.isRequired,
     'alerts': PropTypes.array
 };
->>>>>>> f52d7a9b
 
 pageTitleViews.register(FileSearchViewPageTitle, 'FileSearchResults');
 pageTitleViews.register(FileSearchViewPageTitle, 'SubmittedFileSearchResults');