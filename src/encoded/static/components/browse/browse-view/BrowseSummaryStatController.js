--- conflicted
+++ resolved
@@ -10,7 +10,6 @@
 } from '@hms-dbmi-bgm/shared-portal-components/es/components/util';
 
 import { BrowseLinkIcon } from './BrowseLinkIcon';
-<<<<<<< HEAD
 import { ChartDataController } from '../../viz/chart-data-controller';
 import { navigate } from '../../util/navigate';
 
@@ -21,7 +20,7 @@
         windowWidth,
         useCompactFor = ['xs', 'sm', 'md'],
         autoSync = false,
-        mapping = 'donor'
+        mapping = 'donor',
     } = props;
     const [loading, setLoading] = useState(false);
     const [error, setError] = useState(false);
@@ -62,7 +61,10 @@
                 hrefQuery.type === 'Donor' ||
                 (hrefQuery.type?.length > 0 && hrefQuery.type[0] === 'Donor')
             ) {
-                ChartDataController.transformFilterDonorToFile(hrefQuery, mapping);
+                ChartDataController.transformFilterDonorToFile(
+                    hrefQuery,
+                    mapping
+                );
                 hrefQuery.type = ['File'];
             }
             // protected donor - TODO: merge donor and protected_donor handling?
@@ -71,7 +73,10 @@
                 (hrefQuery.type?.length > 0 &&
                     hrefQuery.type[0] === 'ProtectedDonor')
             ) {
-                ChartDataController.transformFilterDonorToFile(hrefQuery, mapping);
+                ChartDataController.transformFilterDonorToFile(
+                    hrefQuery,
+                    mapping
+                );
                 hrefQuery.type = ['File'];
             }
             delete hrefQuery.limit;
@@ -133,9 +138,6 @@
     // If true, will re-fetch data when href changes. If false, only fetches on session change.
     autoSync: PropTypes.bool,
 };
-=======
-import { BROWSE_STATUS_FILTERS } from '../BrowseView';
->>>>>>> e2a14c25
 
 export const BrowseSummaryStatController = (props) => {
     const { type, containerCls = 'ms-2', loading, error, data } = props;
@@ -181,7 +183,6 @@
         }
     }, [data, type, error, loading]);
 
-<<<<<<< HEAD
     return (
         <BrowseSummaryStat {...{ value, type, loading, units, containerCls }} />
     );
@@ -201,36 +202,6 @@
     }).isRequired,
     loading: PropTypes.bool.isRequired,
     error: PropTypes.bool.isRequired,
-=======
-        setLoading(false);
-        setError(false);
-    });
-
-    const fallbackFxn = useCallback((resp) => {
-        setLoading(false);
-        setError(true);
-    });
-
-    const getStatistics = useCallback(() => {
-        if (!loading) setLoading(true);
-        if (error) setError(false);
-
-        // Use search for query-based metrics
-        ajax.load(
-            `/search/?type=File&sample_summary.studies=Production&format=json&${BROWSE_STATUS_FILTERS}${additionalSearchQueries}`,
-            callbackFxn,
-            'GET',
-            fallbackFxn
-        );
-    }, [callbackFxn, fallbackFxn]);
-
-    // On mount, get statistics
-    useEffect(() => {
-        getStatistics();
-    }, []);
-
-    return <BrowseSummaryStat {...{ value, type, loading, units }} />;
->>>>>>> e2a14c25
 };
 
 const BrowseSummaryStat = React.memo(function BrowseSummaryStat(props) {
