--- conflicted
+++ resolved
@@ -3,89 +3,101 @@
 import * as _ from 'underscore';
 
 import url from 'url';
-import { ajax, layout, valueTransforms } from '@hms-dbmi-bgm/shared-portal-components/es/components/util';
+import {
+    ajax,
+    layout,
+    valueTransforms,
+} from '@hms-dbmi-bgm/shared-portal-components/es/components/util';
 
 import { BrowseLinkIcon } from './BrowseLinkIcon';
 import { ChartDataController } from '../../viz/chart-data-controller';
 import { navigate } from '../../util/navigate';
 
 export const BrowseSummaryStatsViewer = React.memo((props) => {
-    const { href, session, windowWidth, useCompactFor = ['xs', 'sm', 'md'], autoSync = false } = props;
+    const {
+        href,
+        session,
+        windowWidth,
+        useCompactFor = ['xs', 'sm', 'md'],
+        autoSync = false,
+    } = props;
     const [loading, setLoading] = useState(false);
     const [error, setError] = useState(false);
     const [data, setData] = useState(null);
 
     // only re-fetch data when href changes if autoSync is true
-    useEffect(() => {
-        if (!loading) setLoading(true);
-        if (error) setError(false);
-
-        const callbackFxn = (resp) => {
-            setLoading(false);
-            setError(false);
-            const data = {
-                files: resp.total.doc_count,
-                donors: resp.total.donors,
-                tissues: resp.total.tissues,
-                assays: resp.total.assays,
-                file_size: resp.total.file_size
+    useEffect(
+        () => {
+            if (!loading) setLoading(true);
+            if (error) setError(false);
+
+            const callbackFxn = (resp) => {
+                setLoading(false);
+                setError(false);
+                const data = {
+                    files: resp.total.doc_count,
+                    donors: resp.total.donors,
+                    tissues: resp.total.tissues,
+                    assays: resp.total.assays,
+                    file_size: resp.total.file_size,
+                };
+                setData(data);
             };
-            setData(data);
-        };
-
-<<<<<<< HEAD
-        const fallbackFxn = (resp) => {
-            setLoading(false);
-            setError(true);
-        };
-=======
-    const fallbackFxn = useCallback((resp) => {
-        setLoading(false);
-        setError(true);
-    });
->>>>>>> 7ecf6c05
-
-        const searchUrl = autoSync ? href : navigate.getBrowseBaseHref(null, 'donor');
-
-        const hrefParts = url.parse(searchUrl, true);
-        let hrefQuery = _.clone(hrefParts.query);
-        if (hrefQuery.type === 'Donor' || (hrefQuery.type?.length > 0 && hrefQuery.type[0] === 'Donor')) {
-            hrefQuery = ChartDataController.transformFilterDonorToFile(hrefQuery);
-            hrefQuery.type = ['File'];
-        }
-        delete hrefQuery.limit;
-        delete hrefQuery.field;
-
-        const requestBody = {
-            "search_query_params": hrefQuery,
-            "fields_to_aggregate_for": ["sample_summary.tissues"]
-        };
-
-        ajax.load(
-<<<<<<< HEAD
-            '/bar_plot_aggregations/',
-=======
-            `/search/?type=File&sample_summary.studies=Production&format=json&status=released&status=public&status=public-restricted${additionalSearchQueries}`,
->>>>>>> 7ecf6c05
-            callbackFxn,
-            'POST',
-            fallbackFxn,
-            JSON.stringify(requestBody),
-            {},
-            null
-        );
-    }, autoSync ? [href, session] : [session]);
+
+            const fallbackFxn = (resp) => {
+                setLoading(false);
+                setError(true);
+            };
+
+            const searchUrl = autoSync
+                ? href
+                : navigate.getBrowseBaseHref(null, 'donor');
+
+            const hrefParts = url.parse(searchUrl, true);
+            let hrefQuery = _.clone(hrefParts.query);
+            if (
+                hrefQuery.type === 'Donor' ||
+                (hrefQuery.type?.length > 0 && hrefQuery.type[0] === 'Donor')
+            ) {
+                hrefQuery =
+                    ChartDataController.transformFilterDonorToFile(hrefQuery);
+                hrefQuery.type = ['File'];
+            }
+            delete hrefQuery.limit;
+            delete hrefQuery.field;
+
+            const requestBody = {
+                search_query_params: hrefQuery,
+                fields_to_aggregate_for: ['sample_summary.tissues'],
+            };
+
+            ajax.load(
+                '/bar_plot_aggregations/',
+                callbackFxn,
+                'POST',
+                fallbackFxn,
+                JSON.stringify(requestBody),
+                {},
+                null
+            );
+        },
+        autoSync ? [href, session] : [session]
+    );
 
     const statsProps = { session, loading, error, data };
     let containerCls = null;
 
     const responsiveGridState = layout.responsiveGridState(windowWidth);
     if (useCompactFor.indexOf(responsiveGridState) !== -1) {
-        statsProps['containerCls'] = "ms-15 pt-1 d-flex align-items-center";
-        containerCls = "browse-summary stats-compact d-flex flex-column mt-2 mb-25 flex-wrap";
+        statsProps['containerCls'] = 'ms-15 pt-1 d-flex align-items-center';
+        containerCls =
+            'browse-summary stats-compact d-flex flex-column mt-2 mb-25 flex-wrap';
     } else {
-        statsProps['containerCls'] = ['lg', 'xl', 'xxl'].indexOf(responsiveGridState) !== -1 ? "ms-2" : "ms-1";
-        containerCls = "browse-summary d-flex flex-row mt-2 mb-3 flex-wrap";
+        statsProps['containerCls'] =
+            ['lg', 'xl', 'xxl'].indexOf(responsiveGridState) !== -1
+                ? 'ms-2'
+                : 'ms-1';
+        containerCls = 'browse-summary d-flex flex-row mt-2 mb-3 flex-wrap';
     }
     return (
         <div>
@@ -108,11 +120,11 @@
         PropTypes.oneOf(['xs', 'sm', 'md', 'lg', 'xl', 'xxl'])
     ),
     // If true, will re-fetch data when href changes. If false, only fetches on session change.
-    autoSync: PropTypes.bool
+    autoSync: PropTypes.bool,
 };
 
 export const BrowseSummaryStatController = (props) => {
-    const { type, containerCls =  'ms-2', loading, error, data } = props;
+    const { type, containerCls = 'ms-2', loading, error, data } = props;
 
     const [value, setValue] = useState('');
     const [units, setUnits] = useState('');
@@ -129,10 +141,20 @@
 
         if (type === 'File Size') {
             setValue(
-                valueTransforms.bytesToLargerUnit(data.file_size, 0, false, true)
+                valueTransforms.bytesToLargerUnit(
+                    data.file_size,
+                    0,
+                    false,
+                    true
+                )
             );
             setUnits(
-                valueTransforms.bytesToLargerUnit(data.file_size, 0, true, false)
+                valueTransforms.bytesToLargerUnit(
+                    data.file_size,
+                    0,
+                    true,
+                    false
+                )
             );
         } else if (type === 'File') {
             setValue(data.files);
@@ -145,10 +167,13 @@
         }
     }, [data, type, error, loading]);
 
-    return <BrowseSummaryStat {...{ value, type, loading, units, containerCls }} />;
+    return (
+        <BrowseSummaryStat {...{ value, type, loading, units, containerCls }} />
+    );
 };
 BrowseSummaryStatController.propTypes = {
-    type: PropTypes.oneOf(['File', 'Donor', 'Tissue', 'Assay', 'File Size']).isRequired,
+    type: PropTypes.oneOf(['File', 'Donor', 'Tissue', 'Assay', 'File Size'])
+        .isRequired,
     containerCls: PropTypes.string,
     href: PropTypes.string.isRequired,
     session: PropTypes.object.isRequired,
@@ -157,10 +182,10 @@
         donors: PropTypes.number,
         tissues: PropTypes.number,
         assays: PropTypes.number,
-        file_size: PropTypes.number
+        file_size: PropTypes.number,
     }).isRequired,
     loading: PropTypes.bool.isRequired,
-    error: PropTypes.bool.isRequired
+    error: PropTypes.bool.isRequired,
 };
 
 const BrowseSummaryStat = React.memo(function BrowseSummaryStat(props) {
