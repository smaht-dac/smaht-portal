--- conflicted
+++ resolved
@@ -3,8 +3,12 @@
 import { ajax } from '@hms-dbmi-bgm/shared-portal-components/es/components/util';
 
 export const BrowseLink = (props) => {
-<<<<<<< HEAD
-    const { type, disabled } = props;
+    const {
+        type,
+        disabled,
+        session = false,
+        isConsortiumMember = false,
+    } = props;
 
     let studyField = 'sample_summary.studies';
     let additionalFilters = null;
@@ -13,16 +17,7 @@
         additionalFilters = '&tags=has_released_files';
     }
 
-=======
-    const {
-        type,
-        disabled,
-        session = false,
-        isConsortiumMember = false,
-    } = props;
-
     // Return a disabled version
->>>>>>> 7ecf6c05
     if (disabled) {
         return (
             <div className="browse-link">
@@ -56,13 +51,14 @@
     }
 
     return (
-<<<<<<< HEAD
         <a
-            href={`/browse/?type=${type}&${studyField}=Production&status=released${additionalFilters || ''}`}
+            href={
+                hrefToUse ||
+                `/browse/?type=${type}&${studyField}=Production&status=released${
+                    additionalFilters || ''
+                }`
+            }
             className="browse-link">
-=======
-        <a href={hrefToUse} className="browse-link">
->>>>>>> 7ecf6c05
             <BrowseLinkIcon {...{ type }} />
             {type}
         </a>
