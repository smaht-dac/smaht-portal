import React, { useState, useEffect } from 'react';
import { BrowseLinkIcon } from './BrowseLinkIcon';
import { ajax } from '@hms-dbmi-bgm/shared-portal-components/es/components/util';

export const BrowseLink = (props) => {
    const {
        type,
        disabled,
        session = false,
        isConsortiumMember = false,
    } = props;

<<<<<<< HEAD
    let studyField = 'sample_summary.studies';
    let additionalFilters = null;
    if (type === 'Donor' || type === 'ProtectedDonor') {
        studyField = 'study';
        additionalFilters = '&tags=has_released_files';
    }

=======
>>>>>>> 82bbd66b
    // Return a disabled version
    if (disabled) {
        return (
            <div className="browse-link">
                <BrowseLinkIcon {...{ type }} />
                <div className="d-flex flex-column">
                    {type}
                    <span className="text-muted fst-italic text-xs">
                        Coming Soon
                    </span>
                </div>
            </div>
        );
    }

    let hrefToUse = '';

    // Set href based on the type of file
    if (type === 'Donor') {
        // Protected link for consortium members
        if (session && isConsortiumMember) {
            // Only include released files (assume ProtectedDonor items should not be public)
            hrefToUse =
<<<<<<< HEAD
                '/browse/?type=ProtectedDonor&study=Production&status=released&tags=has_released_files';
        } else {
            hrefToUse =
                '/browse/?type=Donor&study=Production&status=public&status=public-restricted&tags=has_released_files';
        }
    } else if (type === 'File') {
        hrefToUse =
            '/browse/?type=File&sample_summary.studies=Production&status=public&status=public-restricted&status=released';
    }

    return (
        <a
            href={
                hrefToUse ||
                `/browse/?type=${type}&${studyField}=Production&status=released${
                    additionalFilters || ''
                }`
            }
            className="browse-link">
=======
                '/browse/?type=ProtectedDonor&study=Production&tags=has_released_files';
        } else {
            hrefToUse =
                '/browse/?type=Donor&study=Production&tags=has_released_files';
        }
    } else if (type === 'File') {
        hrefToUse = '/browse/?type=File&sample_summary.studies=Production';
    }

    return (
        <a href={hrefToUse} className="browse-link">
>>>>>>> 82bbd66b
            <BrowseLinkIcon {...{ type }} />
            {type}
        </a>
    );
};<|MERGE_RESOLUTION|>--- conflicted
+++ resolved
@@ -10,7 +10,6 @@
         isConsortiumMember = false,
     } = props;
 
-<<<<<<< HEAD
     let studyField = 'sample_summary.studies';
     let additionalFilters = null;
     if (type === 'Donor' || type === 'ProtectedDonor') {
@@ -18,8 +17,6 @@
         additionalFilters = '&tags=has_released_files';
     }
 
-=======
->>>>>>> 82bbd66b
     // Return a disabled version
     if (disabled) {
         return (
@@ -43,15 +40,13 @@
         if (session && isConsortiumMember) {
             // Only include released files (assume ProtectedDonor items should not be public)
             hrefToUse =
-<<<<<<< HEAD
-                '/browse/?type=ProtectedDonor&study=Production&status=released&tags=has_released_files';
+                '/browse/?type=ProtectedDonor&study=Production&tags=has_released_files';
         } else {
             hrefToUse =
-                '/browse/?type=Donor&study=Production&status=public&status=public-restricted&tags=has_released_files';
+                '/browse/?type=Donor&study=Production&tags=has_released_files';
         }
     } else if (type === 'File') {
-        hrefToUse =
-            '/browse/?type=File&sample_summary.studies=Production&status=public&status=public-restricted&status=released';
+        hrefToUse = '/browse/?type=File&sample_summary.studies=Production';
     }
 
     return (
@@ -63,19 +58,6 @@
                 }`
             }
             className="browse-link">
-=======
-                '/browse/?type=ProtectedDonor&study=Production&tags=has_released_files';
-        } else {
-            hrefToUse =
-                '/browse/?type=Donor&study=Production&tags=has_released_files';
-        }
-    } else if (type === 'File') {
-        hrefToUse = '/browse/?type=File&sample_summary.studies=Production';
-    }
-
-    return (
-        <a href={hrefToUse} className="browse-link">
->>>>>>> 82bbd66b
             <BrowseLinkIcon {...{ type }} />
             {type}
         </a>
