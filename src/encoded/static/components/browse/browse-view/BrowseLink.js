import React from 'react';
import { BrowseLinkIcon } from './BrowseLinkIcon';
import { BROWSE_LINKS } from '../BrowseView';

export const BrowseLink = (props) => {
<<<<<<< HEAD
    const {
        type,
        disabled,
        session = false,
        isConsortiumMember = false,
    } = props;

    let studyField = 'sample_summary.studies';
    let additionalFilters = null;
    if (type === 'Donor' || type === 'ProtectedDonor') {
        studyField = 'study';
        additionalFilters = '&tags=has_released_files';
    }

=======
    const { type, disabled, session = false, userDownloadAccess = {} } = props;

>>>>>>> c0939b9a
    // Return a disabled version
    if (disabled) {
        return (
            <div className="browse-link">
                <BrowseLinkIcon {...{ type }} />
                <div className="d-flex flex-column">
                    {type}
                    <span className="text-muted fst-italic text-xs">
                        Coming Soon
                    </span>
                </div>
            </div>
        );
    }

    let hrefToUse = '';

    // Set href based on the type of file
    if (type === 'Donor') {
        // Protected link for consortium members
<<<<<<< HEAD
        if (session && isConsortiumMember) {
=======
        if (
            session &&
            (userDownloadAccess?.['restricted'] ||
                userDownloadAccess?.['public-restricted'])
        ) {
>>>>>>> c0939b9a
            // Only include released files (assume ProtectedDonor items should not be public)
            hrefToUse = BROWSE_LINKS.protected_donor;
        } else {
            hrefToUse = BROWSE_LINKS.donor;
        }
    } else if (type === 'File') {
        hrefToUse = BROWSE_LINKS.file;
    }

    return (
<<<<<<< HEAD
        <a
            href={
                hrefToUse ||
                `/browse/?type=${type}&${studyField}=Production&status=released${
                    additionalFilters || ''
                }`
            }
            className="browse-link">
=======
        <a href={hrefToUse} className="browse-link">
>>>>>>> c0939b9a
            <BrowseLinkIcon {...{ type }} />
            {type}
        </a>
    );
};<|MERGE_RESOLUTION|>--- conflicted
+++ resolved
@@ -3,13 +3,7 @@
 import { BROWSE_LINKS } from '../BrowseView';
 
 export const BrowseLink = (props) => {
-<<<<<<< HEAD
-    const {
-        type,
-        disabled,
-        session = false,
-        isConsortiumMember = false,
-    } = props;
+    const { type, disabled, session = false, userDownloadAccess = {} } = props;
 
     let studyField = 'sample_summary.studies';
     let additionalFilters = null;
@@ -18,10 +12,6 @@
         additionalFilters = '&tags=has_released_files';
     }
 
-=======
-    const { type, disabled, session = false, userDownloadAccess = {} } = props;
-
->>>>>>> c0939b9a
     // Return a disabled version
     if (disabled) {
         return (
@@ -42,15 +32,11 @@
     // Set href based on the type of file
     if (type === 'Donor') {
         // Protected link for consortium members
-<<<<<<< HEAD
-        if (session && isConsortiumMember) {
-=======
         if (
             session &&
             (userDownloadAccess?.['restricted'] ||
                 userDownloadAccess?.['public-restricted'])
         ) {
->>>>>>> c0939b9a
             // Only include released files (assume ProtectedDonor items should not be public)
             hrefToUse = BROWSE_LINKS.protected_donor;
         } else {
@@ -61,7 +47,6 @@
     }
 
     return (
-<<<<<<< HEAD
         <a
             href={
                 hrefToUse ||
@@ -70,9 +55,6 @@
                 }`
             }
             className="browse-link">
-=======
-        <a href={hrefToUse} className="browse-link">
->>>>>>> c0939b9a
             <BrowseLinkIcon {...{ type }} />
             {type}
         </a>
