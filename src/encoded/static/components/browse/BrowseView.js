--- conflicted
+++ resolved
@@ -428,11 +428,7 @@
             colTitle: 'Released',
             widthMap: { lg: 115, md: 115, sm: 115 },
             render: function (result, parentProps) {
-<<<<<<< HEAD
-                const value = result?.file_status_tracking?.released;
-=======
                 const value = result?.file_status_tracking?.released_date;
->>>>>>> f52d7a9b
                 if (!value) return null;
                 return (
                     <span className="value text-end">
