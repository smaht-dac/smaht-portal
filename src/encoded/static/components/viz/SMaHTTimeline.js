--- conflicted
+++ resolved
@@ -100,13 +100,9 @@
                     setCurrentTier(tier);
                 }}>
                 <div className="d-flex justify-start">
-<<<<<<< HEAD
-                    <i className={openStatusIconCls + ' m-auto me-1'} />
-=======
                     {!isError && (
-                        <i className={openStatusIconCls + ' m-auto mr-1'} />
+                        <i className={openStatusIconCls + ' m-auto me-1'} />
                     )}
->>>>>>> 5c9953ad
                     {children}
                 </div>
             </button>
