--- conflicted
+++ resolved
@@ -142,10 +142,6 @@
                                         units: ['Files', 'Generated'],
                                     },
                                 ]}
-<<<<<<< HEAD
-                                href="/data/benchmarking/lung"
-=======
->>>>>>> 1f3901de
                             />
                         </TimelineAccordion>
                     </div>
