@charset "UTF-8";
@use "sass:math";

/* BASE STYLES */
/* Note: most base styles handled by Bootstrap, with variable settings in bootstrap/_variables.scss */

:root {
    /* `rem` units will be based on this. */
	font-size: 16px;
	/* Same as Bootstrap's logic for setting default sans-serif and monospace base fonts. */
	--font-family-serif: #{inspect($font-family-serif)};
}

html {
	font-size: $font-size-base * $mobile-font-factor;
	
	@include media-breakpoint-up(sm) {
		font-size: $font-size-base;
	}

}

body {
    /* text-rendering: optimizeLegibility; */
	/* We set this for performance, but override in _print */
	text-rendering: optimizeSpeed;
	background: #f8f8f8 !important;
	overflow-x: hidden;
}

.float-wrap { overflow: hidden; }

[hidden] { display: none !important; }

#application {
	min-height: 100%;
	min-height: 100vh;
    background-color: $appBackgroundColor;
}


*, *:after, *:before {
    -webkit-box-sizing: border-box;
    -moz-box-sizing: border-box;
    box-sizing: border-box;
}

#layout {
	height: auto !important;
    margin: 0 auto -$footer-height;
    min-height: 100%;
	background-color: $appBackgroundColor;
	// overflow-x: hidden;
}




/***********************************************************
		HIGH-LEVEL PAGE ALIGNMENT & RELATED
************************************************************/

.static-page {
	margin: 0;
	margin-top: 30px;
	&.row {
		margin-left: -10px;
		margin-right: -10px;
		width: auto;
		> div > .help-entry:first-child {
			margin-top: 5px;
			> .fourDN-content:first-child  > div:first-child > h2:first-child { margin-top: 20px; }
		}
	}

	.help-entry{
		margin: 50px 0px 50px 0px;
	}

	.help-entry:first-of-type,
	.static-page-breadcrumbs + .help-entry {
		margin-top: 27px;
	}

}


#content {

	padding-top: 0px;
	padding-bottom: 0px;
	position: relative;

	> .alerts {
		margin-top: 20px;
		.alert.no-close-button > button.close {
			display: none;
		}
	}

}

/* top padding for small & large screens re: fixed nav */
#pre-content-placeholder {
	display: none;
	height: 0px;

	//@include media-breakpoint-up(md) {
	//	display: block;
	//	height: 81px; /* Navbar (80px inner height) + its bottom border (1px) */
	//}
}

/** Height is of full page height minus test warning, navbar, & footer heights. **/
#post-navbar-container {
	position: relative;
	padding-top: 0px;
	padding-bottom: 0px;

	// This is replicated in JS for older browsers. If changing, make sure to make adjustment in BodyElement in App.js as well.
	@include navbar-static-position {
		min-height: calc(100vh - 134px) !important;
	}

	@include navbar-fixed-position {
		min-height: 100vh !important;
		.test-warning-visible & {
			min-height: calc(100vh - 52px) !important;
		}
	}


	/* top padding for small & large screens re: fixed nav & sticky footer */
	@include media-breakpoint-up(md) {
		&:before {
			content: "";
			display: block;
			height: 80px;
			background-color: $navbar-background-color;
		}
		// padding-top: 80px;
		padding-bottom: 50px;
		body.scolled-past-top &,
		body.is-full-screen &,
		body.is-item-view & {
			&:before {
				height: 40px;
			}
			// padding-top: 40px;
		}

	}

	#inner-overlays-container {
		position: static;
	}
}



/*************** BODY STYLES RE: FULL-SCREEN THINGS ***************/

@mixin make-wide-container {
	width: auto;
	padding-left: 1rem; /* == 16px */
	padding-right: 1rem;
	@include media-breakpoint-between(md, lg) {
		max-width: none;
		padding-left: 1.5rem;
		padding-right: 1.5rem;
	}
	@include media-breakpoint-up(xl) {
		max-width: none;
		padding-left: 2rem;
		padding-right: 2rem;
	}
}

/* Like .container-fluid, but slightly more padding; for full browser width */
.container-wide {
	@include make-wide-container;
}

/* Potentially deprecated in this project */
body.is-full-screen {

	/** Make body non-scrollable for pages which aren't search. **/
	&:not([data-pathname="/browse/"]):not([data-pathname="/search/"]){
		overflow: hidden;
		&::-webkit-scrollbar { 
			display: none; 
		}
	}

	@include media-breakpoint-up(lg) {
		.container {
			width: auto;
			max-width: none;
			margin-left: 20px;
			margin-right: 20px;
		}
	}
}


/***********************************************************
		HEADER & TOP AREAS (Navbar, Page Titles, etc.)
************************************************************/

#page-title-container {

	h1.page-title {

		font-size: 24px;
		font-weight: 600;
		color: #343741;

		&.top-of-page { // Never not this, I think..
			margin-top: 0px;
			margin-bottom: 0px;
			&:first-child {
				// No breadcrumbs present
				padding-top: 55px;

				body[data-current-action="multiselect"] &,
				body[data-current-action="selection"] & {
					// Decrease height by 20px
					padding-top: 35px;
				}
			}

			body[data-pathname="/"] &,
			body[data-pathname="/home"] &,
			&.home-page-title {
				> .subtitle.page-subtitle {
					font-size: 1.6rem;
					margin-top: 2px;
				}
			}
		}

		> .page-subtitle {
			font-weight: 400;
			margin-left: 2px;
			margin-top: 0px;
			font-size: 18px;
			//padding-bottom: 10px;
			> .subtitle-prepend {
				margin-right: 8px;
				&.border-right {
					padding-right : 8px;
					border-right: 1px solid #ddd;
				}
			}
		}
	
		> .subtitle.prominent {
			/* Subtitles which are part of the title, e.g. Experiment Set <.subtitle>4324ADADF</.subtitle> */
	
			font-weight: 400;
			font-size : 0.75em;
			display: inline-block;
			margin-left: 9px;
			vertical-align: middle;
	
			body[data-pathname="/search/"] & {
				margin-left: 6px;
			}
	
		}
	}
}


/* *********************************************************
		FOOTER
********************************************************** */

#page-footer {
	background-color: #F5F9FB;
	border-top: 1px solid #EDF3F6;

	> .page-footer {
<<<<<<< HEAD
		background-color: $footer-background-color;
		border-top: 1px solid $footer-border-color;
=======
>>>>>>> ba8a84be
		text-align: center;
		overflow: hidden;
		height: auto;

		a {
			font-size: 14px;
			color: $footer-text-color;
			text-decoration: underline;
		}

		ul {
			list-style: none;
			list-style-position: outside;
			padding: 0;
		}

		.footer-section {
			text-align: center;
			color: $footer-text-color;
			padding: 15px 0px 14px;
			font-size: 14px;
			@include media-breakpoint-up(sm) {

				text-align: right;
				&.copy-notice {
					text-align: left;
				}

				li:last-child {
					padding-right: 0;
				}
			}

			>div>a:hover {
				cursor: pointer;
				// text-decoration: none !important;
				color:lighten($footer-text-color, 10%);
			}
		}
	}
	
}

// make footer look good on larger screens
	// and activate sticky footer
	@include media-breakpoint-up(md) {

		#page-footer {
			height: $footer-height;
			z-index: 200;
			> .page-footer {
				height: $footer-height - $appVersionHeight;
			}
		}

		@include sticky-footer($footer-height, "#layout", none, "#page-footer");

	}



/**********************************************************/
// Flexbox temporary classes; might be able to change or
// remove with Bootstrap 4

.flexrow {
    @extend .row;

    @include media-breakpoint-up(sm) {
        .flexbox & {
            display: flex;
        }
    }
}

.flexcol-sm-6 {
    @extend .col-sm-6;

    @include media-breakpoint-up(sm) {
        .flexbox & {
            flex: 1 1 0px;
            width: auto;
        }
    }
}


/***********************************************************
		Utility/Responsive Classes
***********************************************************/


.left { float: left; }
.right { float: right; }


.clickable {
	cursor: pointer;
	> label {
		cursor: pointer;
	}
}

.unclickable {
	cursor: not-allowed;
	> label {
		cursor: not-allowed;
	}
}



.off-screen {
	position : absolute !important;
	left : -9999px !important;
}

.pull-right { // Holdover from Bootstrap 3
	float: right;
}

#slow-load-container {
	position: fixed;
	left: 0;
	top: 0;
	right: 0;
	bottom: 0;
	z-index: -10;
	background-color: rgba(28,28,30,.7);
	transform: translate3d(0,0,0);
	opacity: 0;
	transition: opacity .5s, z-index 0s 0.5s;
	.inner {
		position: absolute;
		top: 50%;
		margin-top:-20px;
		left: 0;
		right:0;
		text-align:center;
		color: #999;
		> i.icon {
			font-size: 3rem;
		}
	}
	&.visible {
		opacity: 1;
		z-index: 100;
		transition: opacity .25s, z-index 0s 0s;
		.inner > i.icon {
			-webkit-animation: fa-spin 2s infinite linear;
    		animation: fa-spin 2s infinite linear;
		}
	}
}


@include media-breakpoint-down(xs) {

	.text-left-xs {
		// Make text left-aligned for collapsed mobile view(s),
		// e.g. if is aligned right on larger screens.
		text-align: left !important;
	}

}



/*
TODO: Re-enable for split buttons w/ specific className maybe.
div.dropdown.btn-group {
	.dropdown-toggle.btn {
		padding-right: 14px;
		> span.caret {
			position: relative;
			position: static;
			top: none;
			right: none;
		}
	}
}
*/

@mixin button-no-focus-outline {
	&:active, &:focus, &.focus, &:focus.active, &.focus:active, &.focus:focus {
		outline: none;
	}
}

/** Utility class to move an icon down 1px. Useful for centering vertically in buttons. */
.shift-down-1 {
	position: relative;
	top: 1px;
}

.gap-2 {
	gap: 2px;
}

.gap-5 {
	gap: 5px;
}

.gap-10 {
	gap: 10px;
}

.gap-15 {
	gap: 15px;
}

.gap-20 {
	gap: 20px;
}<|MERGE_RESOLUTION|>--- conflicted
+++ resolved
@@ -277,15 +277,10 @@
 ********************************************************** */
 
 #page-footer {
-	background-color: #F5F9FB;
-	border-top: 1px solid #EDF3F6;
+	background-color: $footer-background-color;
+	border-top: 1px solid $footer-border-color;
 
 	> .page-footer {
-<<<<<<< HEAD
-		background-color: $footer-background-color;
-		border-top: 1px solid $footer-border-color;
-=======
->>>>>>> ba8a84be
 		text-align: center;
 		overflow: hidden;
 		height: auto;
