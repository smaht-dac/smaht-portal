@charset "UTF-8";
@use "sass:math";

/* BASE STYLES */
/* Note: most base styles handled by Bootstrap, with variable settings in bootstrap/_variables.scss */

:root {
    /* `rem` units will be based on this. */
	font-size: 16px;
	/* Same as Bootstrap's logic for setting default sans-serif and monospace base fonts. */
	--font-family-serif: #{inspect($font-family-serif)};
}

html {
	font-size: $font-size-base * $mobile-font-factor;
	
	@include media-breakpoint-up(sm) {
		font-size: $font-size-base;
	}

}

body {
    /* text-rendering: optimizeLegibility; */
	/* We set this for performance, but override in _print */
	text-rendering: optimizeSpeed;
	background: #f8f8f8 !important;
	overflow-x: hidden;
}

.float-wrap { overflow: hidden; }

[hidden] { display: none !important; }

#application {
	min-height: 100%;
	min-height: 100vh;
    background-color: $appBackgroundColor;
}


*, *:after, *:before {
    -webkit-box-sizing: border-box;
    -moz-box-sizing: border-box;
    box-sizing: border-box;
}

#layout {
	height: auto !important;
    margin: 0 auto -$footer-height;
    min-height: 100%;
	background-color: $appBackgroundColor;
	// overflow-x: hidden;
}




/***********************************************************
		HIGH-LEVEL PAGE ALIGNMENT & RELATED
************************************************************/

.static-page {
	margin: 0;
	margin-top: 30px;
	&.row {
		margin-left: -10px;
		margin-right: -10px;
		width: auto;
		> div > .help-entry:first-child {
			margin-top: 5px;
			> .fourDN-content:first-child  > div:first-child > h2:first-child { margin-top: 20px; }
		}
	}

	.help-entry{
		margin: 50px 0px 50px 0px;
	}

	.help-entry:first-of-type,
	.static-page-breadcrumbs + .help-entry {
		margin-top: 27px;
	}

}


#content {

	padding-top: 0px;
	padding-bottom: 0px;
	position: relative;

	> .alerts {
		margin-top: 20px;
		.alert.no-close-button > button.close {
			display: none;
		}
	}

}

/* top padding for small & large screens re: fixed nav */
#pre-content-placeholder {
	display: none;
	height: 0px;

	//@include media-breakpoint-up(md) {
	//	display: block;
	//	height: 81px; /* Navbar (80px inner height) + its bottom border (1px) */
	//}
}

/** Height is of full page height minus test warning, navbar, & footer heights. **/
#post-navbar-container {
	position: relative;
	padding-top: 0px;
	padding-bottom: 0px;

	// This is replicated in JS for older browsers. If changing, make sure to make adjustment in BodyElement in App.js as well.
	@include navbar-static-position {
		min-height: calc(100vh - 134px) !important;
	}

	@include navbar-fixed-position {
		min-height: 100vh !important;
		.test-warning-visible & {
			min-height: calc(100vh - 52px) !important;
		}
	}


	/* top padding for small & large screens re: fixed nav & sticky footer */
	@include media-breakpoint-up(md) {
		&:before {
			content: "";
			display: block;
			height: 80px;
			background-color: $navbar-background-color;
		}
		// padding-top: 80px;
		padding-bottom: 50px;
		body.scolled-past-top &,
		body.is-full-screen &,
		body.is-item-view & {
			&:before {
				height: 40px;
			}
			// padding-top: 40px;
		}

	}

	#inner-overlays-container {
		position: static;
	}
}



/*************** BODY STYLES RE: FULL-SCREEN THINGS ***************/

@mixin make-wide-container {
	width: auto;
	padding-left: 1rem; /* == 16px */
	padding-right: 1rem;
	@include media-breakpoint-between(md, lg) {
		max-width: none;
		padding-left: 1.5rem;
		padding-right: 1.5rem;
	}
	@include media-breakpoint-up(xl) {
		max-width: none;
		padding-left: 2rem;
		padding-right: 2rem;
	}
}

/* Like .container-fluid, but slightly more padding; for full browser width */
.container-wide {
	@include make-wide-container;
}

/* Potentially deprecated in this project */
body.is-full-screen {

	/** Make body non-scrollable for pages which aren't search. **/
	&:not([data-pathname="/browse/"]):not([data-pathname="/search/"]){
		overflow: hidden;
		&::-webkit-scrollbar { 
			display: none; 
		}
	}

	@include media-breakpoint-up(lg) {
		.container {
			width: auto;
			max-width: none;
			margin-left: 20px;
			margin-right: 20px;
		}
	}
}


/***********************************************************
		HEADER & TOP AREAS (Navbar, Page Titles, etc.)
************************************************************/

#page-title-container {

	h1.page-title {

		font-weight: 200;

		&.top-of-page { // Never not this, I think..
			margin-top: 0px;
			margin-bottom: 0px;
			&:first-child {
				// No breadcrumbs present
				padding-top: 55px;

				body[data-current-action="multiselect"] &,
				body[data-current-action="selection"] & {
					// Decrease height by 20px
					padding-top: 35px;
				}
			}

			body[data-pathname="/"] &,
			body[data-pathname="/home"] &,
			&.home-page-title {
				> .subtitle.page-subtitle {
					font-size: 1.6rem;
					margin-top: 2px;
				}
			}
		}

		> .page-subtitle {
			font-weight: 400;
			margin-left: 2px;
			margin-top: 0px;
			font-size: 18px;
			//padding-bottom: 10px;
			> .subtitle-prepend {
				margin-right: 8px;
				&.border-right {
					padding-right : 8px;
					border-right: 1px solid #ddd;
				}
			}
		}
	
		> .subtitle.prominent {
			/* Subtitles which are part of the title, e.g. Experiment Set <.subtitle>4324ADADF</.subtitle> */
	
			font-weight: 400;
			font-size : 0.75em;
			display: inline-block;
			margin-left: 9px;
			vertical-align: middle;
	
			body[data-pathname="/search/"] & {
				margin-left: 6px;
			}
	
		}

	}
}


/* *********************************************************
		FOOTER
********************************************************** */

#page-footer {

	> .page-footer {
		background-color: $footer-background-color;
		border-top: 1px solid #EDF3F6;
		text-align: center;
		overflow: hidden;
<<<<<<< HEAD
		border-top: 1px solid $footer-border-color;
=======
		height: 60px;
>>>>>>> 82327a36

		a {
			font-size: 14px;
			color: $footer-text-color;
			text-decoration: underline;
		}

		ul {
			list-style: none;
			list-style-position: outside;
			padding: 0;
		}

		.footer-section {
			text-align: center;
			color: $footer-text-color;
			padding: 15px 0px 14px;
			font-size: 14px;
			@include media-breakpoint-up(sm) {

				text-align: right;
				&.copy-notice {
					text-align: left;
				}

				li:last-child {
					padding-right: 0;
				}
			}

			>div>a:hover {
				cursor: pointer;
				// text-decoration: none !important;
				color:lighten($footer-text-color, 10%);
			}
		}
	}
	
}

// make footer look good on larger screens
	// and activate sticky footer
	@include media-breakpoint-up(md) {

		#page-footer {
			height: $footer-height;
			z-index: 200;
			> .page-footer {
				height: $footer-height - $appVersionHeight;
			}
		}

		@include sticky-footer($footer-height, "#layout", none, "#page-footer");

	}



/**********************************************************/
// Flexbox temporary classes; might be able to change or
// remove with Bootstrap 4

.flexrow {
    @extend .row;

    @include media-breakpoint-up(sm) {
        .flexbox & {
            display: flex;
        }
    }
}

.flexcol-sm-6 {
    @extend .col-sm-6;

    @include media-breakpoint-up(sm) {
        .flexbox & {
            flex: 1 1 0px;
            width: auto;
        }
    }
}


/***********************************************************
		Utility/Responsive Classes
***********************************************************/


.left { float: left; }
.right { float: right; }


.clickable {
	cursor: pointer;
	> label {
		cursor: pointer;
	}
}

.unclickable {
	cursor: not-allowed;
	> label {
		cursor: not-allowed;
	}
}



.off-screen {
	position : absolute !important;
	left : -9999px !important;
}

.pull-right { // Holdover from Bootstrap 3
	float: right;
}

#slow-load-container {
	position: fixed;
	left: 0;
	top: 0;
	right: 0;
	bottom: 0;
	z-index: -10;
	background-color: rgba(28,28,30,.7);
	transform: translate3d(0,0,0);
	opacity: 0;
	transition: opacity .5s, z-index 0s 0.5s;
	.inner {
		position: absolute;
		top: 50%;
		margin-top:-20px;
		left: 0;
		right:0;
		text-align:center;
		color: #999;
		> i.icon {
			font-size: 3rem;
		}
	}
	&.visible {
		opacity: 1;
		z-index: 100;
		transition: opacity .25s, z-index 0s 0s;
		.inner > i.icon {
			-webkit-animation: fa-spin 2s infinite linear;
    		animation: fa-spin 2s infinite linear;
		}
	}
}


@include media-breakpoint-down(xs) {

	.text-left-xs {
		// Make text left-aligned for collapsed mobile view(s),
		// e.g. if is aligned right on larger screens.
		text-align: left !important;
	}

}



/*
TODO: Re-enable for split buttons w/ specific className maybe.
div.dropdown.btn-group {
	.dropdown-toggle.btn {
		padding-right: 14px;
		> span.caret {
			position: relative;
			position: static;
			top: none;
			right: none;
		}
	}
}
*/

@mixin button-no-focus-outline {
	&:active, &:focus, &.focus, &:focus.active, &.focus:active, &.focus:focus {
		outline: none;
	}
}

/** Utility class to move an icon down 1px. Useful for centering vertically in buttons. */
.shift-down-1 {
	position: relative;
	top: 1px;
}

.gap-2 {
	gap: 2px;
}

.gap-5 {
	gap: 5px;
}

.gap-10 {
	gap: 10px;
}

.gap-15 {
	gap: 15px;
}

.gap-20 {
	gap: 20px;
}<|MERGE_RESOLUTION|>--- conflicted
+++ resolved
@@ -279,14 +279,10 @@
 
 	> .page-footer {
 		background-color: $footer-background-color;
-		border-top: 1px solid #EDF3F6;
+		border-top: 1px solid $footer-border-color;
 		text-align: center;
 		overflow: hidden;
-<<<<<<< HEAD
-		border-top: 1px solid $footer-border-color;
-=======
 		height: 60px;
->>>>>>> 82327a36
 
 		a {
 			font-size: 14px;
