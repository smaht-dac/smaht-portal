/**** VARIABLES ****/

// We make this almost full height.
$inner-tab-contents-full-height: 100vh;

/* used also for new utility class - not sure is best name */
.mh-inner-tab-height-full {
	min-height: $inner-tab-contents-full-height !important;
}



/*************************
        TabbedView
**************************/

/** These are re-used for a few things outside of TabbedView **/

.tab-section-title {
	font-weight: 300;
	margin: 0;
	min-height: 78px;
	display: flex;
	align-items: center;
	justify-content: space-between;
	/*
	@include media-breakpoint-only(xs){
		flex-direction: column;
		align-items: flex-start;
		justify-content: center;
		padding-top: 10px;
		padding-bottom: 10px;
	}
	*/
}

h3.tab-section-title {
	line-height: 24px;
}
/*
h4.tab-section-title {
  padding-top: 36px;
  padding-bottom: 12px;
}
*/
hr.tab-section-title-horiz-divider {
	/* Use classes 'mb-0', 'mb-1', etc. to set margins */
	margin-top: 0;
	margin-bottom: 0;
	border-top-color: #ccc;
}

.tabview-title-controls-container {
    font-size: 1rem;
	padding-left: 5px;
	padding-top: 10px;
	padding-bottom: 10px;

    // For mobile/smaller widths.
    button.toggle-open-button {
        @include button-no-focus-outline;
    }

    > .toolbar-wrapper > .btn-toolbar {
		justify-content: flex-end;

        > .btn-group {
            float: none;
        }
    }

    .checkbox-container {
        margin-right: 15px;
        margin-top: 0;
        margin-bottom: 0;
        line-height: 1.5rem;
        display: block;
        padding-top: 7px;
        padding-bottom: 5px;
        font-size: 0.95rem;
        @include user-select(none);
        &.disabled{
            color: #999;
        }
        > label {
            margin-bottom: 0;
        }
    }

    button#rowspacingtype-select {
        min-width: 120px;
    }

    /** Only shown/visible at smaller sizes **/
    > .inner-panel:first-child {
        min-width: 200px;
        padding-left: 10px;
        padding-bottom: 10px;
        > hr {
            margin-top: 10px;
            margin-bottom: 0;
        }
        > .mobile-size-elem {
            > .dropdown.btn-group,
			> .dropdown.btn-group > button.btn,
			> .dropdown,
			> .dropdown > .btn,
            > button.btn {
				width: 100%;
				margin-left: 0 !important;
				margin-right: 0 !important;
                text-align: left;
            }
        }
    }
}

/*************************
    TABVIEW + Alerts
**************************/

$tabbar-bg-color : #ececec !default;
$tabbar-text-color : #333 !default;
$tabbar-text-active-color: #000 !default;
$tabbar-bg-active-color: #fff !default;
$tabbar-height: 46px;

.item-page-container {

	.tabs-bar-outer {
		display: block;
		//position: sticky;
		//top: 41px;
		//z-index: 50;
		div.tabs-bar {
			display: flex;
			background-color: $tabbar-bg-color;
			height: $tabbar-height;
			align-items: center;
			overflow-x: auto;

			// Firefox
			scrollbar-width: 3px;
			scrollbar-track-color: $tabbar-bg-color;
			scrollbar-color: #777;

			// Chrome, Safari
			&::-webkit-scrollbar {
				height: 3px;
				width: 3px;
				background-color: #fff;
				background-color: $tabbar-bg-color;
				border-bottom: 1px solid darken($tabbar-bg-color, 10%);
			}

			&::-webkit-scrollbar-thumb {
				background-color: #777;
			}

			> .tab-item {
				display: flex;
				align-items: center;
				flex-shrink: 0;
				padding-left: 16px;
				padding-right: 16px;
				overflow: hidden;
				white-space: nowrap;
				text-overflow: ellipsis;
				max-width: 200px;
				color: $tabbar-text-color;
				height: 100%;
				border-bottom: 1px solid darken($tabbar-bg-color, 10%);
				border-right: 1px solid transparent;
				text-decoration: none;

				&:not(:first-child){
					border-left: 1px solid darken($tabbar-bg-color, 20%);
				}

				&.active {
					background-color: $tabbar-bg-active-color;
					color: $tabbar-text-active-color;
					border-bottom-color: transparent;
					box-shadow: 0.5px -3px 3px -1px #000;
				}

				&.disabled {
					color: transparentize($tabbar-text-color, 0.5);
				}

				i.icon + span {
					margin-left: 8px;
				}

				&.clickable:not(.active):hover {
					background-color: lighten($tabbar-bg-color, 5%);
					z-index: 10;
				}

				// Title shown at left (prefix)
				&.title-tab {
					max-width: 320px;
					background-color: lighten($tabbar-bg-color, 5%);
					flex-shrink: 0;
					> div.row {
						max-width: inherit;
						flex-wrap: nowrap;
						> .item-type-title {
							font-weight: 600;
							max-width: 150px;
							overflow: hidden;
							text-overflow: ellipsis;
							+ .item-title:before {
								/** Emulate FontAwesome Icon styling **/
								display: inline-block;
								content: "\f105"; // "\f054" - chevron
								font-family: $fa-font-family;
								font-weight: 900;
								line-height: 1;
								position: relative;
								left: -10px;
								vertical-align: middle;
							}
						}
						> .icon-col {
							padding: 0;
							> i.icon {
								vertical-align: middle;
							}
						}
						> .item-title {
							overflow: hidden;
							text-overflow: ellipsis;
						}
					}
				}

				// Menu icon shown at right
				&.menu-tab {
					max-width: none;
					flex-grow: 1;
					flex-shrink: 0;
					justify-content: flex-end;
					padding: 0; // Child of tab will have padding
					.icon-container {
						padding-left: 16px;
						padding-right: 16px;
						height: 100%;
						display: flex;
						align-items: center;
						//i.icon-bars:only-child {
						//	margin: 0;
						//}
					}
				}
			}
		}

		/** For smaller screen sizes, we make this menu stack instead of horizontal row **/
		@include navbar-static-position {
			position: relative;
			top: 0;
			div.tabs-bar {
				flex-direction: column;
				height: auto;
				align-items: stretch;
				> .tab-item {
					height: $tabbar-height;
					max-width: none !important;
					&.active {
						border-bottom-color: darken($tabbar-bg-color, 10%);
						box-shadow: none;
					}
					&.menu-tab {
						justify-content: flex-start;
						> .icon-container {
							flex-grow: 1;
						}
					}
				}
			}
		}

	}

}

/*************************
    Error Pane / MSG - todo maybe propagate to other error msgs.
**************************/

.item-page-container {
	.error-boundary-container {
		display: flex;
		align-items: center;

		.error-msg-container {
			width: 100%;
		}
	}

	.tab-pane-outer {
		> .error-boundary-container {
			/* When in top-level tab, have it be near-full-height to center contents */
			height: calc(100vh - 136px);
		}
	}
}

/** Usually a child of error-boundary-container (above) but not necessarily **/
.error-msg-container {
	border: 1px solid #6b0101;
	color: #6b0101;
	padding-top: 18px;
	padding-bottom: 18px;
	padding-left: 20px;
	padding-right: 20px;
	align-items: center;
	border-radius: 10px;
	&.row {
		margin-left: 0;
		margin-right: 0;
	}
	> i.icon-times {
		color: inherit;
		width: 2.5rem;
		font-size: 1.5rem;
	}
	> .title-wrapper {
		color: inherit;
		> * {
			color: inherit;
		}
	}
}

/*************************
	Alerts - Shown differently on ItemPages than others
**************************/

.item-page-container {
	> #full-alerts-container {
		// Note: removed stickiness
		.alerts {
			.alert {
				border-radius: 0px;
				margin-bottom: 0px;
			}
		}
	}
}

/** Styling right pane menu which comes out upon ItemActionsTab click **/

#slide-in-pane-container {
    > .slide-in-pane-outer {
        > .item-page-actions-menu {
			// Maybe make this more reusable (?)
            > .title-box {
                padding: 12px 18px;
                border-bottom: 1px solid #ccc;
                box-shadow: inset 0 -2px 5px -5px #000;

                label {
                    font-weight: 400;
                    margin-bottom: 1px;
                    color: #777;
                }
                h4, h3 {
                    font-weight: 300;
                    margin: 0;
                    white-space: nowrap;
                    overflow-x: hidden;
                    text-overflow: ellipsis;
                }

                i.icon.icon-times {
                    font-size: 1.25rem;
                    color: #777;
                    padding-top: 7px;
                    &:hover {
                        color: #000;
                    }
                }
			}

			> .menu-inner {
				> .menu-option {
					padding: 12px 18px;
					border-bottom: 1px solid #eee;
					display: block;
					h4, h5, h6 {
						font-weight: 500;
						margin: 0;
						+ .description {
							font-size: 0.925rem;
							white-space: nowrap;
                    		overflow-x: hidden;
                    		text-overflow: ellipsis;
						}
					}
					&:hover {
						background-color: #f8f8f8;
					}
					.icon-container {
						display: flex;
						align-items: center;
						> .icon-fw {
							transition: transform .25s ease-out;
						}
					}
					// Show to right of icon-container, if 1 present, else not present
					.title-col {
						white-space: nowrap;
						overflow-x: hidden;
						text-overflow: ellipsis;
					}
				}

				> a.menu-option {
					color: $body-color;
					&:hover {
						text-decoration: none;
					}
				}

				&:hover {
					> .menu-option {
						.icon-container > .icon-fw {
							transform: scale3d(.85, .85, 1);
						}
						&:hover .icon-container > .icon-fw {
							transform: scale3d(1.15, 1.15, 1) !important;
						}

					}
				}

			}

        }
    }
}



/*************************
		SUBMISSIONS
**************************/

/** TODO: perhaps move into own file **/

// For submissions page headers
h3.submission-subtitle {
	font-weight: 400;
	display: inline-block;
}

.submission-page-heading {
    position: relative;
    background-color: #f4f4f4;
	border-radius: 2px;
	border: 1px solid #ddd;
	min-height: 42px;
	padding: 10px 15px 8px;

	h1, h2, h3, h4, h5, h6 {
        margin: 0;
    }
}

.submission-btn {
	background-color: #f4f4f4;
	border-color: #f4f4f4;
	margin-left: 5px;
	padding-left: 5px;
	padding-right: 5px;
	box-shadow: none;
}

.submission-btn:hover, .submission-btn:focus{
	background-color: #ddd;
	border-color: #f4f4f4;
}


/*** Status Color Styles & Indicators ***/

// TODO: Move to more common/utility-like place.

@mixin statusColorStyles {

	// Default color for status indicator
	&[data-status]:before {
		color: #fff;
		background-color: #8E8E8E;
	}

	// Green
	&[data-status="current"]:before,						// Applicable to Item.status
	&[data-status="shared"]:before,							// Applicable to Item.status
	&[data-status="released"]:before,						// Applicable to Item.status
	&[data-status="public"]:before,							// Applicable to Pages & UserContent
	&[data-status="complete"]:before,						// Applicable to WorkflowRun.run_status + columnExtensionMap columns
	&[data-status="protective"]:before {					// Applicable to ClinVar Clinical Significance
		color: #fff;
		background-color: #299902;
	}

	// Greener Yellow
	&[data-status="released to project"]:before {			// Applicable to Item.status
		color: #fff;
		background-color: #397855;
	}

	// Green-Yellow
	&[data-status="released to institution"]:before,		// Applicable to Item.status
	&[data-status="in public review"]:before,				// Applicable to Item.status
	&[data-status="output_files_transferring"]:before,		// Applicable to WorkflowRun.run_status
	&[data-status="output_file_transfer_finished"]:before {	// Applicable to WorkflowRun.run_status
		color: #fff;
		background-color: #80921c;
	}

	// Yellow
	&[data-status="in review"]:before,						// Applicable to Item.status
	&[data-status="started"]:before, 						// Applicable to WorkflowRun.run_status
	&[data-status="running"]:before,						// Applicable to WorkflowRun.run_status + columnExtensionMap columns
	&[data-status="in progress"]:before, 					// Applicable to columnExtensionMap columns
	&[data-status="incomplete"]:before, 					// Applicable to columnExtensionMap columns
	&[data-status="uploaded"]:before,						// Applicable to File.status
	&[data-status="uploading"]:before {						// Applicable to File.status
		color: #fff;
		background-color: #F6D62D;
	}

	// Maroon/dark-red
	&[data-status="replaced"]:before,						// Applicable to Item.status
	&[data-status="inactive"]:before,						// Applicable to Item.status
	&[data-status="revoked"]:before,						// Applicable to User.status
	&[data-status="restricted"]:before{						// Deprecated?
		color: #fff;
		background-color: #812423;
	}

	// Bright Red
	&[data-status="deleted"]:before,						// Applicable to Item.status
	&[data-status="upload failed"]:before,					// Applicable to File.status
	&[data-status="retracted"]:before,						// Applicable to File.status
	&[data-status="obsolete"]:before,						// Applicable to File.status
	&[data-status="error"]:before {							// Applicable to WorkflowRun.run_status + columnExtensionMap columns
		color: #fff;
		background-color: #B90F05;
	}

	// Light Gray
	&[data-status="to be uploaded by workflow"]:before,     // Applicable to File.status
	&[data-status="archived"]:before,
	&[data-status="other"]:before {							// Applicable to ClinVar Clinical Significance
		background-color: #8E8E8E;
	}

	// Gray
	&[data-status="not implemented"]:before,				// Applicable to columnExtensionMap columns
	&[data-status="not started"]:before,					// Applicable to columnExtensionMap columns
	&[data-status="unspecified"]:before {				// Deprecated? Fallback for lack of status in some cases?
	    color: #fff;
		background-color: #7b7b7b;
	}

	// Gray outline
	&[data-status="Not Available"]:before {
		border: 1px solid #adb5bd;
		background-color: #fff;
	}
}


i.status-indicator-dot {
	display: inline-block;
	position: relative;
	&:before {
		content: "";
		width: 9px;
		height : 9px;
		display: inline-block;
		position: relative;
		border-radius: 50%;
	}

	@include statusColorStyles;
}


/**********************************************************
		     		Detail Tab
**********************************************************/

.item-page-detail {

	margin-bottom: 12px;

	.expandable-list {
		overflow: hidden;
	}

	.list-item.row {

		.item-label, .item-value {
			> div {
				min-height: 26px;
				height: 100%;
				word-break: break-all;

				padding-top: 8px;

			}
		}
		.item-label {
			font-weight: 500;
			flex-grow: 1;
			@include media-breakpoint-up(md){
				> div {
					border-bottom: 1px solid #eee;
					padding-bottom: 8px;
				}
			}
		}
		.item-value {
			flex-grow: 2;
			> div {
				border-bottom: 1px solid #eee;
				padding-bottom: 8px;
			}
		}
		ol {
			padding-left: 20px;
			margin-bottom: 0;
			//margin-top: 3px;
		}

		/** For embedded sub-objects **/
		.subitem-toggle {
			display: inline-block;
			> .link {
				@include user-select(none);
				color: #00cca3; // temporary?
				cursor:pointer;
				&:hover {
					color: #00cca3;
					text-shadow : 0 0 0;
				}
			}
			> i.icon {
				width: 20px;
			}
		}

		li > span > .subitem-toggle > i.icon {
			width: 20px;
			margin-left: -20px;
			background-color: #fff;
		}

		.data-display, .sub-panel {
			padding: 0;
			padding-top: 15px;
			> .sub-descriptions > .list-item:last-child > div.item-label > .inner,
			> .sub-descriptions > .list-item:last-child > div.item-value > .inner {
				border-bottom: none;
			}
		}

		&.array-group-row {
			&:not(.last-item):not(.open) {
				> .item-label, .item-value {
					> .inner {
						border-bottom-color: transparent;
						padding-bottom: 2px;
						min-height: 20px;
					}
				}
			}
			&:not(.first-item) {
				> .item-label, .item-value {
					> .inner {
						padding-top: 2px;
					}
				}
			}
			> .item-label {
				.label-number {
					transition: transform .3s ease-out, color .3s ease-out;
					transform: scale3d(0.85, 0.85, 0.85) translate3d(16px,1px,0);
					transform-origin: 100% 25%;
					margin-top: -1px;
					color: #888;
					.number-icon {
						opacity: 0;
						transition: opacity .3s ease-out;
					}
					&.active {
						color: #000;
						transform: scale3d(1,1,1);
						.number-icon {
							opacity: 1;
						}
					}
				}
				span.dim-duplicate {
					color: transparent;
					transition: color .3s ease-out;
					white-space: nowrap;
					overflow-x: hidden;
					text-overflow: ellipsis;
					i.icon {
						display: none;
					}
				}
			}
			//> .item-value {
			//	> .inner {
			//		border-bottom-color: transparent;
			//	}
			//}
		}

		&.open {
			> .item-label {
				> .inner {
					border-bottom-color: transparent;
					span.dim-duplicate {
						color: #bbb;
					}
				}
			}
			> .item-value {
				> .inner {
					border-bottom-color: transparent;
				}
			}
		}
		.detail-embedded-table-container {
			overflow-x: auto;
			table.detail-embedded-table {
				min-width: 100%;
				tr th {
					white-space: normal;
					word-break: normal;
					padding: 7px 4px;

					&.has-children {
						> .tooltip-info-container {
							padding-left: 36px;
							border-bottom: 1px solid #ddd;
							padding-bottom: 7px;
						}
					}

					.sub-list-keys-header {
						margin-left: -4px;
						margin-right: -4px;
						> div.inline-block {
							padding: 5px 8px 0px;
						}
						div.child-list-row-number {
							width: 36px;
						}

					}
				}
				tr td {
					word-break: normal;
					padding: 7px 8px;
					&.child-list-row-container {
						padding: 0;
						border-left: 1px dotted #ccc;
						border-right: 1px dotted #ccc;
						border-bottom: 1px solid #ddd;
					}
					&.no-word-break {
						white-space: nowrap;
					}
				}
				tr:not(:last-child) {
					border-bottom: 1px solid #eee;
				}
				.child-list-row {
					> div {
						padding: 5px 8px;
						text-align: center;
					}
					&:not(:last-child) {
						border-bottom: 1px dotted #eee;
					}
					div.child-list-row-number {
						width: 36px;
					}
				}
			}
		}

	}

	@include media-breakpoint-down(md){
		/* Deprecated ? */
		.array-group .array-group-row.list-item:not(.first-item) {
			.item-label {
				display: none;
			}
		}
	}

	.sub-panel {
		padding-left: 40px;
		padding-bottom: 0;
		margin-bottom: 8px;
		border-bottom: 1px dotted #bbb;
		border-left: 1px dotted #aaa;
		.item-label {
			.tooltip-info-container {
				white-space: nowrap;
				overflow-x: hidden;
				text-overflow: ellipsis;
			}
		}
	}

}

/** JSON Tree Wrapper (e.g. fallback view) **/

.json-tree-wrapper {
	border-radius: $border-radius-lg;
	overflow: hidden;
	> ul {
		padding: 8px 16px 16px !important;
		margin: 0 !important;
	}
}

/* ShowHideInformationToggle component */
.show-hide-information-toggle {

	.toggle-information-container {
		display: flex;
		flex-direction: column;
		justify-content: flex-start;

		.toggle-information-text-button {
			font-family: "Inter", Helvetica, Arial, sans-serif;
			display: flex;
			align-items: center;
			justify-content: flex-start;
			margin-top: 10px;
			background-color: transparent;
			border: none;
			border-radius: 4px;
			color: $link-color;
			font-size: 0.875rem;
			font-weight: 500;

			.icon {
				margin-right: 8px;
			}

			.toggle-information-text {
				margin: 0;
				height: 25px;
			}

			&:hover {
				font-weight: 600;
			}
			&.btn:focus,
			&.btn:active {
				outline: none !important;
				box-shadow: none;
			}
		}

		&.expanded, &.collapsed {
			transition: max-height 150ms ease-in-out;
			overflow: hidden;
			display: flex;
			flex-direction: column;
		}

		&.expanded {
			max-height: 200px;
			overflow: scroll;
		}

		&.collapsed {
			max-height: 40px;
			display: -webkit-box;
			@include prefix(line-clamp, 2);
			@include prefix(box-orient, vertical);
		}
	}	
}

.callout {
	border-radius: 7px;
	border-top-left-radius: 0.25rem;
	border-bottom-left-radius: 0.25rem;
	
	&-text {
		font-family: Inter;
		color: #5D5E63;
		font-size: 0.875rem;
		padding: 8px;
		line-height: 20px;

		.flag {
			font-weight: 600;
		}
		.headline {
			font-weight: 600;
		}
	}
	&.success {
		background-color: #F9FFFB;
		border: 1px solid #A8DBAE;
		border-left: 4px solid #0E6B0E;

		.flag {
			color: #0E6B0E;
		}
	}
	&.warning {
		background-color: #FFF9F9;
		border: 1px solid #F6D6D6;
		border-left: 4px solid #BB3F3F;

		.flag {
			color: #BB3F3F;
		}
	}
}



/**********************************************************
		User Profile Page
***********************************************************/

body[data-pathname^="/users/"] {
	#post-navbar-container {
		display: flex;
		flex-direction: column;

		.user-profile-page {
			flex: 1;
			background-color: #eee;
		
			.panel.user-info,
			.panel.user-work-info {
		
				// Override of prev CSS
				.col-md-3.text-right.text-left-xs {
					@include media-breakpoint-down(md){
						text-align: left !important;
					}
				}
		
				#email {
					font-weight: 500;
				}
		
				.formatted-info-panel {
		
					&:not(.no-details){
						/* min-height: 41px; */
					}
		
					/* When in list (maybe ToDo: li > .formatted-info-panel) ... */
					&.no-details.no-icon.no-label {
						display: inline-block;
						padding: 0;
						vertical-align: text-top;
						max-width: 85%;
						word-break: break-word;
					}
		
					.block-title,
					.block-title a {
						font-weight: 600;
					}
				}
		
			}
			
			.card {
				box-shadow: none;
				&.access-keys-container, 
				&.organizations {
					.card-header {
						height: 95px;
						display: flex;
						align-items: center;
						padding-left: 30px;
		
						h3 {
							font-size: 1.5rem;
							font-weight: 400;
							color:$gray-70;
						}
					}
				}
			
			
				.panel.user-info,
				.panel.user-work-info {
			
					// Override of prev CSS
					.col-md-3.text-right.text-left-xs {
						@include media-breakpoint-down(md){
							text-align: left !important;
						}
					}
			
					#email {
						font-weight: 500;
					}
			
					.formatted-info-panel {
			
						&:not(.no-details){
							/* min-height: 41px; */
						}
			
						/* When in list (maybe ToDo: li > .formatted-info-panel) ... */
						&.no-details.no-icon.no-label {
							display: inline-block;
							padding: 0;
							vertical-align: text-top;
							max-width: 85%;
							word-break: break-word;
						}
			
						.block-title,
						.block-title a {
							font-weight: 600;
						}
					}
			
				}
				
				&.user-info {
					/* for fun - comment out bottom transform in Inspect Element */
					transform: rotateZ(0deg) scale3d(1, 1, 1) translateX(0);
					opacity: 1;
					left: 0px;
					transition: transform 1.2s ease-out, opacity 1.5s ease-out, left 1.2s ease-out;
					position: relative;
					z-index: 2;
		
					&.transition { transform: rotateZ(-900deg) scale3d(0.1, 0.1, 0.1) translateX(-1200px); opacity: 0; left: -900px; }
		
					.user-title-row-container {
						margin-bottom: 20px;
						border-bottom: 1px solid #eee;
					}
		
					.user-title {
						font-size: 2rem;
						color: $gray-70;
						font-weight: 600;
		
						.editable-field-entry {
							//max-width: 50%; // Need to fit 2 inline editable fields on one row for users full name.
							text-overflow: ellipsis;
							.value {
								word-break: break-word;
								.edit-button {
									font-size: 1rem;
								}
							}
						}
		
					}
		
					@include media-breakpoint-up(md){
		
						.user-title {
							/* white-space: nowrap; */
							/* overflow: hidden; */
							text-overflow: ellipsis;
						}
					}
		
					@include media-breakpoint-down(md){
		
						.user-title-col {
							padding-top: 2px;
						}
		
						.user-title {
							font-size: 2rem;
							font-weight: 400;
							margin-right: 70px;
						}
					}
		
					div.gravatar-container {
						position: relative;
		
						img.gravatar {
							width: 50px;
							height: 50px;
							float: right;
							border-radius: $border-radius-base;
						}
		
						a.edit-button-remote {
							opacity: 0;
							position: absolute;
							background: #fff;
							color: #000;
							top: 0;
							right: 10px;
							line-height: 21px;
							width: 21px;
							padding-left: 2px;
							border-radius: 5px;
							&:after {
								display: none;
								content: none;
							}
						}
		
						&:hover {
							a.edit-button-remote {
								opacity: 0.5;
								&:hover {
									opacity: 1;
								}
							}
						}
		
						@include media-breakpoint-down(md){
							img.gravatar {
								width: 94px; /* Account for border */
								height: 70px;
								position: relative;
								z-index: 2;
								margin-bottom: -70px;
								margin-top: 5px;
								border-left: 24px solid #FFF;
							}
						}
					}
		
				}
			}
		
			
			@include media-breakpoint-up(md){
				.editing .user-title .editable-field-entry.inline:not(.editing) {
					display: inline-block;
					//max-width: 30%;
				}
			}
		
			.panel.user-work-info {
		
				> .block-title {
					margin-bottom: 20px;
					padding-bottom: 20px;
					border-bottom: 1px solid #eee;
					padding-top: 0;
		
					> i.icon.icon-fw {
						margin-right: 5px;
						font-size: 1.5rem;
					}
				}
		
			}
		
			.access-keys-container {
		
				table.access-keys-table {
					thead {
						tr {
							background-color: #F0F9FF;
							border: 1px solid #EDF3F6;
							border-left: none;
							border-right: none;
							th {
								background-color: transparent;
								border:none;
							}
						}
					}
		
					tr {
						width: 100%;
						border-bottom: 1px solid #eee;
						td {
							border-top: none;
							&.access-key-buttons {
								display:flex;
								width: 140px;
								margin: auto 10px auto auto;
		
								.btn.btn-xs {
									margin: 0 4px;
		
									&.reset {
										background-color: transparent;
										border: none;
										color: $gray-70;
		
										&:hover {
											background-color: #eee;
										}
										&:focus {
											box-shadow: #eee;
										}
									}
								}
							}
						}
					}
				}
		
				#add-access-key.btn{
					float: right;
					min-width: 180px;
					font-weight: 600;
					background-color: #0E74D2;
					border-color: #0B62BA;
					border-radius: 5px;
		
					&:hover {
						background-color: #0f6cc2;
					}
					&:focus {
						box-shadow: 0 0 0 0.2rem #0b62ba4d;
					}
				}
		
				.no-access-keys > hr:first-child {
					margin-top: 0;
					margin-bottom: 17px;
				}
		
			}
		
		}
	}
}


.qcm-flag[data-flag="fail"] {
	color: rgb(178, 67, 66);
}

.qcm-flag[data-flag="warn"] {
	color: rgb(229, 149, 69);
}

.user-registration-form-container {
	.info-panel {
		border-radius: 7px;
		border: 1px solid #cae5fe;
		background: #f1f9ff;
		box-shadow: none;
		padding: 10px;
	}
	.option-panel {
		border-radius: 7px;
		border: 1px solid #f0f0f0;
		background: #fbfbfb;
		box-shadow: none;
		padding: 10px;

		label {
			font-size: 0.9rem;
		}
	}
	.section-header {
		border-bottom: 1px solid #ddd;
		padding-bottom: 5px;
	}
	li {
		margin-bottom: 15px;
		line-height: 150%;
	}
	h4 {
		font-size: 1.1rem;
	}
	p {
		font-size: 0.9rem;
	}
	#email-address{
		border-radius: 7px;
		border: 1px solid #cae5fe;
		background: #f1f9ff;
		box-shadow: none;
		padding: 5px 15px;
	}
}


/*********************
File and Donor Overview Styles
**********************/

.item-page-container.type-File, .item-page-container.type-ProtectedDonor, .item-page-container.type-Donor  {
	font-family: 'Inter';

	.view-title {
		background: url('/static/img/polygon-bg-header.svg'), linear-gradient(303deg, rgb(229, 241, 254) 0.52%, #f7fdff 99.55%);
		background-size: cover;
		border: 1px solid $porcelain;
		padding-top: 30px;
		padding-bottom: 20px;

		&-navigation {
			display: flex;
			flex-direction: row;

			.breadcrumb-list {
				list-style-type: none;
				display: flex;
				justify-content: center;
				padding: 0px;

				&-item {
					font-size: .875rem;
					&-link {
						color: #428bca;

						&.no-link {
							color: #5b698b;

							&:hover {
								color: #5b698b;
								text-decoration: none;
							}
						}

						&:hover {
							color: #2a6496;
						}
					}
					.icon {
						color: $gray-30;
						margin: auto;
					}
				}
			}
		}

		&-text {
			font-size: 1.25rem;
			font-weight: 500;
			color: $gray-70;
			margin: 5px 0px 0px 0px;
		}
	}

	.view-content {
		padding: 40px 32px 0px;
		.data-group {
			.datum {
				display: flex;
				font-size: 0.875rem;
				color: $gray-70;
	
				.view-title {
					color: $carbon-gray;
				}
				&-value {
					&.coming-soon {
						color: #D8D8D8;
					}
				}
			}
	
			&.data-row {
				display: flex;
				justify-content: space-between;
				flex-wrap: wrap;
				width: 100%;
				padding: 8px 0px;
				border-bottom: 1px solid $mercury;
		
				&.header {
					padding-top: 0px;
					.header-text {
						color: $gray-70;
						font-size: 1.75rem;
						font-weight: 400;
						margin: 0px;
					}
	
					.download-button {
						height: 31px;
						font-size: 0.875rem;
						font-weight: 500;
						padding: 0px 20px;
						display: flex;
						align-items: center;
	
						i {
							margin-right: 10px;
						}

						&:disabled {
							background-color: #C0C7D2;
							border: 1px solid #B6C1D1;
						}
					}
				}
		
				.right-group {
					display: flex;
					font-size: 0.875rem;
					
					.status-group {
						.status-indicator-dot {
							margin-right: 5px;

							&:before {
								width: 10px;
								height: 10px;
							}
						}
					}

					.view-json {
						i {
							margin-right: 5px;
							color: $gray-70;
						}
						span {
							color: #0E74D2;
							&:hover {
								cursor: pointer;
							}
						}
					}
				}
			}
			&.text-card {
				flex: 1 1 215px;
				.datum {
					flex-direction: column;
					font-size: 0.75rem;
	
					&-title {
						margin-top: 5px;
						font-weight: 500;
					}
					&-value {
						color: #212529;
						&.text-gray {
							color: #D8D8D8;
						}
					}
				}
			}
	
		}
		
		.data-cards-container {
			display: flex;
			flex-direction: row;
			width: 100%;
			padding: 15px 0px 0px 0px;
			flex-wrap: wrap;
			justify-content: space-between;
			gap: 20px;
	
			.data-card {
				display: flex;
				flex-direction: column;
				flex: 1;
				min-width: 330px;
				width: 422px;

				&-section {
					.section {
						&-title {
							display: flex;
							font-size: 0.75rem;
							font-weight: 500;
							color: #5D5E63;
							margin-bottom: 0.5rem;
						}

						&-body {
							background-color: #FFFFFF;
							padding: 0.5rem;
							border: 1px solid #E5E5E5;
							border-radius: 6px;
							flex-wrap: wrap;
							
							&.split {
								gap: 40px;
								& > div {
									flex: 1;
									min-width: 225px;
								}
								.datum {
									&-title {
										width: 150px;
										font-weight: 500;
									}
									&-value {
										margin-left: 0px;
									}
								}
							}
						}
					}
				}
	
				.header {
					display: flex;
					height: 44px;
					background-color: #F1F9FF;
	
					&-text {
						font-size: 1.063rem;
						font-weight: 500;
						margin: auto auto auto 15px;
					}
				}
				
				.body {
					flex: 1;
					padding: 10px 15px;
					border: 1px solid $mercury;
					border-top: 1px solid $gray-30;
	
					.datum {
						display: flex;
						padding: 5px 0px;
						font-size: 0.875rem;
						justify-content: space-between;

						&-title {
							color: $carbon-gray;
							width: 120px;
							word-break: break-word;
						}
						&-value {
							flex: 1;
							color: #212529;
							border-bottom: 1px solid $mercury;
							padding-bottom: 5px;
							padding-right: 5px;
							margin-left: 20px;
							word-break: break-word;
							align-content: center;
							font-weight: 400;

							&.coming-soon {
								color: #CCCCCC;
							}

						}
	
						&:last-of-type {
							.datum-value {
								border-bottom: none;
							}
						}
					}
				}
	
				&:last-of-type {
					margin-right: 0px;
				}
			}
		}
	
		.tabs-container {
			width: 100%;
			margin: 30px auto 40px auto;
	
			.dot-tab-nav {
				border-bottom: 1px solid $porcelain;
	
				&-list {
					height: 39px;
					margin-bottom: -1px;
					button {
						height: 100%;
						color: $carbon-gray;
						font-family: Inter;
						font-size: 1rem;
						font-weight: 400;
						padding: 0px 15px;
						background-color: #FFFFFF;
						border-radius: 4px 4px 0px 0px;
						border: 1px solid transparent;
						border-top: 4px solid transparent;
						background-color: transparent;
		
						&.active {
							border-top-color: #E99415;
							border-right-color: $porcelain;
							border-left-color: $porcelain;
							color: $gray-70;
							font-weight: 600; 
							border-bottom: none;
							background-color: white;
						}
						&.disabled {
							color: $gray-30;
						}
					}
				}
			}
			
			.tab-router-contents {
				padding: 15px;
				border-left: 1px solid $porcelain;
				border-right: 1px solid $porcelain;
				border-bottom: 1px solid $porcelain;
	
				.content {
					.header {
						color: $gray-70;
						margin: 0;
						padding: 10px 0px;
						border-bottom: 1px solid $porcelain;
						font-size: 1rem;
						font-weight: 500;
					}
	
					.body {
						display: flex;
						padding: 15px 0px;
						gap: 15px;
						flex-wrap: wrap;
					}
	
					.bamqc-link-group {
						display: flex;
					}
				}

				.no-results {
					display: flex;
					justify-content: center;
					margin: 20px auto;
					
					&-content {
						display: flex;
						flex-direction: column;
						justify-content: center;
						align-items: center;
						
						.icon {
							font-size: 2.5rem;
							margin-bottom: 16px;
							color: $gray-30;
						}
						.header {
							font-size: 1rem;
							border: none;
							margin: 0px;
							padding: 0px;
							color: #111111;
							font-weight: 500;
						}
						.subheader {
							font-size: 0.875rem;
							color: $carbon-gray;
							margin-top: 2px;
							text-align: center;
						}
					}
				}

				// Overrides styles for search results table in File Overview
				.embedded-search-view-outer-container {
					margin-bottom: 40px;

					&:last-of-type {
						margin-bottom: 0px;
					}

					.embedded-search-container {
						margin-top: 10px;
						h1.header {
							font-size: 1rem;
							font-weight: 500;
							padding: 0px 0px 10px 0px;
						}
					}
					
					.search-results-container {
						margin-top: 10px;
						.search-headers-row {
							.search-headers-column-block {
								padding: 0px;
								.inner {
									height: 45px;
									padding: 0px;
									padding-left: 20px;
									
									.column-title {
										font-size: .875rem;
										text-align: left;
									}
									
								}
								&[data-field="file_size"] {
									.inner {
										padding: 0px;
										.column-title {
											text-align: center;
										}
									}
								}
							}
						}
						.search-result-row {
							.search-result-column-block {
								.inner {
									padding: 0px 20px;
									text-align: left;
		
									.value {
										text-align: left;
									}

									a {
										text-decoration: none;
										text-underline-offset: 0.125em;

										&:not(.btn):hover {
											text-decoration: underline !important;
										}
									}
								}
		
								&[data-first-visible-column]{
									padding-left: 0;
								}
								&[data-field="software.version"] {
									text-align: left;
								}
								&[data-field="release_date"] {
									text-align: left;
								}
								&[data-field="file_size"] {
									padding: 0px 10px;
									.value {
										text-align: right;
									}
								}
		
							}
							&.fin {
								display: none;
							}
						}
					}
				}

				.vcf-analysis-overview {
					padding: 15px 10px 20px 10px;
				}
				.qc-overview-tab {
					.data-group {
						.datum {
							&-title {
								color: #989696;
								strong {
									color: $carbon-gray;
								}
							}
						}
					}
					.header {
						border-bottom: 1px solid $gray-20;
						&.top {
							font-size: 1.05rem;
							background-color: #f1f9ff;
						}
						.badge {
							font-size: 1.05rem;
							
							i {
								margin-right: 0.5rem;
								font-size: 1rem;
							}
						}
					}
					&-table {
						thead {
							border-bottom: 1px solid #9BA5B7;
							th {
								width: 50%;
								min-width: 200px;
							}
						}
						tr {
							background-color: #f8f8f8;
						}
					}
				}
				.data-group {
					display: flex;
					flex-wrap: wrap;
					gap: 60px;

					.datum {
						display: flex;
						flex-direction: column;
						gap: 16px;

						&-title {
							color: $carbon-gray;
							font-size: 0.875rem;
							font-weight: 500;
							width: max-content;

							i {

								font-style: normal;
								font-weight: 400;
							}
						}
						&-value {
							color: $body-color;
							font-weight: 400;

							&.text-gray {
								color: #D8D8D8;
							}
						}
						&.software {
							.datum-value {
								display: flex;
								flex-wrap: wrap;
								gap: 12px;
								
								.software-group {
									display: flex;
									align-items: center;
									border: 1px solid $mercury;
									border-radius: 12px;
									background-color: $gray-10;
									color: $body-color;
									width: min-content;
									margin-top: -5px;
									
									.title {
										padding: 4px 12px;
										font-weight: 400;
										width: max-content;
									}
									.version {
										height: 100%;
										background-color: $mercury;
										font-weight: 500;
										padding: 4px 12px;
										border-radius: 0px 11px 11px 0px;
										width: max-content;
									}
								}
							}
						}
					}
					

					&.notes {
						flex-direction: column;
						margin-top: 25px;
						padding-top: 25px;
						border-top: 1px solid $mercury;
						
						.datum {
							width: 90%;
							&-value {
								p {
									margin: 0px 0px 5px 0px;
									
									b {
										font-weight: 500;
									}
								}
							}
						}
					}

				}

			}
		}
	
		.vertical-divider {
			color: $mercury;
			margin-left: 6px;
			margin-right: 6px;
		}

	}

	@include media-breakpoint-up(lg) {
		.tabs-bar-outer {
			.tabs-bar {
				background-color: #F5F9FB;
				padding-left: 36px;
				border-top: 1px solid $porcelain;
				height: 39px;
				border-bottom: 1px solid #BBC5D8;
				overflow: visible;

				.tab {
					&-item {
						background-color: transparent;
						min-width: 170px;
						border-right: 1px solid $porcelain;
						border-top: none;
						justify-content: center;
						border-bottom: none;

						&:not(:first-child) {
							border-right: 1px solid $porcelain;
							border-left: none;
						}
						
						&.active {
							background-color: #ffffff;
							border-top: 4px solid #6A92C3;
							border-left: 1px solid #BBC5D8;
							border-right-color: #BBC5D8;
							box-shadow: none;
							border-radius: 3px 3px 0px 0px;
							height: 39px;

							span {
								font-weight: 500;
							}
						}
					
						&.tab-prefix {
							display: none;
						}

						span {
							font-size: 0.875rem;
							font-weight: 400;
						}
					}
				}
			}
		}
	}

	@include media-breakpoint-down(xl){
		.view-content {
			.data-cards-container {
				.data-card {
					width: 100%;
					flex: auto;
				}
			}
		}
	}

	@include media-breakpoint-down(md){
		.view-title {
			word-break: break-all;
		}
		.view-content {
			.data-cards-container {
				.data-card {
					width: 100%;
					min-width: 296px;
					flex: auto;
				}
			}
			.data-group {
				&.data-row {
					flex-direction: row;

					&.header {
						flex-direction: column;

						.download-button {
							justify-content: center;
						}
					}

					.datum {
						flex-direction: column;
						justify-content: space-between;

						.status-group {
							align-self: end;

							svg {
								vertical-align: baseline;
							}
						}
					}

					.vertical-divider {
						display: none;
					}
				}
			}
			.tabs-container {
				.dot-tab-nav {
					&-list {
						display: flex;
						flex-direction: column;
						height: auto;

						button {
							height: 50px;
							border-bottom: 1px solid $porcelain;
							border-left: 1px solid $porcelain;
							border-right: 1px solid $porcelain;

							.btn-title {
								text-align: left;
							}

							&:hover {
								background-color: rgb(250, 250, 250);
							}
						}
					}
				}
				.tab-router-contents {
					margin-top: 20px;

					.embedded-search-container {
						div.d-flex:first-of-type {
							flex-wrap: wrap;
			
							& > div.ms-auto:last-of-type {
								margin-top: 10px;
								padding-left: 0px;
							}
						}
					}
				}
			}
		}
	}
}

.item-page-container.type-ProtectedDonor, .item-page-container.type-Donor {

	.view-title {
		background: url('/static/img/polygon-bg-header-donor.svg'), linear-gradient(175deg, rgba(240, 251, 255, 0.5), rgba(165, 158, 240, 0.25)), #F5F9FD;
		background-size: cover;
	}

	.view-content {
		.view-header {
			.callout {
				color: #5B7595;
				border-radius: 4px;
				background-color: #F6FFFB;
				border: 1px solid #BDE3D7;
				font-size: 0.875rem;

				span {
					margin-left: 0.25rem;
				}
			}
		}
		.data-cards-container {
			.cards-left {
				flex-direction: row;
				.data-card {
					flex: 1;
				}
				.data-card:first-of-type {
					flex: 2;
				}
			}

			.data-card {
				flex: 1;
				width: auto;

				.header {
					background-color: #F4F3FD;
					
					&-text {
						font-size: 1rem;
					}
				}

				.body {
					padding: 15px;
					background-color: #FDFDFD;
					.datum {
						&-title {
							width: 130px;
						}
					}
				}

				.data-summary {
					.donor-statistic {
						flex: 1;
						border: 1px solid gray;
						border-radius: 5px;
	
						&-label {
							font-weight: 500;
						}
						&-value {
							font-size: 2rem;
							font-weight: 500;
							color: $gray-70;
						}
	
						i {
							margin-right: 8px;
						}
	
						&.tissues {
							background-color: #F1FFF4;
							border-color: #C9F0D1;
							color: #0F9655;
						}
	
						&.assays {
							background-color: #FFF7F2;
							border-color: #FFE1CF;
							color: #D66B24;
						}
	
						&.files {
							background-color: #F1F9FF;
							border-color: #E0EBF3;
							color: #557E9D;
						}
					}
					
					.datum {
						&-title {
							width: 200px;
						}
					}
				}

				.body {
					.data-card-section {
						.section {
							&-title {
								font-weight: 500;
								align-items: center;
							}
							&-body {
								font-weight: 500;
								color: #212529;
							}
						}
					}
				}

				.exposure-card {
					border: 1px solid #C8D8EC;
					border-radius: 6px;
					overflow: hidden;

					&-header {
						display: flex;
						align-items: center;
						justify-content: space-between;
						padding: 8px 16px;
						background-color: #FFFFFF;

						.title {
							color: #212529;
							font-weight: 500;
							font-size: 1.125rem;
						}
					}
					&-body {
						display: flex;
						justify-content: space-between;
						background-color: #F8FBFF;
						padding: 8px 16px;
					}

					.datum {
						display: flex;
						flex-wrap: wrap;
						flex-direction: column;
						min-width: max-content;
						padding: 0px;
						min-width: 50px;

						&-title {
							display: flex;
							font-size: 0.625rem;
							font-weight: 400;
							color: #5B7595;
							width: auto;
							align-items: center;
							gap: 0.25rem;;

							i {
								font-size: 0.45rem;
							}
						}
						&-value {
							color: #212529;
							font-weight: 300;
							margin-left: 0px;
							border-bottom: none;
							padding: 0px;
						}
					}
				}
			}

		}
		
		.tabs-container {
			margin-top: 40px;
			
			.tab-card {
				position: relative;
				display: flex;
				overflow: hidden;
				min-width: 300px;
				flex-direction: column;
	
				.header {
					display: flex;
					width: max-content;
					border: 1px solid #E7F0F3;
					border-top: 4px solid #E99415;
					border-bottom: 1px solid white;
					border-radius: 4px 4px 0px 0px;
					color: #343741;
					font-weight: 600;
					background-color: white;
					z-index: 1;
					
					.title {
						padding: 10px 15px;
						margin-bottom: -2px;
						background-color: white;
						z-index: 0;
					}
				}
				.body {
					position: relative;
					overflow: hidden;
					display: flex;
					flex: 1;
					min-height: 600px;
					border: 1px solid #E7F0F3;
				}

				&.matrix-tab {
					flex: 3;
					
					.body {
						padding: 20px;

						.stacked-block-viz-container {
							padding-right: 60px;
						}
					}

				}
	
				&.histology-tab {
					position: relative;
					display: flex;
					flex: 2;
					flex-direction: column;
	
					.header {
						border-top-color: #0F9655;
					}
	
				}
				.placeholder {
					width: 95%;
					height: auto;
					position: absolute;
					background-color: transparent;
					pointer-events: none;
					transform: translate(-50%, -50%);
					margin-left: 50%;
					top: 50%;
					max-width: 600px;
				}
				
			}
		}

		.callout-card {
			display: flex;
			flex-direction: column;
			align-items: center;
			justify-content: center;
			padding: 1.5rem;
			margin: auto;
			background-color: white;
			border-radius: 12px;
			width: 350px;
			max-width: 70%;
			height: 220px;
			z-index: 0;
			display: flex;
			text-align: center;
			box-shadow: 0 0 8px #D3D9E7;

			i {
				color: #87B5F0;
				font-size: 2.5rem;
			}

			h4 {
				color: #0E3669;
				font-weight: 400;
				font-size: 1.25rem;
			}
			span {
				color: #597598;
				font-size: 0.875rem;
			}

			&.protected-data {
				max-width: none;
				padding: 35px 40px;
				height: auto;
				width: auto;
				margin: auto 10px;
				box-shadow: none;
				border: 1px solid #E8E8E8;
				background-color: #FFFFFF;

				i {
					color: #CECECE;
				}
			}
		}
	}

	@include media-breakpoint-down(xl){
		.view-content {
			.tab-card.histology-tab {
				.callout {
					max-width: 70%;
					height: 35%;
				}
			}
		}
	}
}

.item-page-container {
	.callout-card {
		&.protected-data {
			display: flex;
			flex-direction: column;
			align-items: center;
			justify-content: center;
			max-width: none;
			padding: 35px 40px;
			height: auto;
			width: auto;
			margin: auto 10px;
			text-align: center;
<<<<<<< HEAD
=======

			i {
				color: #CECECE;
				font-size: 2.5rem;
			}

			h4 {
				color: #0E3669;
				font-weight: 400;
				font-size: 1.25rem;
			}
			span {
				color: #597598;
				font-size: 0.875rem;
			}
		}
	}
}

>>>>>>> 98ea64ea

			i {
				color: #CECECE;
				font-size: 2.5rem;
			}

			h4 {
				color: #0E3669;
				font-weight: 400;
				font-size: 1.25rem;
			}
			span {
				color: #597598;
				font-size: 0.875rem;
			}
		}
	}
}<|MERGE_RESOLUTION|>--- conflicted
+++ resolved
@@ -2378,8 +2378,6 @@
 			width: auto;
 			margin: auto 10px;
 			text-align: center;
-<<<<<<< HEAD
-=======
 
 			i {
 				color: #CECECE;
@@ -2399,22 +2397,37 @@
 	}
 }
 
->>>>>>> 98ea64ea
-
-			i {
-				color: #CECECE;
-				font-size: 2.5rem;
-			}
-
-			h4 {
-				color: #0E3669;
-				font-weight: 400;
-				font-size: 1.25rem;
-			}
-			span {
-				color: #597598;
-				font-size: 0.875rem;
-			}
+
+/****************************
+Popover Styles for Item Pages
+*****************************/
+.popover {
+	&.description-definitions-popover {
+		max-width: 600px;
+
+		thead > tr > th {
+			background-color: #F1F9FF;
+		}
+
+		.popover-header {
+			font-weight: 600;
+			background-color: #F1F9FF;
+		}
+	}
+
+	&.public-donor-download-popover {
+		width: 300px;
+		max-width: 400px;
+		color: #343741;
+
+		.popover-header {
+			margin: 0px;
+			background-color: #F1F9FF;
+			font-weight: 500;
+		}
+
+		.popover-body {
+			padding: 15px 12px;
 		}
 	}
 }