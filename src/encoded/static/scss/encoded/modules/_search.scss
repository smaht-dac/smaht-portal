--- conflicted
+++ resolved
@@ -188,11 +188,7 @@
 				color: #343741;
 			}
 			.icon-toggle {
-<<<<<<< HEAD
-				border-color: rgb(0,0,0,.15);
-=======
 				border-color: #8E9CAD;
->>>>>>> ec493974
 				button {
 					background-color: transparent;
 					border: none;
@@ -231,43 +227,28 @@
 	}
 
 	.facets-controls {
-<<<<<<< HEAD
-		border-left: 1px solid rgb(0,0,0,.15);
-		border-right: 1px solid rgb(0,0,0,.15);
-=======
 		border-top: 1px solid #9BA5B7;
 		border-left: 1px solid #E5E5E5;
 		border-right: 1px solid #E5E5E5;
->>>>>>> ec493974
 		background-color: transparent;
 		margin: 0;
 		.properties-controls {
 			button {
 				color: #343741;
 				font-size: 12px;
-<<<<<<< HEAD
-				border-width: 1px;
-				background-color: transparent;
-=======
 				font-weight: 500;
 				line-height: 1.7;
 				background-color: transparent;
 				border: 1px solid #C6CFD4;
 				padding: 2px 0px;
->>>>>>> ec493974
 				
 				&:hover {
 					background-color: #ced4da;
 				}
 
 				&:disabled {
-<<<<<<< HEAD
-					border-color: #ced4daa6;
-					color: #ced4daa6;
-=======
 					border-color: #C6CFD4;
 					color: #C6CFD4;
->>>>>>> ec493974
 
 					&:hover {
 						background-color: transparent;
@@ -279,13 +260,6 @@
 	}
 
 	.facets-body {
-<<<<<<< HEAD
-		border: 1px solid rgb(0,0,0,.15);
-		.facet {
-			margin: 0;
-			h5.facet-title {
-				color: #343741;
-=======
 		border: 1px solid #EEEEEE;
 		background-color: #FBFBFC;
 		padding: 0px;
@@ -297,7 +271,6 @@
 			h5.facet-title {
 				color: #343741;
 				font-weight: 500;
->>>>>>> ec493974
 				span.expand-toggle {
 					display: flex;
 					i.icon {
@@ -309,11 +282,6 @@
 					font-size: 13px;
 				}
 			}
-<<<<<<< HEAD
-
-			
-=======
->>>>>>> ec493974
 			.facet-list {
 				li {
 					& > a {
@@ -349,15 +317,10 @@
 			}
 			
 			&.open {
-<<<<<<< HEAD
-				h5.facet-title {
-					border-bottom: 1px solid rgb(0,0,0,.15);
-=======
 				background-color: white;
 				h5.facet-title {
 					border-bottom: 1px solid #EEEEEE;
 					font-weight: 600;
->>>>>>> ec493974
 				}
 			}
 		}
