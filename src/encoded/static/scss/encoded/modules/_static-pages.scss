
/**********************************************************
		Common static page components & styles
		These extend _typography.scss somewhat
		to increase margins around headings.
***********************************************************/

// See CGAP and/or 4DN _static-pages.scss for more info on what usually goes here
// TODO: Will need some updates to handle styling of SMaHT's own static pages

.static-section-entry,
.home-content-area {

	font-size: 0.938rem;
	font-size: 0.984rem;
	line-height: 1.65rem;

	h1, h2, h3, h4, h5, h6 {
		> i.icon-link {
			font-size: 1rem;
			opacity: 0;
			vertical-align: middle;
			margin-left: 7px;
		}

		&:hover > i.icon-link {
			opacity: 0.3;
			cursor: pointer;
		}
	}

	h2 {
		font-weight: 400;
		margin-top: 30px;
		margin-bottom: 20px;
	}

	// &:first-child {
	// 	h2:first-child, h3:first-child, h4:first-child {
	// 		margin-top: 0px;
	// 	}
	// }

	h3 {
		margin-top: 30px;
    	margin-bottom: 20px;
	}

	h4 {
		margin-top: 20px;
	}

	.heading-with-bottom-border,
	.homepage-section-title,
	.section-title,
	.rst-container h2:first-child,
	.html-container h2:first-child {
		margin-bottom: 20px;
		margin-top: 20px;
		padding-bottom: 15px;
		border-bottom: 1px solid #f4f4f4;

		&h5 { font-size: 1.25rem; margin-bottom: 10px; padding-bottom: 8px; }

		> i.icon-link {
			opacity: 0.15;
		}

		&.can-collapse {
			cursor: pointer;
			padding-top: 15px;
			padding-left: 5px;
			border-top: 1px solid #f4f4f4;
			transition: border-color .5s, background-color .5s, padding-left .5s;
			&.closed {
				border-color: #ddd;
				background-color: rgba(0,0,0,0.04);
				padding-left: 15px;
			}
			> i.icon-plus, > i.icon-minus {
				font-size: 1rem;
			}
		}

	}

	h2.section-title, h2.homepage-section-title {
		font-size: 2rem;
		line-height: 38px;
		&.can-collapse {
			font-size: 1.688rem;
			> i.icon-plus, > i.icon-minus {
				font-size: 1.5rem;
			}
		}
	}

	h3.section-title, h3.homepage-section-title {
		font-size: 1.5rem;
		margin-bottom: 10px;
		padding-bottom: 8px;
		&.can-collapse {
			padding-top: 8px;
			> i.icon-plus, > i.icon-minus {
				font-size: 1.35rem;
			}
		}
	}

	img {
		max-width: 100%;
	}

	ol, ul {
		> li {
			> ul, > ol {
				margin-bottom: 5px;
			}
			> p + ul,
			> p + ol {
				// Reverses p { margin-bottom: 10px } style
				margin-top: -5px;
			}
		}
	}

}

.static-section-entry {

	&:not([id]) .section-title > i.icon-link {
		display: none;
	}

	h5 {
		margin-top: 20px;
	}

	table.docutils {
		margin: 40px 0;
	}

	// since rst-to-html non-customizable,
	// tweak some css rules to display h3/h4 like h4/h5 respectively
	// use the same styles for raw HTML
	.rst-container,
	.html-container {
		h3 {
			font-size: 1.3rem;
			margin-bottom: 0.5rem;
		}

		h4 {
			font-size: 1rem;
		}
		
		ul {
			margin-top: 1rem;
			padding-left: 2.5rem;
		}

		ol {
			padding-left: 2.5rem;
		}

		pre {
			margin-top: 1rem;
			margin-bottom: 1rem;
			padding: 10px;
			border: 2px solid #f0f0f1;
			border-radius: 5px;
			background-color: #f8f8f8;
			color: #212529;

			i.icon-copy {
				position: absolute;
				font-size: 0.875rem;
				color: #B1B1B1;
				right: 6px;
				top: 6px;

				@include media-breakpoint-down(xl){
					right: -20px;
					top: 2px;
				}

				&:hover {
					color: #212529;
				}
			}
		}

		.admonition {
			padding: 12px;
  			line-height: 24px;
  			margin-top: 24px;

			.admonition-title {
				font-weight: 700;
  				display: block;
  				color: #fff;
				padding: 6px 12px;
  				margin: -12px -12px 12px;
				
				&:before {
					font-family: $fa-font-family;
					content: "\f06a";
					display: inline-block;
  					font-style: normal;
  					font-weight: 700;
  					line-height: 1;
  					text-decoration: inherit;
					margin-right: 4px;
				}
			}

			&.tip {
				background-color: #F7F2F8;
	
				.admonition-title {
					background-color: #9278AF;
				}
			}

			&.note {
				background-color: #EEF4FF;

				.admonition-title {
					background-color: #5170AA;
				}
			}

			&.important {
				background-color: #EDFAE7;
	
				.admonition-title {
					background-color: #428446;
				}
			}

			&.info {
				background-color: #F5FAFF;
				.admonition-title {
					background-color: #283887;
				}
		
			}
		}

		a.reference {
			white-space: pre-wrap; /* CSS3 */    
			white-space: -moz-pre-wrap; /* Mozilla, since 1999 */
			white-space: -pre-wrap; /* Opera 4-6 */    
			white-space: -o-pre-wrap; /* Opera 7 */    
			word-wrap: break-word; /* Internet Explorer 5.5+ */
		}	
	}

	a {
		text-decoration: none;

		&:hover {
			text-decoration: underline;
		}
	}
}




/**********************************************************
		Table of Contents
***********************************************************/


.table-of-contents {

	position: relative;

	@include media-breakpoint-up(xl){
		position: fixed;
		margin: 0 -10px;
		padding: 0 10px;
		padding-bottom: 60px;
		// top: 82px;
		transition: top .3s ease-out, margin-top .5s ease-out, max-width .5s ease-out;
		overflow-y: auto;
		right: 10px;
		//max-width: 340px;
		border-left: 1px solid #eee;
		padding-left: 16px;
		// body.scrolled-past-top & {
		// 	top : 42px;
		// }
		body.scrolled-past-160 & {
			top : 200px;
		}
		body.scrolled-past-240 & {
			top : 150px;
		}
		body.scrolled-past-360 & {
			top : 42px;
		}

		max-width: 650px;
		&.width-bounded {
			max-width: 340px;
		}

		//ol, .next-previous-pages-section {
		//	max-width: 320px;
		//}
	}

	@include media-breakpoint-down(xl){
		> ol.inner {
			border-top: 1px solid #eee;
		}
	}

	.toc-title {
		font-weight: 400;
		border-bottom: 1px solid #ddd;
		padding-bottom: 10px;
		margin-bottom: 0;
	}

	ol {
		padding-left: 20px;
		> li {
			line-height: 1.25rem;
			transition: color .5s 0s;
			color: #888;
			position: relative;
			font-weight: 400;

			// Hide parent link for v1
			&.parent-entry {
				display: none;
			}

			&[data-depth="0"] {
				padding-top: 0;
			}

			&[data-depth="1"]:first-child {
				//margin-top: 8px;
				a { border-top: none; }
			}

			&[data-depth="3"],
			&[data-depth="4"],
			&[data-depth="5"],
			&[data-depth="6"] {
				font-size: 0.9rem;
			}
			&:last-child {
				margin-bottom: 0;
			}
			.top-of-page {
				display: block;
				white-space: nowrap;
				overflow: hidden;
				text-overflow: ellipsis;
				color: #999;
				margin-bottom: 3px;
				&.with-border-bottom {
					padding-bottom: 7px;
					margin-bottom: 7px;
					border-bottom: 1px solid #eee;
				}

				> small {
					display: none;
					line-height: 1rem;
					&:before {
						content: "|";
						margin: 0 7px 0 3px;
						color: #ccc;
					}
				}

				.expand-button-container {
					padding-top: 2px;
				}

				i.icon-angle-up {
					display: none;
					color: #888;
					text-align: center;
					width: 20px;
					position: relative;
					z-index: 2;
					float: left;
					padding-top: 0px;
					padding-bottom: 0px;
					margin-right: 2px;
					line-height: 24px;
				}
				&:hover {
					> small {
						display: inline;
						opacity: 1;
					}
					i.icon {
						color: #000;
					}
				}
			}

			a {
				display: block;
				transition: color .5s 0s;
				padding: 5px 0px 5px 22px;
				border-top: 1px dotted transparent;
				border-bottom: 1px dotted transparent;
				margin-bottom: 0;
				margin-top: 0;
				margin-left: -20px;
				&:focus {
					text-decoration: none;
					color: $link-color;
				}
				&:hover {
					text-decoration: none;
					color: #042d50;
					//box-shadow: 0 6px 7px -8px rgba(0,0,0,0.5);
					transition: color 0s;
				}
			}

			> div.title-link-wrapper {
				position: relative;
				> a {
					display: inline-block;
					vertical-align: middle;
				}
				> i.icon {
                    position: absolute;
					//left: -40px;
					top: 50%;
					margin-top: -9px;
					font-size: 0.6rem;
					cursor: pointer;
					width: 15px;
					height: 15px;
					line-height: 16px;
					vertical-align: middle;
					text-align: center;
					//border: 1px solid transparent;
					transform: scale3d(1,1,1);
					transition: transform .3s, color .3s;

					//left: -70px;
					//margin-left: 14%;
					left: -36px;

					&:hover {
						cursor: pointer;
						//border-color: initial;
						color: #000;
						transform: scale3d(1.2, 1.2, 1.2);
					}
				}
			}

			&[data-recursion-depth="1"] > div.title-link-wrapper {
				> a {
					padding-bottom: 7px;
				}
			}

			&.active {
				font-weight: 700;
				color: #000;
				> * {
					font-weight: 400;
				}
				&.top[data-depth="0"] > .top-of-page > div.title-link-wrapper {
					> a {
						color: #000;
					}
				}
				> div.title-link-wrapper > a{
					color: #000;
				}
			}

			&.active > a,
			&.active > span > a,
			&:focus > a,
			&:focus > span > a {
				color: #000;
				//text-shadow: 0 0 0;
			}
		}

	}

	.next-previous-pages-section {
		margin-top: 5px;
		&:not(:first-child){
			border-top: 1px solid #eee;
		}
	}

	> ol.inner {
		margin-bottom: 6px;
		> li:first-child {
			margin-top: 8px;
			a { border-top: none; }
		}
	}

}

/***** Static Page Breadcrumbs ******/

.breadcrumb-placeholder, .static-page-breadcrumbs {
	min-height: 55px;
}

.static-page-breadcrumbs {
	padding-top: 29px;

	&.page-has-toc {
		@include media-breakpoint-up(xl){
			width: 75%;
		}
	}

	> .static-breadcrumb {
		display: inline-block;
		vertical-align: middle;
		font-size: 0.875rem;
		
		.icon {
			color: #9BA5B7;
		}

		&.nonclickable {
			color: #5B698B;
		}
	}
}



/**********************************************************
		Directory of Static Pages or Sections
***********************************************************/

.static-page.static-directory-page {

	.grid-of-sections.row {

		> .grid-item > .inner {
			display: block;
			position: relative;
			text-decoration: none;
			margin-bottom: 20px;
			border: 1px solid #f0f0f0;
			padding: 8px 16px;
			background-color: #f8f8f8;
			transition: border-color .25s;
			color: $body-color;

			.title-link {
				color: $link-color;
				transition: color .25s;
			}

			&:hover {
				border-color: #ccc;
				cursor: pointer;
				.title-link {
					//text-decoration: underline;
					color: $link-hover-color;
					text-shadow: 0px 0px $link-hover-color;
				}
			}
		}

		&.with-sub-children {
			> .grid-item > .inner {

				.section-page-count {
					display: none;
				}

				@include media-breakpoint-up(md){
					height: 98px;
					.section-page-count {
						display: block;
						position: absolute;
						right: 9px;
						bottom: 5px;
						transition: opacity .25s;
						opacity: 0.33;
					}
				}


				&:hover {
					@include media-breakpoint-up(md){
						.section-page-count {
							opacity: 1;
						}
					}
				}

			}
		}

	}

	.next-previous-pages-section {
		.previous-section > h6:first-child,
		.next-section > h6:first-child {
			border-top: 1px solid #eee;
			padding-top: 15px;
		}

		h6 > a {
			font-size: 1rem;
		}
	}

}


/**********************************************************
		Misc Static Pages
***********************************************************/



// HomePage ONLY
body[data-path="/"]>#application>#layout {
	background: top right no-repeat url('/static/img/Top Right Hexagons.svg'), 0% 95% no-repeat url('/static/img/Bottom Left Hexagons.svg'), linear-gradient(to bottom right, #FFFFFF, #E3FCFF);
}
.homepage-wrapper {
	@media screen and (min-width: 992px) {
		// padding-left: 58px;
	}

	// Styles for alerts on the homepage
	#full-alerts-container {
		display: flex;
		background-color: transparent;
		// position: sticky;
		// z-index: 500;
		// top: 0px;
	
		> .alerts {
			@media screen and (min-width: 992px) {
				padding-left: 0px;
				margin: auto;
			}

			> .alert {
				position: relative;
				padding: 17px 60px 17px 25px;
				
				&-danger {
					background-color: #FEE5E5;
				}
				&-heading {
					font-size: 1rem;
				};

				button.btn-close {
					position:absolute;
					top: 16px;
					right: 25px;
				}
			}
		}
	}
	

	.homepage-contents,
	.homepage-contents>div {
		@media screen and (min-width: 992px) {
			padding-left: 0px;
		}
		// Full screen - Height of the navbar & footer at full height
		// @TODO use variables for the heights
		min-height: calc(100vh - 130px);
	}

	.homepage-contents {
		
		// background: rgb(163,232,255);
		// background: -moz-linear-gradient(180deg, rgba(163,232,255,1) 0%, rgba(255,255,255,1) 100%);
		// background: -webkit-linear-gradient(180deg, rgba(163,232,255,1) 0%, rgba(255,255,255,1) 100%);
		// background: linear-gradient(180deg, rgba(163,232,255,1) 0%, rgba(255,255,255,1) 100%);
		filter: progid:DXImageTransform.Microsoft.gradient(startColorstr="#a3e8ff",endColorstr="#ffffff",GradientType=1);
		

		@media screen and (min-width: 1500px) {
			// Max-width for the homepage
			max-width: 1800px;
			margin: auto;
		}


		h1 {
			font-size: 2.625rem;
			font-weight: 600;
		}

		h1 {
			color: $homepage-header-text-color;
		}
		h3 {
			color: $homepage-header-text-color;
			margin-top: 0;
		}

		h2 {
			color: $homepage-subtitle-text-color;
			font-size: 1.25rem;
			font-weight: 400;
		}

		.homepage-header {
			display: flex;
			flex-direction: column;
			padding-top: 0px;

			h1 {
				font-size: 2rem;
				margin-top: 0px;
				margin-bottom: 5px;
			}
			h2 {
				font-size: 1rem;
				margin-top: 0px;
			}
			@media screen and (min-width: 767px) {
				h1 {
					font-size: 2.375rem;
				}
				h2 {
					font-size: 1.125rem;
				}
			}
		}


		.container {
			.homepage-timeline-figure-container {
				margin-top: 20px;
			}

			.homepage-figure-container {
				justify-content: center;
				align-items: center;
			}
			.notifications-panel {
				display: flex;
				flex-direction: column;
				gap: 20px;
				margin-top: 0px;
				margin-bottom: 50px;
				padding: 20px 30px;
				height: 100%;
				width: 100%;
				background-color: rgba(207, 222, 251, 0.6);
				border: 1px solid rgba(169, 169, 255, 0.6);
				box-shadow: 0 1px 5px -1px rgba(0, 0, 0, 0.1333333333);
				@include prefix(border-radius, $homepage-card-border-radius);

				.section {
					display: flex;
					flex-direction: column;
					flex: 1;

					&-header {
						font-size: 1rem;
						color: $homepage-header-text-color;
						font-weight: 600;
						margin-bottom: 8px;
					}
					&-body {
						padding: 8px;
						border: 1px solid #8C9EFE;
						border-radius: 6px;
						max-height: 230px;
						overflow: scroll;

						.icon-spinner {
							text-align: center;
    						width: 100%;
						}
					}

					.content {
						.body {
							.callout {
								.announcement-container.warning {
									border-radius: 5px;
									margin-top: 5px;
									padding: 10px;
									font-size: 12px;
									border-color: #D5DFF2;
		
									div.header {
										color: #485983;
										background-color: transparent;
										justify-content: flex-start;
										align-items: center;
										
										i {
											color: #485983;
											margin-right: 5px;
										}
									}
		
								}
							}
						}
					}


					&.data-release-tracker {
						display: flex;

						.section-body {
							display: flex;
							flex-direction: column;
							background-color: transparent;
							width: 100%;
							padding: 0px 6px 0px 0px;
    						margin: 6px;
							overflow-x: hidden;
							border: none;


							&-container {
								flex: 1;
								display: flex;
								overflow-y: auto;
								overflow-x: hidden;
								background-color: #eef6fe;
								border-radius: 12px;
								border: 1px solid #b4c1f7;
								
								.section-body-items-container {
									border: 1px solid #b4c1f7;
									border-radius: 9px;
									flex: 1;
									display: flex;
									flex-direction: column;
								}
							}

							&::-webkit-scrollbar {
								width: 12px;
								background-color: white;
								border-radius: 8px;
								background-color: rgba(255, 255, 255, 0.8);
							}
							&::-webkit-scrollbar-thumb {
								border-radius: 8px;
								background-color: #D5DFF2;
								box-shadow: 0 0 1px rgba(255, 255, 255, 0.5);
							}

							.icon-spinner {
								margin: auto;
								color: #485983;
							}

							.data-release-item-container {
								background-color: rgba(255, 255, 255, 80%);

								.content {
									position: relative;
									padding: 5px 5px 0px 25px;
									padding-bottom: 16px;
									
									.header {
										display: flex;
										justify-content: space-between;
										background-color: #ecf2fe;
										color: #1310BC;
										font-weight: 700;
										border-radius: 7px;
										font-size: 0.625rem;

										.count {
											color: hsla(241, 84%, 40%, 0.6);
											
											i {
												margin-left: 4px;
											}
										}

										&-link {
											width: 100%;
											justify-content: space-between;
											display: flex;
											padding: 6px 8px;
											color: #1310BC;
											border: 1px solid transparent;
											border-radius: inherit;
											align-items: baseline;

											&:hover {
												background-color: #d3dff7;
												transition: border-color 50ms;
												border: 1px solid hsla(241, 84%, 40%, 0.6);
											}

										}
										&:hover {
											&:before {
												cursor: pointer;
											}
										}

										.toggle-button {
											position: absolute;
											background-color: transparent;
											border: none;
											top: 13px;
											left: 5px;
											padding: 0px;
											height: min-content;
											display: flex;
											justify-content: center;
											width: 15px;
											height: 15px;
											border-radius: 100%;
											background-color: #2A28BD;

											i {
												color: white;
												display: flex;
												justify-content: center;
												margin: auto;

												&:before {
													font-size: 9px;
												}
											}
										}
									}
									.body {
										color: #485983;
										font-size: 0.75rem;

										.release-item {
											padding: 5px 0px 0px 0px;
											
											.donor-group-header {
												display: flex;
												padding: 2px 0px;
												border-radius: 4px;
												gap: 4px;
												padding-bottom: 0px;
												

												.toggle-button {
													display: flex;
													border-radius: 100%;
													padding: 2px;
													color: #485983;
													margin: auto;
													width: 16px;
												}
<<<<<<< HEAD

												.title {
													display: flex;
													flex: 1;
													justify-content: space-between;
													font-weight: 700;
													font-size: 0.875rem;
													align-items: center;
													width: max-content;
													padding: 2px 8px;
													color: #485983;
													border: 1px solid transparent;
													border-radius: 7px;
													align-items: baseline;
													transition: background-color 100ms;
													margin-bottom: 0px;
													padding-bottom: 0px;
													
													.count {
														display: flex;
														gap: 4px;
														align-items: center;
														font-size: 0.6875rem;
														color: #65759f;
													}

													&:hover {
														cursor: pointer;
														background-color: #E7F1FB;
														transition: background-color 100ms;
														// border-radius: 7px 7px 0px 0px;
														
														i {
															fill: #3C71F9;
														}
													}
												}
												
												&.expanded {
													.title {
														background-color: #E7F1FB;
														border-radius: 7px 7px 0px 0px;
														border-color: #B8D3EF;
														
														&:hover {
															background-color: #e0ecf8;
														}
=======
	
												&:hover {
													display: inline;
													cursor: pointer;
													color: #3C71F9;
	
													svg {
														display: inline-flex;
														vertical-align: text-top;
														fill: #3C71F9;
														width: 12px;
														margin-left: 4px;
>>>>>>> 5dc5db5a
													}
												}
											}
											

											.tissue-list {
												margin-top: 0px;
												list-style-type: none;
												background: #F4F9FF;
												padding-top: 5px;
												padding-left: 0px;
												margin-left: 20px;
												border-radius: 0px 0px 7px 7px;
												border: 1px solid #B8D3EF;
												border-top: none;

												li {
													font-weight: 300;
													line-height: 1rem;
													margin-top: 0.25rem;
													border-radius: 0px 0px 7px 7px;
													margin-top: 0px;
													padding: 4px;

													a {
														color: #485983;
														
														&:hover {
															text-decoration: underline;
														}
													}													
												}
											}

											.file-group-list {
												padding-left: 37px;
											}
										}

										.toggle-button {
											&.donor {
												background-color: transparent;
												border: none;
												color: #485983;
											}
											&.tissue {
												background-color: transparent;
												border: none;
												color: #485983;
											}
										}
									}
									&:before {
										content: "";
										display: block;
										position: absolute;
										top: 20px;
										left: 12px;
										width: 1px;
										height: 100%;
										background-color: #2B28BD;
									}
								}
								&:first-of-type {
									border-top-left-radius: 9px;
									border-top-right-radius: 9px;
									.content {
										.header {
											background-color: rgba(195 255 219 / 50%);
											font-size: 0.75rem;
											&-link {
												color: #014B11;
												
												&:hover {
													background-color: rgba(168, 247, 200, 0.5);
													border: 1px solid rgb(1 75 17 / 75%);
												}
											}
											.count {
												color: rgb(1 75 17 / 75%);
												font-size: 0.6875rem;
											}
										}
									}
								}
								&:last-of-type {
									border-bottom-left-radius: 9px;
									border-bottom-right-radius: 9px;
									.content {
										padding-bottom: 10px;
										&:before {
											display: none;
										}
									}
								}
								&.collapsed {
									.content {
										padding-bottom: 8px;
										.body {
											height: 0px;
											overflow: hidden;
										}
									}
								}
							}
						}
					}
					&.announcements {
						display: flex;

						.section-body {
							&-container {
								flex: 1;
								display: flex;
								overflow-y: auto;
								overflow-x: hidden;
								background-color: white;
								border-radius: 12px;
								background-color: #eef6fe;
								border: 1px solid #b4c1f7;
							}

							display: flex;
							flex-direction: column;
							gap: 8px;
							padding: 0px;
							padding-right: 6px;
							border-radius: 9px;
							overflow-x: hidden;
							margin: 6px;
							border: none;
    						background-color: transparent;

							&::-webkit-scrollbar {
								width: 12px;
								background-color: white;
								border-radius: 8px;
								background-color: rgba(255, 255, 255, 0.8);
							}
							&::-webkit-scrollbar-thumb {
								border-radius: 8px;
								background-color: #D5DFF2;
								box-shadow: 0 0 1px rgba(255, 255, 255, 0.5);
							}
						}
					}
					&.about-consortium {
						display: flex;
						flex: 1;
						flex-direction: column;
						padding: 0px;
						border: none;
						box-shadow: none;

						.section-body {
							padding: 0px;
							background-color: transparent;
							border: none;
							border-radius: 0px;
							overflow: hidden;

							.about-consortium-links {
								flex-direction: column;
								gap: 9px;
								
								.link-container {
									a {
										width: 100%;
										margin-bottom: 0px;

									}

									&.smaht-data {
										a {
											display: flex;
											flex-direction: column;
											padding: 10px;
											gap: 10px;
											border: 1px solid #b4c1f7;
											border-radius: 9px;

											img {
												width: 100%;
											}
										}
									}

									&.nih {
										display: flex;
										justify-content: space-between;
										gap: 10px;
									
										a {
											flex: 1;
											padding: 7px;
											justify-content: center;
											border-radius: 7px;
											gap: 5px;
											border: 1px solid #b4c1f7;

											span {
												font-size: 0.875rem;
												margin: 0px;
											}
											img {
												height: 18px;
												width: auto;
											}
										}
									}
								}
							}
						}
						
					}

					.announcement-container {
						background-color: #fcfdfe;
						border: 1px solid #b4c1f7;
						padding: 12px;
						border-radius: 9px;
						
						.header {
							font-size: 0.75rem;
							color: #485983;
							margin-top: 0px;
							margin-bottom: 5px;
							text-transform: uppercase;

							.localized-date-time {
								text-transform: none;
								font-weight: 500;
								margin-left: 8px;
								font-size: 0.65rem;
								color: #90a2cd;
								float: right !important;
							}
						}
						.body {
							font-size: 0.75rem;
							margin-top: 0px;
							color: #485983;

							ul {
								padding-left: 16px;

								li {
									margin-top: 5px;
								}
							}
						}
						.footer {
							margin-top: 10px;
							padding-top: 10px;
							border-top: 1px solid #b4c1f733;
							a {
								display: flex;
								color: #485983;
								font-size: 0.75rem;
								font-weight: 500;
								
								svg {
									display: none;
								}

								&:hover {
									cursor: pointer;
									color: #3C71F9;

									svg {
										display: flex;
										fill: #3C71F9;
										width: 12px;
										margin-left: 4px;
									}
								}
							}
						}

						&.warning {

							.header {
								color: #b13535;
								background-color: transparent;
								justify-content: flex-start;
								align-items: center;
								
								i {
									color: #485983;
									margin-right: 5px;
								}
							}
						}
						&.cram-conversion {
							color: #485983;
							font-size: 12px;
							margin: 0px;
							border-radius: 8px;
							padding: 10px;
							border-color: transparent;

							.header {
								font-weight: 600;
							}

							i {
								color: #485983;
								margin-right: 5px;
							}
						}
					}

				}
		
				.about-consortium {

					&-links {
						display: flex;
						flex-direction: row;
						flex-wrap: wrap;
						width: 100%;
						
						// TODO: If this style of button will be re-used, make it one of the overrides for a BS button
						.link-container {
							width: 100%;

							a {
								display: flex;
								justify-content: center;
								align-items: center;
								width: 100%;
								background-color: $homepage-about-consort-btn-bg-color;
								color: #416485;
								margin-bottom: 5px;
								border: 1px solid #8C9EFE;
								@include prefix(border-radius, $homepage-about-consort-border-radius);

								span {
									margin-right: 8px;
									font-weight: 500;
									font-size: 0.875rem;
									letter-spacing: normal;
									line-height: normal;
								}
								i {
									color: #BBCCF9;
									font-size: 0.75rem;
								}
								
								&:hover {
									background-color: #ffffff;
								}
							}
						}
					}
		
				}
			}
		}
	}


	@media screen and (min-width: 992px) {
		.homepage-contents {
			.container {
				.homepage-timeline-figure-container {
					margin-top: 32px;
				}
				.notifications-panel {
					flex-direction: row;
					.about-consortium {
						&-links {
							gap: 20px;
			
							.link-container {
								flex: 1;
								a {
									margin-bottom: auto;
								}
							}
						}
					}
				}
			}
		}
	}

	// Notifications panel moves to the right on larger screens
	@include media-breakpoint-up(xxl) {
		position: relative;
		.homepage-contents {
			.container {
				margin-left: 50px;

				.homepage-timeline-figure-container {
					margin-top: 15px;
				}
				.timeline-container {
					margin-left: 0px;
				}

				.homepage-figure-container {
					margin-left: 25px;
					justify-content: start;

					
					.homepage-figure {
						width: 615px;
					}
				}


				.notifications-panel {
					position: absolute;
					display: flex;
					flex-direction: column;
					justify-content: flex-start;
					gap: 30px;
					margin-bottom: auto;
					padding: 40px 15px;
					height: 100%;
					right: 0px;
					width: 330px;
					border-right: none;
					border-bottom: none;
					border-left: 1px solid rgba(169, 169, 255, 0.6);
					border-top: 1px solid rgba(169, 169, 255, 0.6);
					border-radius: 34px 0px 0px 0px;
					animation: from-right 100ms;

					.section {
						flex: 1;
						overflow: auto;
						
						&-body {
							max-height: none;
						}

						.section-body-container {
							max-height: none;
						}

						&.data-release-tracker {
							flex: none;
						}

						&.about-consortium {
							flex: none;
							.section-body {
								border-radius: 0px;
								.about-consortium-links {
									.link-container {
										a {
											gap: 4px;
											padding: 0px 2.5rem;
										}
									}
								}
							}
						}
					}
					


					@keyframes from-right {
						0% {
							transform: translateX(100%);
						}
						100% {
							transform: translateX(0);
						}
					}
				}
			}
		}
	}
	@media screen and (min-width: 1600px) {
		.homepage-contents {
			.container {
				.homepage-figure-container {
					justify-content: center;
				}
			}
		}
	}
	@include media-breakpoint-up(xxxl) {
		position: relative;
		.homepage-contents {
			.container {
				.homepage-header {
					margin-top: 25px;
				}
				.homepage-timeline-figure-container {
					margin-top: 50px;
				}
				.homepage-figure-container {
					justify-content: center;
					margin-left: 0px;
				}

				.notifications-panel {
					width: 400px;
					padding: 38px 27px;
				}
			}
		}
	}
}


// Error
.error-page {
	margin-top: 50px;
}


// For the youtube embeds (currently only used on static sections)
.youtube-embed-lazyload-poster {
	--aspect-ratio: 56.25%;
	contain: content;
	position: relative;
	background-position: 50%;
	background-size: cover;
	cursor: pointer;
	display: block;

	> iframe {
		width: 100%;
		height: 100%;
		position: absolute;
		top: 0;
		left: 0;
	}

	::after {
		content: "";
		display: block;
	}

	// Update hover color when hovering anywhere on poster
	&:hover {
		.youtube-embed-fake-play-btn {
			background-color: red;
			opacity: 1;

			> i {
				color: #ffffff;
			}
		}
	}

	.youtube-embed-fake-play-btn {
		position: absolute;
		top: 50%;
		left: 50%;
		width: 70px;
		height: 46px;
		background-color: #212121;
		opacity: .8;
		border-radius: 14%;
		transform: translate3d(-50%, -50%, 0);
		border: none;
		> i {
			color: rgba(255,255,255,0.8)
		}
	}
}


/**********************************************************
	Styles related to About page visualizations
***********************************************************/

// Awardees Page Styles
body[data-pathname="/about/consortium/awardees"] {
	#content {
		.static-page {
			.section-content {
				p {
					.center-count {
						font-weight: 500;
						&.color {
							&-tpc {
								color: #984ea3;
							}
							&-gcc {
								color: #ff7f00;
							}
							&-dac {
								color: #e41a1c;
							}
							&-ttd {
								color: #4daf4a;
							}
						}
					}
				}
			}
		}
	}
}

// Consortium Map
.consortium-map {
	font-family: Inter;
	position: relative;
	nav {
		font-weight: 400;
		position: absolute;
		right: 0;
		
		.nav-item {
			&.active {
				font-weight: 500;
			}
		}
	}
	text {
		font-family: Inter;
	}
	.map-marker-icon:hover {
		stroke: #636262ba;
		stroke-width: 1px;
		transition: stroke-width 150ms;
	}

	// Map styles 
	& > h1 {
		font-family: Inter;
		font-weight: 600;
		margin: none;
	}

	.map-marker-icon:hover {
		cursor: pointer;
	}

	&-container {
		padding-top: 15px;
		display: flex;
		flex-direction: column;
		justify-content: center;

		svg {
			margin: auto;
		}
	}

	.interaction-notice {
        color: gray;
		font-size: .6rem;
        font-style: italic;
		margin: auto;
		@include media-breakpoint-up(sm) {
			font-size: .7rem;
		}
		@include media-breakpoint-up(md) {
			font-size: .8rem;
		}
		@include media-breakpoint-up(lg) {
			font-size: .9rem;
		}
	}

	
	
	.consortium-legend {
		background-color: #e3e3e3;
		position: absolute;

		.map-marker-icon:hover {
			cursor:default;
		}
	
	}
	.consortium-tooltip {
		line-height: 20px;
		font-family: Inter;
		font-weight: 500;
		background-color: #e3e3e3;
		position: absolute; 
		opacity: 0;
		z-index: 2;
	}
	.consortium-tooltip-wrapper {
		max-width: 220px;
		font-size: 0.875rem;
		font-weight: 600;
		z-index: 2;
	}
	.consortium-tooltip-content {
		font-family: Inter;
		font-weight: 400;
		font-size: 0.875rem;
	}
	.consortium-tooltip-header {
		font-family: Inter;
		font-weight: 600;
		font-size: 0.75rem;
	}


	// Table styles
	table.table-striped {
		margin-top: 75px;
		th {
			background-color: #F1F9FF; 
			font-weight: 600;
			text-align: left;
			border-top: none;
			padding: 8px 0 8px 15px;
			border-bottom: #9BA5B7;
		}
		tbody {
			td {
				border: 1px solid lightgray;
				text-align: left;
				padding: 5px 15px;
				
				&.center-type {
					padding: 10px;
				}
			}
			td.consortium-table-OC {
				font-size: 1.375rem;
				background-color: #DEF2FE;
				cursor: default;
				color: #2E82B2;
			}
			td.consortium-table-DAC {
				font-size: 1.375rem;
				background-color: #FFE1E2;
				cursor: default;
				color: #EA0018;
			}
			td.consortium-table-TPC {
				font-size: 1.375rem;
				background-color: #F6E9F7;
				cursor: default;
				color: #8F4895;
			}
			td.consortium-table-GCC {
				font-size: 1.375rem;
				background-color: #FFE7D5;
				cursor: default;
				color: #FF691A;
			}
			td.consortium-table-TTD {
				font-size: 1.375rem;
				background-color: #D9F7DC;
				cursor: default;
				color: #225928;
			}
			td.consortium-table-header {
				font-weight: 400px;
				font-size: 0.9rem;
				position: -webkit-sticky;
				position: sticky;
				top: 0;
			}
		}
	}
}

div#popover-consortium-map {
	max-width: 400px;
	font-size: 0.875rem;
	font-weight: 600;
	z-index: 2;

	.consortium-popover {
		&-section {
			display: flex;
			flex-direction: column;
			margin: 0px auto 20px auto;
		}
		&-header {
			font-family: Inter;
			font-weight: 600;
			font-size: 0.75rem;
			margin: 0;
		}
		&-content {
			font-family: Inter;
			font-weight: 400;
			font-size: 0.875rem;
			
			.pi-list {
				list-style-type: none;
				padding: 0;
			}
		}
	}

	@media screen and (min-width: 768px) and (max-width: 992px) {
		.popover-header {
			font-size: 0.8rem;
		}
		.consortium-popover {
			line-height: 15px;
			&-section {
				margin: 0px auto 10px auto;
			}
			&-wrapper {
				font-size: 0.8rem;
			}
			&-content {
				font-size: 0.8rem;
			}
			&-header {
				font-size: 0.75rem;
			}
		}
	}
	@media screen and (min-width: 576px) and (max-width: 768px) {
		.popover-header {
			font-size: 0.7rem;
		}
		.consortium-popover {
			&-section {
				margin: 0px auto 10px auto;
			}
			&-wrapper {
				font-size: 0.7rem;
			}
			&-content {
				font-size: 0.7rem;
			}
			&-header {
				font-size: 0.65rem;
			}
		}
	}
	@media screen and (max-width: 576px) {
		max-width: 200px;
		.popover-header {
			font-size: 0.6rem;
		}
		.consortium-popover {
			&-section {
				margin: 0px auto 5px auto;
			}
			&-wrapper {
				font-size: 0.6rem;
			}
			&-content {
				font-size: 0.6rem;
			}
			&-header {
				font-size: 0.55rem;
			}
		}
	}

}

// Alluvial
.alluvial-container {
    font-family: Inter;

	.alluvial-header {
        background-color: #fcfdff;
        border-radius: 10px;
        border: 1px solid #E8EDF2;

		.header-items {
			padding: 16px 11% 16px 6%;
			margin: 0px;
            font-family: Inter;
            font-weight: 400;
            font-size: 0.5rem;
			border-bottom: 1px solid #E8EDF2;
		}
		.show-hide-information-toggle {
			padding: 5px 6% 5px 1%;
			display: flex;
			flex-direction: column-reverse;
			
			.toggle-information-container {
				max-height: none;
				overflow-x: hidden;
				overflow-y: auto;
				&.collapsed {
					height: 0px;
				}
			}
			.toggle-information-text-button {
				display: flex;
				align-items: center;
				color: #5D5E63;
				width: 100%;
				font-size: 0.5rem;

				i {
					margin-left: 5px;
				}

				&:hover {
					cursor: pointer;
					background-color: #F0F3F8;
				}
				&:focus-visible {
					cursor: pointer;
					background-color: #F0F3F8;
					outline: 2px solid #E8EDF2;
				}
				&:active {
					background-color: #ebeef3;
				}
			}
		}
	}
    
    nav {
        font-weight: 400;
    }

    .footnote {
        color: gray;
        font-size: .9rem;
        font-style: italic;
		margin-top: 20px;
		
		@media screen and (min-width: 768px) and (max-width: 992px) {
			font-size: .8rem;
		}
		@media screen and (min-width: 576px) and (max-width: 768px) {
			font-size: .7rem;
		}
		@media screen and (max-width: 576px) {
			font-size: .6rem;
		}
    }
    
    .alluvial-svg {
        overflow: visible;
		max-width: 100%;
		height: 100%;
		width: 100%;
		animation: 150ms ease-out fadeIn;
    }
    
    .node {
        &-header {
            fill: rgb(58, 58, 58);
            font-size: 0.9rem;
        }
    
        &:hover {
            cursor: pointer;
			filter: brightness(0.95);
            
            text {
                fill: black;
    
            }
        }

		> rect:focus-visible {
			outline-width: 2px;
			outline-color: #B9CAD5;
			border-radius: 2px;
			outline-offset: 4px;;

		}
		> rect:focus:not(:focus-visible) {
			outline: none;
		}

    }

    .link {
        fill: none;
        stroke-opacity: .1;
            &:hover {
                stroke-opacity: .7;
            }
    
        &.selected {
            stroke-opacity: .7;
        }
    }
	
    @include media-breakpoint-up(sm) {
		margin-top: 40px;
		.alluvial-header {
			// margin-left: 6%;
			// margin-right: 11%;
			.header-items {
				font-size: 0.75rem;
			}
		}
	}
    @include media-breakpoint-up(md) {
		margin-top: 40px;
		.alluvial-header {
			.header-items {
				font-size: 0.75rem;
			}

			.show-hide-information-toggle {
				.toggle-information-text-button {
					font-size: 0.875rem;
				}
			}
			
		}
	}
    @include media-breakpoint-up(lg) {
		.alluvial-header {
			.header-items {
				font-size: 1rem;
			}
		}
	}
    @include media-breakpoint-up(xl) {
		.alluvial-header {
			.header-items {
				font-size: 1.25rem;
			}
		}
	}
    @include media-breakpoint-up(xxl) {
		.alluvial-header {
			.header-items {
				font-size: 1.25rem;
			}
		}
	}
    @include media-breakpoint-up(xxxl) {
		.alluvial-header {
			.header-items {
				font-size: 1.25rem;
			}
		}
	}
}


$gcc-color: rgba(255, 128, 0, 0.6);
$ttd-color: rgba(77, 175, 74, 0.8);

.stackrow-table-container {
    overflow-x: hidden;
	height: auto;
	display: flex;
	flex-direction: column;
	justify-content: center;
	
	.table-container {
		overflow-x: auto;
		overflow-y: hidden;
		&::-webkit-scrollbar {
			height: 8px;
			background-color: white;
		}
		&::-webkit-scrollbar-thumb {
			border-radius: 5px;
			background-color: gray;
		}
	}

	.stackrow {
		&-table {
			width: max-content;
			margin: auto;

			&:before {
				content: "";
				display: block;
				height: 200px;
				width: 140px;
				background-color: white;
				overflow: hidden;
				position: absolute;
				z-index: 2;
			}

			&-top-labels {
				background-color: transparent;
				display:flex;
				justify-content: end;
				height: min-content;
				padding-right: 30px;

				& > tr { 
					width: 100%;
					display: flex;
					justify-content: end;
					height: 200px;
				}

				.label {
					display: flex;
					flex-direction: column;
					justify-content: end;
					height: 100%;
					width: 50px;
					color: #343741;
					background-color: transparent;

					span {
						transform-origin: left;
						transform: rotate(-60deg) translate(17px, 17px);
						width: max-content;
						font-weight: normal;
						
						&:hover {
							cursor: pointer;
							font-weight: 500;
						}
						&:focus-visible {
							outline-width: 2px;
							outline-color: #B9CAD5;
							outline-offset: 4px;
							border-radius: 1px;
						}
					}
					
					.icon {
						margin: auto auto 8px auto;
						color: gray;

						&.selected {
							color: black;
						}

						&:hover {
							color: black;
						}

						&-sort-up {
							display: flex;
							&::before {
								margin-bottom: -8px;
							}
						}

					}
				}
			}
			&-body {
				display: flex;
				flex-direction: column;
				padding: 0px 30px 10px 0px;

				& > .stackrow-row {
					display: flex;
					margin-right: auto;
					background-color: white;

					&:nth-child(odd) {
						background-color: #F8F8F8;

						& > .stackrow-left-label {
							background-color: #F8F8F8;
						}
					}

					& > .stackrow-left-label {
						position: sticky;
						left: 0px;
						z-index: 2;
						display: flex;
						height: 50px;
						width: 140px;
						padding-left: 15px;
						background-color: white;
						border-left: 10px solid;
						border-style: none none none solid;
						border-right: 4px solid rgba(238, 238, 238, 0.8);

						&[data-row-category="GCC"] {
							border-left-color: $gcc-color;
						}
						&[data-row-category="TTD"] {
							border-left-color: $ttd-color;
						}
	
						.label {
							display: flex;
							justify-content: center;
							height: 100%;
							font-weight: 400;
							line-height: normal;

							span {
								margin: auto;
							}
						}
					}

					.stackrow-item {
						height: 50px;
						width: 50px;
						display: flex;
						justify-content: center;
						border-right: 1px solid rgba(238, 238, 238, 0.6);
						padding: 0;

						&-container {
							position: relative;
							height: 32px;
							width: 32px;
							background-color: #CBDDEA;
							outline: solid 1px #B9CAD5;
							display: flex;
							justify-content: center;
							margin: auto;
				
							&:hover {
								cursor: pointer;
								background-color: #b7cfda;
							}

							&:focus-visible {
								background-color: #b7cfda;
								outline-width: 2px;
								outline-color: #B9CAD5;
								outline-offset: 2px;
								border-radius: 1px;
							}

						}
				
						&-value {
							color: #343741;
							margin: auto;
						}
					}
				}
			}
			&-footnote {
				display: flex;
				margin: 20px auto auto auto;
				color: gray;
				font-size: 1rem;
				text-align: center;
			}
		}
	}
	
	.stackrow-item-legend {
		display: flex;
		justify-content: space-around;
		margin-top: 40px;

		.text {
			margin: auto auto auto 15px;
			font-family: Inter;
		}
	
		.stackrow-item {
			margin: auto 0 auto auto;

			&-container {
				position: relative;
				height: 32px;
				width: 32px;
				background-color: #CBDDEA;
				outline: solid 1px #B9CAD5;
				display: flex;
				justify-content: center;
				line-height: normal;
				margin: auto;
			}

			&-value {
				color: #343741;
				margin: auto;
			}
		}
	}

	// >992px
	@media screen and (min-width: 992px) and (max-width: 1200px) {

		.stackrow {
			&-table {

				&:before {
					width: 110px;
				}
				&-top-labels {
					padding-right: 35px;
					.label {
						width: 36px;
						font-size: 0.8rem;
					}
				}
				&-body {
					.stackrow {
						&-row {
							.stackrow-left-label {
								height: 36px;
								width: 110px;

								.label {
									font-size: 0.8rem;
								}
							}
							.stackrow-item {
								width: 36px;
								height: 36px;
	
								&-container {
									height: 27px;
									width: 27px;
									margin: auto;
									font-size: 0.8rem;
									line-height: normal;
								}
							}
						}
					}
				}
			}
		}
		.stackrow-table-footnote {
			font-size: 0.8rem;
			margin-top: 20px;
		}
		.stackrow-item-legend {
			margin-top: 20px;

			.stackrow-item {
				&-container {
					width: 25px;
					height: 25px;
					font-size: 0.7rem;
				}
			}
			
			.text {
				font-size: 0.8rem;
			}
		}
	}

	// 768px - 992px
	@media screen and (min-width: 768px) and (max-width: 992px) {
		.stackrow {
			&-table {
				&:before {
					width: 100px;
				}
				&-top-labels {
					padding-right: 35px;
					.label {
						width: 32px;
						font-size: 0.7rem;
					}
				}
				&-body {
					.stackrow {
						&-row {
							.stackrow-left-label {
								height: 32px;
								width: 100px;

								.label {
									font-size: 0.7rem;
								}
							}
							.stackrow-item {
								width: 32px;
								height: 32px;
	
								&-container {
									height: 25px;
									width: 25px;
									margin: auto;
									font-size: 0.8rem;
									line-height: normal;
								}
							}
						}
					}
				}
			}
		}
		.stackrow-table-footnote {
			font-size: 0.8rem;
			margin-top: 20px;
		}
		.stackrow-item-legend {
			margin-top: 20px;

			.stackrow-item {
				&-container {
					width: 25px;
					height: 25px;
					font-size: 0.7rem;
				}
			}
			
			.text {
				font-size: 0.8rem;
			}
		}
	}
	@media screen and (min-width: 576px) and (max-width: 768px) {

		.stackrow {
			&-table {
				&:before {
					height: 150px;
					width: 80px;
				}
				&-top-labels {
					padding-right: 10px;

					tr {
						height: 150px;
					}
					.label {
						width: 22px;
						font-size: 0.5rem;

						span {
							transform: rotate(-60deg) translate(5px, 20px);
						}
					}
				}
				&-body {
					padding-right: 0;
					.stackrow {
						&-row {
							.stackrow-left-label {
								height: 22px;
								width: 80px;
								padding-left: 9px;
								border-left: 6px solid;
								border-style: none none none solid;
								
								.label {
									font-weight: 300;
									font-size: 0.5rem;
								}
							}
							.stackrow-item {
								height: 22px;
								width: 22px;
								display: flex;
								justify-content: center;
								border-right: 1px solid rgba(238, 238, 238, 0.6);
	
								&-container {
									height: 16px;
									width: 16px;
									margin: auto;
									font-size: 0.6rem;
									line-height: normal;
								}
							}
						}
					}
				}
			}
		}
		.stackrow-table-footnote {
			font-size: 0.7rem;
			margin-top: 15px;
		}
		.stackrow-item-legend {
			margin-top: 15px;

			.stackrow-item {
				&-container {
					width: 20px;
					height: 20px;
					font-size: 0.6rem;
				}
			}
			
			.text {
				font-size: 0.7rem;
			}
		}
	}
	// <576px
	@media screen and (max-width: 576px) {
		margin-top: 40px;
		.stackrow {
			&-table {
				&:before {
					width: 35px;
					height: 100px;
				}
				&-top-labels {
					margin-top: 0;
					padding-right: 15px;
					tr {
						height: 100px;
					}
					.label {
						width: 14px;
						font-size: 0.3rem;

						> span {
							transform: rotate(-60deg) translate(-5px, 10px);
						}
					}
				}
				&-body {
					padding-right: 15px;
					.stackrow {
						&-row {
							.stackrow-left-label {
								height: 14px;
								width: 35px;
								padding-left: 5px;
								border-left: 3px solid;
								border-style: none none none solid;
								
								.label {
									font-weight: 300;
									font-size: 0.3rem;
								}
							}
							.stackrow-item {
								height: 14px;
								width: 14px;
								display: flex;
								justify-content: center;
								border-right: 1px solid rgba(238, 238, 238, 0.6);
	
								&-container {
									height: 9px;
									width: 9px;
									margin: auto;
									font-size: 0.3rem;
									line-height: normal;
								}
							}
						}
					}
				}
			}
		}
		.stackrow-table-footnote {
			font-size: 0.5rem;
			margin-top: 5px;
		}
		.stackrow-item-legend {
			flex-direction: row;
			width: 60%;
			margin: auto;
			margin-top: 5px;

			.stackrow-item {
				height: 17px;
				width: 17px;
				margin: auto;
				display: flex;
				justify-content: center;

				&-container {
					height: 11px;
					width: 11px;
					font-size: 0.5rem;
				}
			}
			.text {
				font-size: 0.438rem;
				margin-left: 10px;
				line-height: 10px;
			}
		}
	}

}

div#popover-consortium-data-alluvial-table {
    font-family: Inter;
    max-width: 400px;
    
	.popover {
		&-header {
			font-weight: 500;
			color: #343741;
		}
		&-body {
			font-weight: 400;
			color: #343741;
	
			ul {
				list-style: none;
				padding: 0;
			}
			.read-more {
				display: block;
				margin-top: 5px;	
			}
		}
		@media screen and (min-width: 768px) and (max-width: 992px) {
			&-header {
				font-size: 0.9rem;
			}
			&-body {
				font-size: 0.8rem;
			}
		}
		@media screen and (min-width: 576px) and (max-width: 768px) {
			&-header {
				font-size: 0.8rem;
			}
			&-body {
				font-size: 0.7rem;
			}
		}
		@media screen and (max-width: 576px) {
			&-header {
				font-size: 0.7rem;
			}
			&-body {
				font-size: 0.6rem;
			}
		}
	}
	// #popover-consortium-map-data-alluvial-table <576px
	@media screen and (max-width: 576px) {
		max-width: 200px;
	}
}

// styles for user visualization warning 
.visualization-warning {
	font-size: .9rem;
	margin-bottom: 20px;
	
	span {
		font-weight: 600;
	}
}

body[data-pathname^="/data"] {
	.search-result-row.detail-closed >.columns.result-table-row>.search-result-column-block {
		&[data-first-visible-column=true] {
			padding-left: 16px !important;
		}

		>.inner>.toggle-detail-button-container {
			display: none;
		}
	}
}

/***
Unique styling for benchmarking pages
**/
body[data-pathname^="/data/benchmarking"]:not([data-at-type*="Error"]) {
	#post-navbar-container>#content.container:not(.error-page):not(.error-boundary) {
		width: 100%;
		max-width: calc(100% - 4em);
		margin: 0 2em;

		@include media-breakpoint-up(lg) {
			margin: 0;
			width: 100%;
			padding: 0;
			max-width: none;
		
			.static-page {
				margin: 0px;
				.static-section-entry {
					margin: 0px;

					&>.section-title { 
						display: none;
					}
				}
			}
		}
	}

	// Hide titles
	.static-section-entry>.section-title { display: none; }


	.sliding-sidebar-ui-container {
		// Header and description text
		.sliding-sidebar-layout-container .benchmarking-layout{
			>.nav-tabs {
				>.nav-item {
					.nav-link {
						color: #5D5E63;
						font-family: Inter;
						font-size: 1rem;
						font-weight: 400; 
						border-bottom: none;
		
						&.active {
							color: #343741;
							font-weight: 600; 
							border-top: 4px solid #E99415;

							.badge {
								color: #343741;
							}
						}
						&.disabled {
							color: #9BA5B7;
						}

						&-title {
							display: flex;
							justify-content: center;
		
							.badge {
								background-color: #F2F2F2;
								color: #5D5E63;
								margin: auto;
								margin-left: 5px;
								font-weight: 600;
							}
						}
					}
				}
			}

			.tab-content {
				.embedded-search-container {
					>div {
						flex-direction: column;
					}

					// Download button styling
					.download-button {
						height: 31px;
						font-size: 0.875rem;
						font-weight: 500;
						display: flex;
						align-items: center;
						gap: 5px;

						i {
							margin-right: 10px;
						}

						&:disabled {
							background-color: #C0C7D2;
							border: 1px solid #B6C1D1;
							pointer-events: auto;

							&:hover {
								cursor: default;
							}
							&:active {
								color: white;
								background-color: #C0C7D2;
								border-color: #B6C1D1;
							}
						}
						
						&.has-access {
							&:disabled {
								background-color: #0E74D2;
								border-color: #0E74D2;
							}
						}
					}
				}
			}
	
			>.row {
				.information-container {
					padding: 10px;
					margin-bottom: 20px;
					
					.title {
						color: #343741;
						font-family: Inter;
						font-size: 1.5rem;
						font-weight: 600;
						margin-top: 5px;
					}
					.description {
						font-family: Inter;
						font-size: 0.875rem;
						color: #5D5E63;
						line-height: 20px;

						.disclaimer {
							color: #5D5E63;
							font-family: Inter;
							font-size: 0.875rem;
							line-height: 20px;
							margin-top: 10px;
							span {
								font-weight: 500;
							}
						}
					}
					.callout {
						margin-top: 24px;
						border-radius: 7px;
						max-width: 980px;
						border-top-left-radius: 0.25rem;
						border-bottom-left-radius: 0.25rem;
						
						&-text {
							font-family: Inter;
							color: #5D5E63;
							font-size: 0.875rem;
							padding: 8px;
							line-height: 20px;

							.flag {
								font-weight: 600;
							}
							.headline {
								font-weight: 600;
							}
						}
						&.warning {
							background-color: #FFF9F9;
							border: 1px solid #F6D6D6;
							border-left: 4px solid #BB3F3F;

							.flag {
								font-weight: 600;
								color: #BB3F3F;
							}
						}
					}

					.toggle-information-text-button {
						display: none;
					}
				}
			}

			&-title {
				display: flex;
				justify-content: center;

				.badge {
					background-color: #F2F2F2;
					color: #5D5E63;
					margin: auto;
					margin-left: 5px;
					font-weight: 600;
				}
			}
		}
		

		@include media-breakpoint-up(sm) {
			.sliding-sidebar-layout-container .benchmarking-layout {
				.tab-content {
					.embedded-search-container {
						>div {
							flex-direction: row;
						}
					}
				}
			}
		}

		@include media-breakpoint-up(lg) {

			// Header and description text
			.sliding-sidebar-layout-container .benchmarking-layout {
				.page-description {
					.information-container {
						margin-bottom: 0px;
						padding: 0px 0px 20px 10px;
						
						.title-container {
							display: flex;
							flex-direction: row;
							margin-top: 5px;
							margin-bottom: 20px;
							.title {
								margin: 0px;
							}
						}
						.toggle-information-text-button {
							position: absolute;
							display: flex;
							bottom: 0px;
							background-color: transparent;
							border: none;
							border-radius: 4px;
							margin: 10px 0px;
							color: $link-color;
							font-size: 0.875rem;
							font-weight: 500;
							
							.icon {
								margin: auto 8px auto auto;
							}

							.toggle-information-text {
								margin: auto;
								height: 25px;
							}

							&:hover {
								font-weight: 600;
							}
						}
					}

					.body-container {
						&.expanded {
							max-height: 400px;
							transition: max-height 150ms ease-in-out;
							overflow: hidden;
							margin-bottom: 1.5rem;
						}
						&.collapsed {
							max-height: 40px;
							transition: max-height 150ms ease-in-out;
							overflow: hidden;
							margin-bottom: 1.5rem;
							display: -webkit-box;
							@include prefix(line-clamp, 2);
							@include prefix(box-orient, vertical);
						}
					}
				}

				>nav.nav-tabs {
					a.nav-link {
						text-align: left;
					}
				}

				.tab-content {
					.embedded-search-container {
						.search-view-controls-and-results {
							.facets-column {
								transition: max-height 150ms ease-in-out;
							}
							.results-column {
								.react-infinite-container {
									transition: max-height 150ms ease-in-out;
								}
							}
						}
					}
				}
			}
			

			// Side nav
			.sliding-sidebar-nav-container .sliding-sidebar-nav {
				
				.benchmarking-nav-section {
					&-title {
						padding: 0px 8px;
					}
				}

				.accordion > ul {
					list-style-type: none;
					padding-left: 0;
					gap: 5px;
					display: flex;
					flex-direction: column;

					.title-toggle-container {
						display: flex;
						justify-content: space-between;
						align-items: center;

						&.active {
							.title {
								color: #343741;
								font-weight: 600;

								&:hover {
									font-weight: 600;
									background-color: transparent;
									cursor: default;
								}
							}
						}

						.title {
							flex: 1;
							color: #717378;
							border-radius: 4px 0px 0px 4px;
							padding: 4px 8px;
							
							&:hover {
								color: #343741;
								cursor: pointer;
								background-color: whitesmoke;
								text-decoration: none;
								font-weight: 500;
							}
						}

						i {
							color: #717378;
							padding: 8px;
							border-radius: 0px 4px 4px 0px;

							&:hover {
								color: #343741;
								background-color: whitesmoke;
								cursor: pointer;
							}
						}
					}
		
					> li > div.collapse > ul,
					> li > div.collapsing > ul {
							list-style-type: none;
							padding-left: 0; 
						> li {
							span {
								padding-left: 15px;
							}
						}
					}
		
					li.sidenav-link {
						font-family: Inter;
						font-size: 0.875rem;
						font-weight: 400;
						display: flex;
						border: 1px solid transparent;
		
						> a {
							flex: 1;
							color: #717378;
							border-radius: 4px;
							padding: 2px 5px;
							font-size: 1rem;

							&:hover {
								cursor: pointer;
								background-color: whitesmoke;
								text-decoration: none;
								font-weight: 500;
								color: #343741;
							}
						}
		
						&.top {
							// flex: 1;
							// color: #717378;
							// border-radius: 4px;
							// padding: 2px 5px;
							// font-size: 1rem;

							&:hover {
								// cursor: pointer;
								// background-color: whitesmoke;
								// text-decoration: none;
								// font-weight: 500;

								// > a {
								// 	color: #343741;
								// }
							}
						}
						&.active {
							font-weight: 500;
							border-radius: 4px;
							border: 1px solid #E2ECF2;
							background: #EBF3F9;
							
							> a {
								color: #343741;
								text-decoration-color: $dark !important;
							}
						}
					}

					span.navlink-drop {
						color: #717378;
						font-size: 1rem;
						font-weight: 400;
						font-family: Inter;
						text-align: left;
						&.active {
							color: #343741;
							font-weight: 700;
						}
					}
				}
			}
			&.show-nav {
				.sliding-sidebar-nav-container {
					width: 20%;
					max-width: 275px;
					border-right: 1px solid #dee2e6;
					transition: width 100ms ease-in-out;

					.sidebar-nav-body {
						overflow: hidden;
	
						.benchmarking-nav-section {
							animation: widthSet 100ms ease-in; // defined in _layout.scss
						}
					}
				}
			}
			&.collapse-nav {
				.sliding-sidebar-nav-container {
					.sliding-sidebar-nav {
						width: 100%;
						.benchmarking-nav-section {
							display: none;
						}
					}
					hr {
						display: none;
					}
				}
			}
		}
	}

	.search-result-row.detail-closed >.columns.result-table-row>.search-result-column-block {
		&[data-first-visible-column=true] {
			padding-left: 15px !important;
		}

		>.inner>.toggle-detail-button-container {
			display: none;
		}
	}
}

/** Retracted Files Table styles **/
.retracted-files-table {
	.search-headers-row {
		background-color: #fff1f1 !important;
	}
	.search-result-row >.columns >.search-result-column-block {

		&[data-first-visible-column=true] {
			padding-left: 0px !important;
		}
	}
	.search-headers-column-block .column-sort-icon {
		color: #d7baba !important;
		&.active {
			color: #aa5c5c !important;
		}
	}
	.search-headers-column-block > .width-adjuster {
		&:after {
			border-color: #d7baba !important;
		}
	}
}

/** Utilities for static page tables **/

thead.thead-smaht,
tbody.table-border-inner {
	tr.sticky-first-column {
		position: sticky;
		left: 0;
		> th:first-of-type,
		> td:first-of-type {
			position: sticky;
			left: 0;
			border-right: 1px solid rgba(0, 0, 0, 0.05);
		}
		> td:first-of-type {
			background-color: #ffffff;
		}
	}
}

thead.thead-smaht tr>th {
	background-color: $baby-20;
}

thead.thead-smaht-purple tr>th {
	background-color: #eaeaff;
}

tbody.table-border-inner {
	border-left-width:0 !important;
	
	tr:first-child {
		border-left-width:0 !important;
	}
}

.table-equal-columns {
	table-layout: fixed;
}

.table-border-inner {
	border-collapse: collapse;
	
	th,
	td {
		border: 1px solid rgba(0,0,0,.05);;
	}
	
	th:first-child,
	td:first-child {
		border-left: none;
	}
	
	th:last-child,
	td:last-child {
		border-right: none;
	}
	
	tr:first-child th {
		border-top: none;
	}
}

.table-stripe-secondary > td {
	background-color: #f0f1f5 !important;
}

.cell-small-text {
	font-size: 0.688rem;
	line-height: 1.3;
	width: 250px;
}

.grey-border {
	border: 1px solid #F7F8FA;
}

/***
Unique styling of Submission Status page
**/
.ss-font-size-10{
	font-size: 0.625rem !important;
}
.ss-line-height-140 {
    line-height: 140%;
}
.ss-qc-review-fixed-thead {
    top: 0px;
	z-index: 200 !important;
}
.ss-fixed-thead {
    top: 40px;
	z-index: 200 !important;
}
.ss-fileset-column {
	word-wrap: break-word;
	max-width: 400px;
}
.ss-padding-top-3 {
	padding-top: 3px;
}
.ss-fileset-list label{
	font-weight: 400;
}
.ss-link {
	color: #428bca;
    text-decoration: none;
	cursor: pointer;
}
.ss-link:hover {
    color: #2a6496;
    text-decoration: underline;
}
.badge.bg-lighter {
    color: #fff;
    background-color: #c1c1c1;
}


/*********
FAQ page styles
**********/

.faq-container {
	.faq-header {
		margin-bottom: 20px;
    	font-weight: 400;
		border-bottom: 1px solid #f4f4f4;
		padding-bottom: 15px;
	}

	details {
		border-radius: 10px;
		margin-bottom: 20px;
		transition: background-color 50ms ease-in;
		background-color: white;
		
		summary {
			display: flex;
			justify-content: space-between;
			align-items: flex-start;
			padding: 20px;
			font-weight: 500;
			font-size: 1.25rem;
			gap: 20px;
			line-height: 1.75rem;

			i.icon-chevron-down {
				transition: color 50ms ease-in, transform 300ms ease-out;
				color: gray;
			}
		}

		&[open] {
			background-color: #f4f9fd;
			transition: background-color 50ms ease-in;

			summary {
				i.icon-chevron-down {
					color: #212529;
					transform: rotate(180deg);
				}
			}
		}

		&:hover {
			background-color: #f4f9fd;
			transition: background-color 50ms ease-in;

			summary {
				i.icon-chevron-down {
					color: #212529;
					transition: color 50ms ease-in, transform 300ms ease-out;
				}
			}

		}

		.response {
			padding: 0px 60px 20px 20px;
			font-size: 1rem;
		}
	}
}


// Schema Reference pages (Data Dictionary)
.static-section-entry#donor_manifest_dictionary {
	.schema-reference-page {
		.example {
			color: $gray-70;
		}
	}
}

// Data Availability and Access page
.data-availability-table {
	width: max-content;
	border: 1px solid #DBDBDB;

	thead {
		th {
			padding: 10px 15px;
			max-width: 150px;
			text-wrap: wrap;
			text-align: center;
			font-weight: 400;
			background-color: #f1f9ff;
			border-right: 1px solid #DBDBDB;
			line-height: 1.25rem;
		}
	}

	tr {
		border-bottom: 1px solid #DBDBDB;

		td {
			border-right: 1px solid #DBDBDB;
			line-height: 1.25rem;
		}
	}

	.row-label {
		width: 200px;
		text-align: left;
		padding: 15px 10px;
	}

	.open {
		background-color: #DBFFEE;
		color: #028105;
	}
	.protected {
		background-color: #F3F1FF;
		color: #745BEE;
	}
	.not-applicable {
		background-color: #F6F8FA;
		color: #5A5B5B;
	}
}


.account-creation-nav {
	display: flex;
	justify-content: center;
	gap: 20px;

	.nav-link {
		display: flex;
		flex-direction: column;
		flex: 1;
		justify-content: center;
		padding: 25px 15px;
		background-color: #EDF6FE;
		border: 1px solid #E4F0FA;
		color: #343741;
		font-family: Inter;
		border-radius: 10px;
		text-align: center;


		i {
			color: #BDCEDE;
			font-size: 1.75rem;
			margin-bottom: 5px;
		}

		.nav-link-title, .nav-link-subtitle {
			color: #343741;
			font-family: Inter;

			&:hover {
				text-decoration: none;
			}
		}

		.nav-link-title {
			font-size: 1.5rem;
			font-weight: 600;
			line-height: 1.75rem;
			margin: 5px 0px;
			padding: 0px;
			border-bottom: none;
		}

		.nav-link-subtitle {
			color: #383A45;
			font-size: 1rem;
			font-weight: 400;
		}

		&:hover {
			text-decoration: none;
			background-color: #dbebf8;
		}
		&:active {
			background-color: #d5e8f7
		}
	}
}


// SMaHT Data Account Creation 
[data-at-type="DocsAccessCreating-an-accountPage"] {
	h3#for-non-smaht-network-members-self-registration, h3#for-smaht-network-members-membership-verification-account-creation, h3#faq-and-troubleshooting {
		border-bottom: 1px solid #f4f4f4;
		padding-bottom: 15px;
		font-size: 1.5rem;
	}

	.static-section-entry {
		.rst-container {
			h4 {
				font-size: 1.25rem;
			}
			h5 {
				font-size: 1.125rem;
			}
		}
	}
}

// SMaHT Data Availability and Access page
[data-at-type="DocsAccessData-availability-and-accessPage"] {
	h2#what-are-smaht-data, h2#smaht-data-access {
		font-size: 1.3rem;
	}
}<|MERGE_RESOLUTION|>--- conflicted
+++ resolved
@@ -971,7 +971,6 @@
 													margin: auto;
 													width: 16px;
 												}
-<<<<<<< HEAD
 
 												.title {
 													display: flex;
@@ -1019,7 +1018,24 @@
 														&:hover {
 															background-color: #e0ecf8;
 														}
-=======
+													}
+												}
+											}
+											
+
+											.tissue-list {
+												margin-top: 0px;
+												list-style-type: none;
+												background: #F4F9FF;
+												padding-top: 5px;
+												padding-left: 0px;
+												margin-left: 20px;
+												border-radius: 0px 0px 7px 7px;
+												border: 1px solid #B8D3EF;
+												border-top: none;
+												svg {
+													display: none;
+												}
 	
 												&:hover {
 													display: inline;
@@ -1032,22 +1048,13 @@
 														fill: #3C71F9;
 														width: 12px;
 														margin-left: 4px;
->>>>>>> 5dc5db5a
 													}
 												}
 											}
-											
-
-											.tissue-list {
+	
+											ul {
 												margin-top: 0px;
-												list-style-type: none;
-												background: #F4F9FF;
-												padding-top: 5px;
-												padding-left: 0px;
-												margin-left: 20px;
-												border-radius: 0px 0px 7px 7px;
-												border: 1px solid #B8D3EF;
-												border-top: none;
+												padding-left: 1rem;
 
 												li {
 													font-weight: 300;
@@ -1063,7 +1070,8 @@
 														&:hover {
 															text-decoration: underline;
 														}
-													}													
+													}
+													
 												}
 											}
 
