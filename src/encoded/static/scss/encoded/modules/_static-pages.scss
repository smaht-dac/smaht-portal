--- conflicted
+++ resolved
@@ -1800,29 +1800,14 @@
 				}
 		
 				>.row {
-<<<<<<< HEAD
 					.information-container {
 						padding: 10px;
 						margin-bottom: 20px;
-=======
-					.title {
-						color: #343741;
-						font-family: Inter;
-						font-size: 1.5rem;
-						font-weight: 600;
-						margin-top: 5px;
-					}
-					.description {
-						font-family: Inter;
-						font-size: 0.875rem;
-						color: #5D5E63;
-						line-height: 20px;
->>>>>>> 1f8a1e3a
-
+						
 						.title {
 							color: #343741;
 							font-family: Inter;
-							font-size: 24px;
+							font-size: 1.5rem;
 							font-weight: 600;
 							margin-top: 5px;
 						}
