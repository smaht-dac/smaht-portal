
/**********************************************************
		Common static page components & styles
		These extend _typography.scss somewhat
		to increase margins around headings.
***********************************************************/

// See CGAP and/or 4DN _static-pages.scss for more info on what usually goes here
// TODO: Will need some updates to handle styling of SMaHT's own static pages

.static-section-entry,
.home-content-area {

	font-size: 15px;
	font-size: 15.75px;
	line-height: 1.65rem;

	h1, h2, h3, h4, h5, h6 {
		> i.icon-link {
			font-size: 1rem;
			opacity: 0;
			vertical-align: middle;
			margin-left: 7px;
		}

		&:hover > i.icon-link {
			opacity: 0.3;
			cursor: pointer;
		}
	}

	h2 {
		font-weight: 400;
		margin-top: 30px;
		margin-bottom: 20px;
	}

	// &:first-child {
	// 	h2:first-child, h3:first-child, h4:first-child {
	// 		margin-top: 0px;
	// 	}
	// }

	h3 {
		margin-top: 30px;
    	margin-bottom: 20px;
	}

	h4 {
		margin-top: 20px;
	}

	.heading-with-bottom-border,
	.homepage-section-title,
	.section-title,
	.rst-container h2:first-child,
	.html-container h2:first-child {
		margin-bottom: 20px;
		margin-top: 20px;
		padding-bottom: 15px;
		border-bottom: 1px solid #f4f4f4;

		&h5 { font-size: 20px; margin-bottom: 10px; padding-bottom: 8px; }

		> i.icon-link {
			opacity: 0.15;
		}

		&.can-collapse {
			cursor: pointer;
			padding-top: 15px;
			padding-left: 5px;
			border-top: 1px solid #f4f4f4;
			transition: border-color .5s, background-color .5s, padding-left .5s;
			&.closed {
				border-color: #ddd;
				background-color: rgba(0,0,0,0.04);
				padding-left: 15px;
			}
			> i.icon-plus, > i.icon-minus {
				font-size: 1rem;
			}
		}

	}

	h2.section-title, h2.homepage-section-title {
		font-size: 32px;
		line-height: 38px;
		&.can-collapse {
			font-size: 27px;
			> i.icon-plus, > i.icon-minus {
				font-size: 24px;
			}
		}
	}

	h3.section-title, h3.homepage-section-title {
		font-size: 24px;
		margin-bottom: 10px;
		padding-bottom: 8px;
		&.can-collapse {
			padding-top: 8px;
			> i.icon-plus, > i.icon-minus {
				font-size: 1.35rem;
			}
		}
	}

	img {
		max-width: 100%;
	}

	ol, ul {
		> li {
			> ul, > ol {
				margin-bottom: 5px;
			}
			> p + ul,
			> p + ol {
				// Reverses p { margin-bottom: 10px } style
				margin-top: -5px;
			}
		}
	}

}

.static-section-entry {

	&:not([id]) .section-title > i.icon-link {
		display: none;
	}

	h5 {
		margin-top: 20px;
	}

	table.docutils {
		margin: 40px 0;
	}

	// since rst-to-html non-customizable,
	// tweak some css rules to display h3/h4 like h4/h5 respectively
	// use the same styles for raw HTML
	.rst-container,
	.html-container {
		h3 {
			font-size: 1.3rem;
			margin-bottom: 0.5rem;
		}

		h4 {
			font-size: 1rem;
		}
		
		ul {
			margin-top: 1rem;
		}

		pre {
			margin-top: 1rem;
			margin-bottom: 1rem;
			padding: 10px;
			border: 2px solid #f0f0f1;
			border-radius: 5px;
			background-color: #f8f8f8;
			color: #212529;

			i.icon-copy {
				position: absolute;
				font-size: 0.875rem;
<<<<<<< HEAD
				color: #888;
=======
				color: #B1B1B1;
>>>>>>> 1191a1f3
				right: 6px;
				top: 6px;

				@include media-breakpoint-down(lg){
					right: -20px;
					top: 2px;
				}

				&:hover {
					color: #212529;
				}
			}
		}

		.admonition.tip {
			background-color: #F7F2F8;
			padding: 12px;
  			line-height: 24px;
  			margin-top: 24px;

			.admonition-title {
				background-color: #9278AF;
				font-weight: 700;
  				display: block;
  				color: #fff;
				padding: 6px 12px;
  				margin: -12px -12px 12px;
				
				&:before {
					font-family: $fa-font-family;
					content: "\f06a";
					display: inline-block;
  					font-style: normal;
  					font-weight: 700;
  					line-height: 1;
  					text-decoration: inherit;
					margin-right: 4px;
				}
			}
		}

		a.reference {
			white-space: pre-wrap; /* CSS3 */    
			white-space: -moz-pre-wrap; /* Mozilla, since 1999 */
			white-space: -pre-wrap; /* Opera 4-6 */    
			white-space: -o-pre-wrap; /* Opera 7 */    
			word-wrap: break-word; /* Internet Explorer 5.5+ */
		}
	}
}




/**********************************************************
		Table of Contents
***********************************************************/


.table-of-contents {

	position: relative;

	@include media-breakpoint-up(xl){
		position: fixed;
		margin: 0 -10px;
		padding: 0 10px;
		padding-bottom: 60px;
		// top: 82px;
		transition: top .3s ease-out, margin-top .5s ease-out, max-width .5s ease-out;
		overflow-y: auto;
		right: 10px;
		//max-width: 340px;
		border-left: 1px solid #eee;
		padding-left: 16px;
		// body.scrolled-past-top & {
		// 	top : 42px;
		// }
		body.scrolled-past-160 & {
			top : 200px;
		}
		body.scrolled-past-240 & {
			top : 150px;
		}
		body.scrolled-past-360 & {
			top : 42px;
		}

		max-width: 650px;
		&.width-bounded {
			max-width: 340px;
		}

		//ol, .next-previous-pages-section {
		//	max-width: 320px;
		//}
	}

	@include media-breakpoint-down(lg){
		> ol.inner {
			border-top: 1px solid #eee;
		}
	}

	.toc-title {
		font-weight: 400;
		border-bottom: 1px solid #ddd;
		padding-bottom: 10px;
		margin-bottom: 0;
	}

	ol {
		padding-left: 20px;
		> li {
			line-height: 1.25rem;
			transition: color .5s 0s;
			color: #888;
			position: relative;
			font-weight: 400;

			// Hide parent link for v1
			&.parent-entry {
				display: none;
			}

			&[data-depth="0"] {
				padding-top: 0;
			}

			&[data-depth="1"]:first-child {
				//margin-top: 8px;
				a { border-top: none; }
			}

			&[data-depth="3"],
			&[data-depth="4"],
			&[data-depth="5"],
			&[data-depth="6"] {
				font-size: 0.9rem;
			}
			&:last-child {
				margin-bottom: 0;
			}
			.top-of-page {
				display: block;
				white-space: nowrap;
				overflow: hidden;
				text-overflow: ellipsis;
				color: #999;
				margin-bottom: 3px;
				&.with-border-bottom {
					padding-bottom: 7px;
					margin-bottom: 7px;
					border-bottom: 1px solid #eee;
				}

				> small {
					display: none;
					line-height: 1rem;
					&:before {
						content: "|";
						margin: 0 7px 0 3px;
						color: #ccc;
					}
				}

				.expand-button-container {
					padding-top: 2px;
				}

				i.icon-angle-up {
					display: none;
					color: #888;
					text-align: center;
					width: 20px;
					position: relative;
					z-index: 2;
					float: left;
					padding-top: 0px;
					padding-bottom: 0px;
					margin-right: 2px;
					line-height: 24px;
				}
				&:hover {
					> small {
						display: inline;
						opacity: 1;
					}
					i.icon {
						color: #000;
					}
				}
			}

			a {
				display: block;
				transition: color .5s 0s;
				padding: 5px 0px 5px 22px;
				border-top: 1px dotted transparent;
				border-bottom: 1px dotted transparent;
				margin-bottom: 0;
				margin-top: 0;
				margin-left: -20px;
				&:focus {
					text-decoration: none;
					color: $link-color;
				}
				&:hover {
					text-decoration: none;
					color: #042d50;
					//box-shadow: 0 6px 7px -8px rgba(0,0,0,0.5);
					transition: color 0s;
				}
			}

			> div.title-link-wrapper {
				position: relative;
				> a {
					display: inline-block;
					vertical-align: middle;
				}
				> i.icon {
                    position: absolute;
					//left: -40px;
					top: 50%;
					margin-top: -9px;
					font-size: 0.6rem;
					cursor: pointer;
					width: 15px;
					height: 15px;
					line-height: 16px;
					vertical-align: middle;
					text-align: center;
					//border: 1px solid transparent;
					transform: scale3d(1,1,1);
					transition: transform .3s, color .3s;

					//left: -70px;
					//margin-left: 14%;
					left: -36px;

					&:hover {
						cursor: pointer;
						//border-color: initial;
						color: #000;
						transform: scale3d(1.2, 1.2, 1.2);
					}
				}
			}

			&[data-recursion-depth="1"] > div.title-link-wrapper {
				> a {
					padding-bottom: 7px;
				}
			}

			&.active {
				font-weight: 700;
				color: #000;
				> * {
					font-weight: 400;
				}
				&.top[data-depth="0"] > .top-of-page > div.title-link-wrapper {
					> a {
						color: #000;
					}
				}
				> div.title-link-wrapper > a{
					color: #000;
				}
			}

			&.active > a,
			&.active > span > a,
			&:focus > a,
			&:focus > span > a {
				color: #000;
				//text-shadow: 0 0 0;
			}
		}

	}

	.next-previous-pages-section {
		margin-top: 5px;
		&:not(:first-child){
			border-top: 1px solid #eee;
		}
	}

	> ol.inner {
		margin-bottom: 6px;
		> li:first-child {
			margin-top: 8px;
			a { border-top: none; }
		}
	}

}

/***** Static Page Breadcrumbs ******/

.breadcrumb-placeholder, .static-page-breadcrumbs {
	min-height: 55px;
}

.static-page-breadcrumbs {
	padding-top: 29px;

	&.page-has-toc {
		@include media-breakpoint-up(xl){
			width: 75%;
		}
	}

	> .static-breadcrumb {
		display: inline-block;
		vertical-align: middle;
		font-size: 0.875rem;
		
		.icon {
			color: #9BA5B7;
		}

		&.nonclickable {
			color: #5B698B;
		}
	}
}



/**********************************************************
		Directory of Static Pages or Sections
***********************************************************/

.static-page.static-directory-page {

	.grid-of-sections.row {

		> .grid-item > .inner {
			display: block;
			position: relative;
			text-decoration: none;
			margin-bottom: 20px;
			border: 1px solid #f0f0f0;
			padding: 8px 16px;
			background-color: #f8f8f8;
			transition: border-color .25s;
			color: $body-color;

			.title-link {
				color: $link-color;
				transition: color .25s;
			}

			&:hover {
				border-color: #ccc;
				cursor: pointer;
				.title-link {
					//text-decoration: underline;
					color: $link-hover-color;
					text-shadow: 0px 0px $link-hover-color;
				}
			}
		}

		&.with-sub-children {
			> .grid-item > .inner {

				.section-page-count {
					display: none;
				}

				@include media-breakpoint-up(md){
					height: 98px;
					.section-page-count {
						display: block;
						position: absolute;
						right: 9px;
						bottom: 5px;
						transition: opacity .25s;
						opacity: 0.33;
					}
				}


				&:hover {
					@include media-breakpoint-up(md){
						.section-page-count {
							opacity: 1;
						}
					}
				}

			}
		}

	}

	.next-previous-pages-section {
		.previous-section > h6:first-child,
		.next-section > h6:first-child {
			border-top: 1px solid #eee;
			padding-top: 15px;
		}

		h6 > a {
			font-size: 1rem;
		}
	}

}


/**********************************************************
		Misc Static Pages
***********************************************************/



// HomePage ONLY
body[data-path="/"]>#application>#layout {
	background: top right no-repeat url('/static/img/Top Right Hexagons.svg'), 0% 95% no-repeat url('/static/img/Bottom Left Hexagons.svg'), linear-gradient(to bottom right, #FFFFFF, #E3FCFF);
}
.homepage-wrapper {
	@media screen and (min-width: 992px) {
		// padding-left: 58px;
	}

	// Styles for alerts on the homepage
	#full-alerts-container {
		display: flex;
		background-color: transparent;
		// position: sticky;
		// z-index: 500;
		// top: 0px;
	
		> .alerts {
			@media screen and (min-width: 992px) {
				padding-left: 0px;
				margin: auto;
			}

			> .alert {
				position: relative;
				padding: 17px 60px 17px 25px;
				
				&-danger {
					background-color: #FEE5E5;
				}
				&-heading {
					font-size: 16px;
				};

				button.close {
					position:absolute;
					top: 16px;
					right: 25px;
				}
			}
		}
	}
	

	.homepage-contents,
	.homepage-contents>div {
		@media screen and (min-width: 992px) {
			padding-left: 0px;
		}
		// Full screen - Height of the navbar & footer at full height
		// @TODO use variables for the heights
		min-height: calc(100vh - 130px); 
	}

	.homepage-contents {
		
		// background: rgb(163,232,255);
		// background: -moz-linear-gradient(180deg, rgba(163,232,255,1) 0%, rgba(255,255,255,1) 100%);
		// background: -webkit-linear-gradient(180deg, rgba(163,232,255,1) 0%, rgba(255,255,255,1) 100%);
		// background: linear-gradient(180deg, rgba(163,232,255,1) 0%, rgba(255,255,255,1) 100%);
		filter: progid:DXImageTransform.Microsoft.gradient(startColorstr="#a3e8ff",endColorstr="#ffffff",GradientType=1);
		

		@media screen and (min-width: 1500px) {
			// Max-width for the homepage
			max-width: 1800px;
			margin: auto;
		}


		h1 {
			font-size: 42px;
			font-weight: 600;
		}

		h1 {
			color: $homepage-header-text-color;
		}
		h3 {
			color: $homepage-header-text-color;
			margin-top: 0;
		}

		h2 {
			color: $homepage-subtitle-text-color;
			font-size: 20px;
			font-weight: 400;
		}

		.homepage-header {
			display: flex;
			flex-direction: column;
			padding-top: 8px;

			h1 {
				font-size: 25px;
				margin-top: 0px;
			}
			h2 {
				font-size: 16px;
				margin-top: 0px;
			}
			@media screen and (min-width: 767px) {
				h1 {
					font-size: 38px;
				}
				h2 {
					font-size: 18px;
				}
			}
		}

		.about-consortium {
			padding: 20px 30px;
			background-color: $cobalt-10;
			border-color: $cobalt-30;
			@include prefix(border-radius, $homepage-card-border-radius);

			h3 {
				color: #416485;
				font-weight: 600;
				font-size: 20px;
				margin: 0px auto 20px 0px;
				text-align: left;
			}
			
			// TODO: If this style of button will be re-used, make it one of the overrides for a BS button
			a {
				background-color: $homepage-about-consort-btn-bg-color;
				border: 1px solid $homepage-about-consort-btn-border-color;
				color: #416485;
				font-weight: 500;
				font-size: 14px;
				letter-spacing: normal;
				line-height: normal;
				margin-bottom: 5px;
				@include prefix(border-radius, $homepage-about-consort-border-radius);
				> i {
					color: #BBCCF9;
					font-size: 12px;
				}

				&:hover {
					background-color: #ffffff;
				}
			}
		}

		@media screen and (min-width: 992px) {
			.about-consortium {
				a {
					margin-bottom: auto;
				}
			}
		}
	}
}


// Error
.error-page {
	margin-top: 50px;
}


// For the youtube embeds (currently only used on static sections)
.youtube-embed-lazyload-poster {
	--aspect-ratio: 56.25%;
	contain: content;
	position: relative;
	background-position: 50%;
	background-size: cover;
	cursor: pointer;
	display: block;

	> iframe {
		width: 100%;
		height: 100%;
		position: absolute;
		top: 0;
		left: 0;
	}

	::after {
		content: "";
		display: block;
	}

	// Update hover color when hovering anywhere on poster
	&:hover {
		.youtube-embed-fake-play-btn {
			background-color: red;
			opacity: 1;

			> i {
				color: #ffffff;
			}
		}
	}

	.youtube-embed-fake-play-btn {
		position: absolute;
		top: 50%;
		left: 50%;
		width: 70px;
		height: 46px;
		background-color: #212121;
		opacity: .8;
		border-radius: 14%;
		transform: translate3d(-50%, -50%, 0);
		border: none;
		> i {
			color: rgba(255,255,255,0.8)
		}
	}
}


/**********************************************************
	Styles related to About page visualizations
***********************************************************/

// Consortium Map
.consortium-map {
	font-family: Inter;
	position: relative;
	nav {
		font-weight: 400;
		position: absolute;
		right: 0;
		
		.nav-item {
			&.active {
				font-weight: 500;
			}
		}
	}
	text {
		font-family: Inter;
	}
	.map-marker-icon:hover {
		stroke: #636262ba;
		stroke-width: 1px;
		transition: stroke-width 150ms;
	}

	// Map styles 
	& > h1 {
		font-family: Inter;
		font-weight: 600;
		margin: none;
	}

	.map-marker-icon:hover {
		cursor: pointer;
	}

	&-container {
		padding-top: 75px;
		display: flex;
		flex-direction: column;
		justify-content: center;

		svg {
			margin: auto;
		}
	}

	.interaction-notice {
        color: gray;
		font-size: .6rem;
        font-style: italic;
		margin: auto;
		@include media-breakpoint-up(sm) {
			font-size: .7rem;
		}
		@include media-breakpoint-up(md) {
			font-size: .8rem;
		}
		@include media-breakpoint-up(lg) {
			font-size: .9rem;
		}
	}

	
	
	.consortium-legend {
		background-color: #e3e3e3;
		position: absolute;

		.map-marker-icon:hover {
			cursor:default;
		}
	
	}
	.consortium-tooltip {
		line-height: 20px;
		font-family: Inter;
		font-weight: 500;
		background-color: #e3e3e3;
		position: absolute; 
		opacity: 0;
		z-index: 2;
	}
	.consortium-tooltip-wrapper {
		max-width: 220px;
		font-size: 14px;
		font-weight: 600;
		z-index: 2;
	}
	.consortium-tooltip-content {
		font-family: Inter;
		font-weight: 400;
		font-size: 14px;
	}
	.consortium-tooltip-header {
		font-family: Inter;
		font-weight: 600;
		font-size: 12px;
	}


	// Table styles
	table.table-striped {
		th {
			background-color: #F1F9FF; 
			font-weight: 600;
			text-align: left;
			border-top: none;
			padding: 8px 0 8px 15px;
			border-bottom: #9BA5B7;
		}
		tbody {
			td {
				border: 1px solid lightgray;
				text-align: left;
				padding: 5px 15px;
				
				&.center-type {
					padding: 10px;
				}
			}
			td.consortium-table-OC {
				font-size: 22px;
				background-color: #DEF2FE;
				cursor: default;
				color: #2E82B2;
			}
			td.consortium-table-DAC {
				font-size: 22px;
				background-color: #FFE1E2;
				cursor: default;
				color: #EA0018;
			}
			td.consortium-table-TPC {
				font-size: 22px;
				background-color: #F6E9F7;
				cursor: default;
				color: #8F4895;
			}
			td.consortium-table-GCC {
				font-size: 22px;
				background-color: #FFE7D5;
				cursor: default;
				color: #FF691A;
			}
			td.consortium-table-TTD {
				font-size: 22px;
				background-color: #D9F7DC;
				cursor: default;
				color: #225928;
			}
			td.consortium-table-header {
				font-weight: 400px;
				font-size: 0.9rem;
				position: -webkit-sticky;
				position: sticky;
				top: 0;
			}
		}
	}
}

div#popover-consortium-map {
	max-width: 400px;
	font-size: 14px;
	font-weight: 600;
	z-index: 2;

	.consortium-popover {
		&-section {
			display: flex;
			flex-direction: column;
			margin: 0px auto 20px auto;
		}
		&-header {
			font-family: Inter;
			font-weight: 600;
			font-size: 12px;
			margin: 0;
		}
		&-content {
			font-family: Inter;
			font-weight: 400;
			font-size: 14px;
			
			.pi-list {
				list-style-type: none;
				padding: 0;
			}
		}
	}

	@media screen and (min-width: 768px) and (max-width: 992px) {
		.popover-header {
			font-size: 0.8rem;
		}
		.consortium-popover {
			line-height: 15px;
			&-section {
				margin: 0px auto 10px auto;
			}
			&-wrapper {
				font-size: 0.8rem;
			}
			&-content {
				font-size: 0.8rem;
			}
			&-header {
				font-size: 0.75rem;
			}
		}
	}
	@media screen and (min-width: 576px) and (max-width: 768px) {
		.popover-header {
			font-size: 0.7rem;
		}
		.consortium-popover {
			&-section {
				margin: 0px auto 10px auto;
			}
			&-wrapper {
				font-size: 0.7rem;
			}
			&-content {
				font-size: 0.7rem;
			}
			&-header {
				font-size: 0.65rem;
			}
		}
	}
	@media screen and (max-width: 576px) {
		max-width: 200px;
		.popover-header {
			font-size: 0.6rem;
		}
		.consortium-popover {
			&-section {
				margin: 0px auto 5px auto;
			}
			&-wrapper {
				font-size: 0.6rem;
			}
			&-content {
				font-size: 0.6rem;
			}
			&-header {
				font-size: 0.55rem;
			}
		}
	}

}

// Alluvial
.alluvial-container {
    font-family: Inter;
    
    nav {
        font-weight: 400;
    }

    .footnote {
        color: gray;
        font-size: .9rem;
        font-style: italic;
		@media screen and (min-width: 768px) and (max-width: 992px) {
			font-size: .8rem;
		}
		@media screen and (min-width: 576px) and (max-width: 768px) {
			font-size: .7rem;
		}
		@media screen and (max-width: 576px) {
			font-size: .6rem;
		}
    }
    
    .alluvial-svg {
        overflow: visible;
		max-width: 100%;
		height: 100%;
		width: 100%;

        .header {
            font-family: Inter;
            font-weight: 400;
            font-size: 1.1rem;
        }
    }
    
    .node {
        &-header {
            fill: rgb(58, 58, 58);
            font-size: 0.9rem;
        }
    
        &:hover {
            cursor: pointer;
			filter: brightness(0.95);
            
            text {
                fill: black;
    
            }
        }

		> rect:focus-visible {
			outline-width: 2px;
			outline-color: #B9CAD5;
			border-radius: 2px;
			outline-offset: 4px;;

		}
		> rect:focus:not(:focus-visible) {
			outline: none;
		}

    }

    .link {
        fill: none;
        stroke-opacity: .1;
            &:hover {
                stroke-opacity: .7;
            }
    
        &.selected {
            stroke-opacity: .7;
        }
    }
	
    @media screen and (max-width: 576px) {
		margin-top: 40px;
	}
}


$gcc-color: rgba(255, 128, 0, 0.6);
$ttd-color: rgba(77, 175, 74, 0.8);

.stackrow-table-container {
	width: 100%;
	height: auto;
	display: flex;
	flex-direction: column;
	justify-content: center;

	.stackrow {
		&-table {
			width: max-content;
			margin: auto;

			&-top-labels {
				background-color: transparent;
				display:flex;
				justify-content: end;
				height: 100px;
				margin-top: 100px;
				padding-right: 30px;

				& > tr { 
					width: 100%;
					display:flex;
					justify-content: end;
				}

				.label {
					display: flex;
					flex-direction: column;
					justify-content: end;
					height: 100%;
					width: 50px;
					color: #343741;
					background-color: transparent;

					span {
						transform-origin: left;
						transform: rotate(-60deg) translate(17px, 17px);
						width: max-content;
						font-weight: normal;
						
						&:hover {
							cursor: pointer
						}
						&:focus-visible {
							outline-width: 2px;
							outline-color: #B9CAD5;
							outline-offset: 4px;
							border-radius: 1px;
						}
					}
					
					.icon {
						margin: auto auto 8px auto;
						color: gray;

						&.selected {
							color: black;
						}

						&:hover {
							color: black;
						}

						&-sort-up {
							display: flex;
							&::before {
								margin-bottom: -8px;
							}
						}

					}
				}
			}
			&-body {
				display: flex;
				flex-direction: column;
				padding-right: 30px;

				& > .stackrow-row {
					display: flex;
					margin-right: auto;

					&:nth-child(odd) {
						background-color: #F8F8F8;
					}

					& > .stackrow-left-label {
						display: flex;
						height: 50px;
						width: 120px;
						padding-left: 20px;
						border-left: 10px solid;
						border-style: none none none solid;
	
						&[data-row-title="BCM-GCC"] {
							border-color: $gcc-color;
							background-color: #F8F8F8;
						}
						&[data-row-title="Broad"] {
							border-color: $gcc-color;
							background-color: white;
						}
						&[data-row-title="NYGC"] {
							border-color: $gcc-color;
							background-color: #F8F8F8;
						}
						&[data-row-title="UW"] {
							border-color: $gcc-color;
							background-color: white;
						}
						&[data-row-title="WashU"] {
							border-color: $gcc-color;
							background-color: #F8F8F8;
						}
						&[data-row-title="BCM-TTD"] {
							border-color: $ttd-color;
							background-color: white;
						}
						&[data-row-title="UMich"] {
							border-color: $ttd-color;
							background-color: #F8F8F8;
						}

						.label {
							display: flex;
							justify-content: center;
							height: 100%;
							font-weight: 400;
							line-height: normal;

							span {
								margin: auto;
							}
						}
					}

					.stackrow-item {
						height: 50px;
						width: 50px;
						display: flex;
						justify-content: center;
						border-right: 1px solid rgba(238, 238, 238, 0.6);
						padding: 0;

						&-container {
							position: relative;
							height: 32px;
							width: 32px;
							background-color: #CBDDEA;
							outline: solid 1px #B9CAD5;
							display: flex;
							justify-content: center;
							margin: auto;
				
							&:hover {
								cursor: pointer;
								background-color: #b7cfda;
							}

							&:focus-visible {
								background-color: #b7cfda;
								outline-width: 2px;
								outline-color: #B9CAD5;
								outline-offset: 2px;
								border-radius: 1px;
							}

						}
				
						&-value {
							color: #343741;
							margin: auto;
						}
					}
				}
			}
			&-footnote {
				display: flex;
				margin: 20px auto auto auto;
				color: gray;
				font-size: 1rem;
			}
		}
	}
	
	.stackrow-item-legend {
		display: flex;
		justify-content: space-around;
		margin-top: 40px;

		.text {
			margin: auto auto auto 15px;
			font-family: Inter;
		}
	
		.stackrow-item {
			margin: auto 0 auto auto;

			&-container {
				position: relative;
				height: 32px;
				width: 32px;
				background-color: #CBDDEA;
				outline: solid 1px #B9CAD5;
				display: flex;
				justify-content: center;
				line-height: normal;
				margin: auto;
			}

			&-value {
				color: #343741;
				margin: auto;
			}
		}
	}

	// >992px
	@media screen and (min-width: 992px) and (max-width: 1200px) {

		.stackrow {
			&-table {
				&-top-labels {
					margin-top: 60px;
					padding-right: 35px;
					.label {
						width: 36px;
						font-size: 0.8rem;
					}
				}
				&-body {
					.stackrow {
						&-row {
							.stackrow-left-label {
								height: 36px;
								width: 110px;

								.label {
									font-size: 0.8rem;
								}
							}
							.stackrow-item {
								width: 36px;
								height: 36px;
	
								&-container {
									height: 27px;
									width: 27px;
									margin: auto;
									font-size: 0.8rem;
									line-height: normal;
								}
							}
						}
					}
				}
			}
		}
		.stackrow-table-footnote {
			font-size: 0.8rem;
			margin-top: 20px;
		}
		.stackrow-item-legend {
			margin-top: 20px;

			.stackrow-item {
				&-container {
					width: 25px;
					height: 25px;
					font-size: 0.7rem;
				}
			}
			
			.text {
				font-size: 0.8rem;
			}
		}
	}

	// 768px - 992px
	@media screen and (min-width: 768px) and (max-width: 992px) {
		.stackrow {
			&-table {
				&-top-labels {
					margin-top: 60px;
					padding-right: 35px;
					.label {
						width: 32px;
						font-size: 0.7rem;
					}
				}
				&-body {
					.stackrow {
						&-row {
							.stackrow-left-label {
								height: 32px;
								width: 100px;

								.label {
									font-size: 0.7rem;
								}
							}
							.stackrow-item {
								width: 32px;
								height: 32px;
	
								&-container {
									height: 25px;
									width: 25px;
									margin: auto;
									font-size: 0.8rem;
									line-height: normal;
								}
							}
						}
					}
				}
			}
		}
		.stackrow-table-footnote {
			font-size: 0.8rem;
			margin-top: 20px;
		}
		.stackrow-item-legend {
			margin-top: 20px;

			.stackrow-item {
				&-container {
					width: 25px;
					height: 25px;
					font-size: 0.7rem;
				}
			}
			
			.text {
				font-size: 0.8rem;
			}
		}
	}
	@media screen and (min-width: 576px) and (max-width: 768px) {

		.stackrow {
			&-table {
				&-top-labels {
					margin-top: 40px;
					padding-right: 10px;
					.label {
						width: 22px;
						font-size: 0.5rem;

						span {
							transform: rotate(-60deg) translate(5px, 20px);
						}
					}
				}
				&-body {
					padding-right: 0;
					.stackrow {
						&-row {
							.stackrow-left-label {
								height: 22px;
								width: 80px;
								padding-left: 9px;
								border-left: 6px solid;
								border-style: none none none solid;
								
								.label {
									font-weight: 300;
									font-size: 0.5rem;
								}
							}
							.stackrow-item {
								height: 22px;
								width: 22px;
								display: flex;
								justify-content: center;
								border-right: 1px solid rgba(238, 238, 238, 0.6);
	
								&-container {
									height: 16px;
									width: 16px;
									margin: auto;
									font-size: 0.6rem;
									line-height: normal;
								}
							}
						}
					}
				}
			}
		}
		.stackrow-table-footnote {
			font-size: 0.7rem;
			margin-top: 15px;
		}
		.stackrow-item-legend {
			margin-top: 15px;

			.stackrow-item {
				&-container {
					width: 20px;
					height: 20px;
					font-size: 0.6rem;
				}
			}
			
			.text {
				font-size: 0.7rem;
			}
		}
	}
	// <576px
	@media screen and (max-width: 576px) {
		margin-top: 40px;
		.stackrow {
			&-table {
				&-top-labels {
					margin-top: 0;
					padding-right: 15px;
					.label {
						width: 14px;
						font-size: 0.3rem;

						> span {
							transform: rotate(-60deg) translate(-5px, 10px);
						}
					}
				}
				&-body {
					padding-right: 15px;
					.stackrow {
						&-row {
							.stackrow-left-label {
								height: 14px;
								width: 35px;
								padding-left: 5px;
								border-left: 3px solid;
								border-style: none none none solid;
								
								.label {
									font-weight: 300;
									font-size: 0.3rem;
								}
							}
							.stackrow-item {
								height: 14px;
								width: 14px;
								display: flex;
								justify-content: center;
								border-right: 1px solid rgba(238, 238, 238, 0.6);
	
								&-container {
									height: 9px;
									width: 9px;
									margin: auto;
									font-size: 0.3rem;
									line-height: normal;
								}
							}
						}
					}
				}
			}
		}
		.stackrow-table-footnote {
			font-size: 0.5rem;
			margin-top: 5px;
		}
		.stackrow-item-legend {
			flex-direction: row;
			width: 60%;
			margin: auto;
			margin-top: 5px;

			.stackrow-item {
				height: 17px;
				width: 17px;
				margin: auto;
				display: flex;
				justify-content: center;

				&-container {
					height: 11px;
					width: 11px;
					font-size: 0.5rem;
				}
			}
			.text {
				font-size: 7px;
				margin-left: 10px;
				line-height: 10px;
			}
		}
	}

}

div#popover-consortium-data-alluvial-table {
    font-family: Inter;
    max-width: 400px;
    
	.popover {
		&-header {
			font-weight: 500;
			color: #343741;
		}
		&-body {
			font-weight: 400;
			color: #343741;
	
			ul {
				list-style: none;
				padding: 0;
			}
			.read-more {
				display: block;
				margin-top: 5px;	
			}
		}
		@media screen and (min-width: 768px) and (max-width: 992px) {
			&-header {
				font-size: 0.9rem;
			}
			&-body {
				font-size: 0.8rem;
			}
		}
		@media screen and (min-width: 576px) and (max-width: 768px) {
			&-header {
				font-size: 0.8rem;
			}
			&-body {
				font-size: 0.7rem;
			}
		}
		@media screen and (max-width: 576px) {
			&-header {
				font-size: 0.7rem;
			}
			&-body {
				font-size: 0.6rem;
			}
		}
	}
	// #popover-consortium-map-data-alluvial-table <576px
	@media screen and (max-width: 576px) {
		max-width: 200px;
	}
}

// styles for user visualization warning 
.visualization-warning {
	font-size: .9rem;
	margin-bottom: 20px;
	
	span {
		font-weight: 600;
	}
}

/***
Unique styling of page title container for static pages
(also used for user profiles)
**/
body.is-item-view[data-pathname^="/users/"] #page-title-container,
#page-title-container.static-page-title {
	background: $ss-title-background;
	background-size: cover;
	border: 1px solid #E7F0F3;
	border-left: none;
	border-right: none;
}

/***
Unique styling for benchmarking pages
**/
body[data-pathname^="/data/benchmarking"] {
	
	#post-navbar-container>#content.container:not(.error-page) {
		width: 100%;
		max-width: calc(100% - 4em);
		margin: 0 2em;
	}

	// Hide titles
	.static-section-entry>.section-title { display: none; }

	// Header and description text
	.benchmarking-layout{
		>nav.nav-tabs {
			a.nav-link {
				color: #5D5E63;
				font-family: Inter;
				font-size: 16px;
				font-weight: 400; 

				&.active {
					color: #343741;
					font-weight: 600; 
					border-top: 4px solid #E99415;
				}
				&.disabled {
					color: #9BA5B7;
				}
			}
		}

		>.row>div {
			>h2 {
				color: #343741;
				font-family: Inter;
				font-size: 24px;
				font-weight: 600;
				margin-top: 5px;
			}

			>p {
				color: #5D5E63;
				font-family: Inter;
				font-size: 14px;
				line-height: 20px;
			}
		}
	}

	// Side nav
	.benchmarking-nav {

		>.benchmarking-nav-section {
			>.benchmarking-nav-section-title {
				margin-bottom: 10px;
			}
		}

		.accordion > ul {
			list-style-type: none;
			padding-left: 0;
			gap: 10px;
			display: flex;
			flex-direction: column;

			> li > div.collapse > ul,
			> li > div.collapsing > ul {
					list-style-type: none;
					padding-left: 0; 
				> li {
					padding-left: 15px;
				}
			}

			li.sidenav-link {
				font-family: Inter;
				font-size: 14px;
				font-weight: 400;

				> a {
					color: #717378;
				}

				&.top {
					font-size: 16px;
				}
				&.active {
					font-weight: 500;
					&.top {
						font-weight: 700;
					}
					&:not(.top) {
						border-radius: 4px;
						border: 1px solid #E2ECF2;
						background: #EBF3F9; 
					}
					
					> a {
						color: #343741;
					}
				}
			}

			span.navlink-drop {
				color: #717378;
				font-size: 16px;
				font-weight: 400;
				font-family: Inter;
				&.active {
					color: #343741;
					font-weight: 700;
				}
			}
		}
	}

	.tbd-notice {
		color: #343741;
		font-family: Inter;
		font-size: 20px;
		font-weight: 600;
	}

	.search-result-row.detail-closed >.columns.result-table-row>.search-result-column-block {
		&[data-first-visible-column=true] {
			padding-left: 15px !important;
		}

		>.inner>.toggle-detail-button-container {
			display: none;
		}
	}

	// May need to move this to search if we end up using this functionality elsewhere
	.batch-files-download-modal {
		> .modal-dialog {
			min-width: 75%;

			>.modal-content {
				border-radius: 11px;

				>.modal-header>.modal-title {
					color: #343741;
					font-size: 24px;
					font-weight: 600;
				}
				>.modal-body {
					h2 {
						color: #343741;
						font-size: 18px;
						font-weight: 600;
					}
			
					li {
						font-size: 14px;
					}

					.tsv-metadata-overview {
						border-radius: 7px;
						border: 1px solid #CAE5FE;
						background: #F1F9FF;
						box-shadow: none;
						gap: 30px;
						
						@include media-breakpoint-between(md, lg){
							gap: 50px;
						}

						@include media-breakpoint-between(lg, xl){
							gap: 70px;
						}

						@include media-breakpoint-up(xl){
							gap: 90px;
						}
			
						.tsv-metadata-stat-title {
							color: #387FC1;
						}
			
						.tsv-metadata-stat {
							color: #343741;
							font-size: 24px;
							font-weight: 600;
						}
					}

					/*** metadata.tsv modal ***/
					pre.curl-command {
						border: 1px dashed #dedede;
						padding: 5px;
					}
					.curl-command-wrapper i.icon-copy {
						margin-left: 5px;

						&:after {
							content : "Copy";
							font-family: $font-family-base;
							font-weight: 600;
							padding-left: 6px;
						}
					}
				}
				>.modal-footer {
					background-color: #F8F8F8;
				}
			}
		}
	}
}<|MERGE_RESOLUTION|>--- conflicted
+++ resolved
@@ -170,11 +170,7 @@
 			i.icon-copy {
 				position: absolute;
 				font-size: 0.875rem;
-<<<<<<< HEAD
-				color: #888;
-=======
 				color: #B1B1B1;
->>>>>>> 1191a1f3
 				right: 6px;
 				top: 6px;
 
