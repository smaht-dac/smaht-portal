--- conflicted
+++ resolved
@@ -2207,169 +2207,6 @@
 		}
 	}
 
-	.tbd-notice {
-		color: #343741;
-		font-family: Inter;
-		font-size: 1.25rem;
-		font-weight: 600;
-	}
-
-<<<<<<< HEAD
-	// May need to move this to search if we end up using this functionality elsewhere
-	.batch-files-download-modal {
-		overflow-y: scroll;
-		> .modal-dialog {
-			min-width: 75%;
-
-			>.modal-content {
-				border-radius: 11px;
-
-				>.modal-header>.modal-title {
-					color: #343741;
-					font-size: 1.5rem;
-					font-weight: 600;
-				}
-				>.modal-body {
-					h2 {
-						color: #343741;
-						font-size: 1.125rem;
-						font-weight: 600;
-					}
-			
-					li {
-						font-size: 0.875rem;
-
-						.text-danger {
-							word-break: break-word;
-	
-							@include media-breakpoint-down(sm) {
-								word-break: break-all;
-							}
-						}
-					}
-
-					.disclaimer {
-						color: #212529;
-						font-family: Inter;
-						font-size: 0.875rem;
-						line-height: 20px;
-						margin-top: 10px;
-						span {
-							font-weight: 500;
-						}
-					}
-
-					.tsv-metadata-overview {
-						border-radius: 7px;
-						border: 1px solid #CAE5FE;
-						background: #F1F9FF;
-						box-shadow: none;
-						gap: 30px;
-						
-						@include media-breakpoint-between(md, lg){
-							gap: 50px;
-						}
-
-						@include media-breakpoint-between(lg, xl){
-							gap: 70px;
-						}
-
-						@include media-breakpoint-up(xl){
-							gap: 90px;
-						}
-			
-						.tsv-metadata-stat-title {
-							color: #387FC1;
-						}
-			
-						.tsv-metadata-stat {
-							color: #343741;
-							font-size: 1.5rem;
-							font-weight: 600;
-						}
-					}
-
-					/*** metadata.tsv modal ***/
-					.code-snippet-container {
-						margin-top: 20px;
-						.code-snippet-header {
-							font-size: 1.25rem;
-						}
-						.nav {
-							align-items: flex-end;
-							margin-left: 10px;
-
-							.nav-item {
-								color: #5D5E63;
-								font-size: 1rem;
-								font-weight: 400;
-								border-radius: 8px 8px 0px 0px;
-								padding: 2px 15px;
-								border-bottom: 2px transparent solid;
-
-								.nav-item-title {
-									display: flex;
-									.badge {
-										color: #5d5e63;
-										background-color: #f2f2f2;
-										margin-left: 5px;
-										font-weight: 400;
-										margin: auto;
-										margin-left: 8px;
-									}
-								}
-
-
-								&.active {
-									color: #343741;
-									font-weight: 600;
-									background-color: transparent;
-									border-color: black;
-								}
-							}
-						}
-						.tab-content {
-							.copy-wrapper {
-								position: relative;
-								pre {
-									height: min-content;
-									text-wrap: wrap;
-									padding: 10px 35px 10px 10px;
-									border: 2px solid #f0f0f1;
-									border-radius: 5px;
-									background-color: #f8f8f8;
-									color: #212529;
-
-
-									@include media-breakpoint-down(sm) {
-										word-break: break-all;
-									}
-								}
-								
-								.icon {
-									position: absolute;
-									top: 10px;
-									right: 8px;
-									color: #b1b1b1;
-									font-size: 1rem;
-
-									&::after {
-										display: none;
-									}
-
-									&:hover {
-										color: #212529;
-									}
-								}
-							}
-						}
-					}
-				}
-				>.modal-footer {
-					background-color: #F8F8F8;
-				}
-			}
-=======
 	.search-result-row.detail-closed >.columns.result-table-row>.search-result-column-block {
 		&[data-first-visible-column=true] {
 			padding-left: 15px !important;
@@ -2377,7 +2214,6 @@
 
 		>.inner>.toggle-detail-button-container {
 			display: none;
->>>>>>> d20dde80
 		}
 	}
 }
