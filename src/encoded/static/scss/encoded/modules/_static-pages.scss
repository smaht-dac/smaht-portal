--- conflicted
+++ resolved
@@ -1758,17 +1758,6 @@
 	// Hide titles
 	.static-section-entry>.section-title { display: none; }
 
-<<<<<<< HEAD
-	// Header and description text
-	.benchmarking-layout{
-		>nav.nav-tabs {
-			.nav-link {
-				color: #5D5E63;
-				font-family: Inter;
-				font-size: 16px;
-				font-weight: 400; 
-=======
->>>>>>> 0b8a575e
 
 	.benchmarking-ui-container {
 		// Header and description text
