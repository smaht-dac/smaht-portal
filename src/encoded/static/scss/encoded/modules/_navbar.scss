--- conflicted
+++ resolved
@@ -181,8 +181,6 @@
             body.is-full-screen:not([data-pathname="/browse/"]):not([data-pathname="/search/"]) .navbar-container &,
             body.is-item-view .navbar-container & {
                 height: $navbar-small-height;
-<<<<<<< HEAD
-=======
 
                 // line-height: $navbar-small-height;
                 //border-color: #d4d4d4;
@@ -221,7 +219,6 @@
                         }
                     }
                 }
->>>>>>> ba8a84be
             }
         }
 
