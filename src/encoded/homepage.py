import traceback
from datetime import datetime
from pytz import timezone
from pyramid.view import view_config
from snovault.util import debug_log
from concurrent.futures import ThreadPoolExecutor
from structlog import getLogger
from .utils import generate_admin_search_given_params, generate_search_total


log = getLogger(__name__)


def includeme(config):
    config.add_route('home', '/home')
    config.scan(__name__)


class SearchBase:
    """ Contains search params for getting various bits of information from the ES """
    ALL_RELEASED_FILES_SEARCH_PARAMS = {
        'type': 'File',
        'status': ['released', 'restricted', 'public'],
    }
    COLO829_RELEASED_FILES_SEARCH_PARAMS = {
        'type': 'File',
        'status': ['released', 'restricted', 'public'],
        'dataset': ['colo829blt_50to1', 'colo829t', 'colo829bl']
    }
    HAPMAP_RELEASED_FILES_SEARCH_PARAMS = {
        'type': 'File',
        'status': ['released', 'restricted', 'public'],
        'dataset': ['hapmap']
    }
    IPSC_RELEASED_FILES_SEARCH_PARAMS = {
        'type': 'File',
        'status': ['released', 'restricted', 'public'],
        'dataset': ['lb_fibroblast', 'lb_ipsc_1', 'lb_ipsc_2', 'lb_ipsc_4', 'lb_ipsc_52', 'lb_ipsc_60']
    }


def make_concurrent_search_requests(search_helpers):
    """ Execute multiple search functions concurrently using a thread pool (since this is I/O bound).

        VERY IMPORTANT NOTE: Snovault's default DBSession is **NOT** threadsafe - therefore you CANNOT use this to
        make database requests (including doing things like looking up users on auth). You must use a remote_user
        that results in a synthetic_result from the auth code. This also applies to access keys!

        If you use this to make database requests, you will leak connections and start generating server
        side errors!
    """
    results = [-1] * len(search_helpers)  # watch out for -1 counts as indicative of an error
    with ThreadPoolExecutor() as executor:
        futures = []
        for i, (func, kwargs) in enumerate(search_helpers):
            future = executor.submit(func, **kwargs)
            futures.append((i, future))
        for i, future in futures:  # block in order so ordering is preserved
            try:
                result = future.result()
                results[i] = result
            except Exception as e:
                log.error(f"Exception occurred in function {search_helpers[i][0].__name__}: {e}")
                traceback_str = ''.join(traceback.format_exception(type(e), e, e.__traceback__))
                log.error(traceback_str)
    return results


def extract_desired_facet_from_search(facets, desired_facet_name):
    """ Grabs a single facet from a search response facets block """
    for d in facets:
        if d['field'] == desired_facet_name:
            return d
    log.error(f'Did not locate specified facet on homepage: {desired_facet_name}')
    return None


<<<<<<< HEAD
=======
def generate_admin_search_given_params(context, request, search_param):
    """ Helper function for below that generates/executes a search given params AS ADMIN
        BE EXTREMELY CAREFUL WITH THIS - do NOT use to return results directly
    """
    # VERY IMPORTANT - the below lines eliminate database calls, which is necessary
    # as making calls (as explained above) leaks connections - Will March 29 2024
    request.remote_user = 'IMPORT'
    if 'HTTP_AUTHORIZATION' in request.environ:
        del request.environ['HTTP_AUTHORIZATION']
    subreq = make_search_subreq(request, f'/search?{urlencode(search_param, True)}')
    subreq.cookies = {}
    return search(context, subreq)


def generate_search_total(context, request, search_param):
    """ Helper function that executes a search and extracts the total """
    search_param['limit'] = 0  # we do not care about search results, just total
    return generate_admin_search_given_params(context, request, search_param)['total']


>>>>>>> 0eea7c6e
def generate_unique_facet_count(context, request, search_param, desired_fact):
    """ Helper function that extracts the number of unique facet terms """
    search_param['limit'] = 0  # we do not care about search results, just facet counts
    result = generate_admin_search_given_params(context, request, search_param)
    facet = extract_desired_facet_from_search(result['facets'], desired_fact)
    # correct for no value, worst case we check the whole list of facet terms
    # but this is usually a manageable sized list - Will 28 March 2024
    for term in facet['terms']:
        if term['key'] == 'No value':
            return len(facet['terms']) - 1
    return len(facet['terms'])


def generate_colo829_cell_line_file_count(context, request):
    """ Makes a search subrequest for released + public + restricted files for colo829 """
    search_param = SearchBase.COLO829_RELEASED_FILES_SEARCH_PARAMS
    return generate_search_total(context, request, search_param)


def generate_colo829_assay_count(context, request):
    """ Makes a search subrequest the same as the above to extract the assay counts for colo829 """
    search_param = SearchBase.COLO829_RELEASED_FILES_SEARCH_PARAMS
    return generate_unique_facet_count(context, request, search_param, 'file_sets.libraries.assay.display_title')


def generate_hapmap_cell_line_file_count(context, request):
    """ Makes a search subrequest for released + public + restricted files for hapmap """
    search_param = SearchBase.HAPMAP_RELEASED_FILES_SEARCH_PARAMS
    return generate_search_total(context, request, search_param)


def generate_hapmap_assay_count(context, request):
    """ Makes a search subrequest the same as the above to extract the assay counts for hapmap """
    search_param = SearchBase.HAPMAP_RELEASED_FILES_SEARCH_PARAMS
    return generate_unique_facet_count(context, request, search_param, 'file_sets.libraries.assay.display_title')


def generate_ipsc_cell_line_file_count(context, request):
    """ Makes a search subrequest for released + public + restricted files for ipsc """
    search_param = SearchBase.IPSC_RELEASED_FILES_SEARCH_PARAMS
    return generate_search_total(context, request, search_param)


def generate_ipsc_assay_count(context, request):
    """ Makes a search subrequest the same as the above to extract the assay counts for ipsc """
    search_param = SearchBase.IPSC_RELEASED_FILES_SEARCH_PARAMS
    return generate_unique_facet_count(context, request, search_param, 'file_sets.libraries.assay.display_title')


@view_config(route_name='home', request_method=['GET'])
@debug_log
def home(context, request):
    """ Homepage API - has structure based on the front-end
        Uses a threadpool to make several async requests to the ES to extract data for
        homepage statistics
    """
    search_results = make_concurrent_search_requests([
        # colo829 stats
        (generate_colo829_assay_count, {'context': context, 'request': request}),  # 0
        (generate_colo829_cell_line_file_count, {'context': context, 'request': request}),  # 1

        # HapMap stats
        (generate_hapmap_assay_count, {'context': context, 'request': request}),  # 2
        (generate_hapmap_cell_line_file_count, {'context': context, 'request': request}),  # 3

        # iPSC & Fibroblast stats
        (generate_ipsc_assay_count, {'context': context, 'request': request}),  # 4
        (generate_ipsc_cell_line_file_count, {'context': context, 'request': request})  # 5
    ])
    time = datetime.now(timezone('EST'))
    response = {
        '@context': '/home',
        '@id': '/home',
        'date': f'{time.strftime("%Y-%m-%d %H:%M")} EST',
        '@graph': [
            {
                "title": "Tier 0: Benchmarking",
                "subtitle": "with all technologies",
                "categories": [
                    {
                        "title": "COLO829 Cell Line",
                        "link": "/data/benchmarking/COLO829#main",
                        "figures": [
                            { "value": 2, "unit": "Cell Lines" },
                            { "value": search_results[0],
                              "unit": "Assays" },
                            { "value": 0, "unit": "Mutations" },
                            { "value": search_results[1],
                              "unit": "Files Generated" }
                        ]
                    },
                    {
                        "title": "HapMap Cell Line",
                        "link": "/data/benchmarking/HapMap#main",
                        "figures": [
                            { "value": 6, "unit": "Cell Lines" },
                            { "value": search_results[2], "unit": "Assays" },
                            { "value": 0, "unit": "Mutations" },
                            { "value": search_results[3], "unit": "Files Generated" }
                        ]
                    },
                    {
                        "title": "iPSC & Fibroblasts",
                        "link": "/data/benchmarking/iPSC-fibroblasts#main",
                        "figures": [
                            { "value": 5, "unit": "Cell Lines" },
                            { "value": search_results[4], "unit": "Assays" },
                            { "value": 0, "unit": "Mutations" },
                            { "value": search_results[5], "unit": "Files Generated" }
                        ]
                    },
                    {
                        "title": "Benchmarking Tissues",
                        "link": "/data/benchmarking/lung#main",
                        "figures": [
                            { "value": 0, "unit": "Donors" },
                            { "value": 0, "unit": "Tissue Types" },
                            { "value": 0, "unit": "Assays" },
                            { "value": 0, "unit": "Files Generated" }
                        ]
                    }
                ]
            },
            {
                "title": "Tier 1",
                "subtitle": "with core + additional technologies",
                "categories": [
                    {
                        "title": "Primary Tissues",
                        "figures": [
                            { "value": 0, "unit": "Donors" },
                            { "value": 0, "unit": "Tissue Types" },
                            { "value": 0, "unit": "Assays" },
                            { "value": 0, "unit": "Files Generated" }
                        ]
                    }
                ]
            },
            {
                "title": "Tier 2",
                "subtitle": "with core technologies",
                "categories": [
                    {
                        "title": "Primary Tissues",
                        "figures": [
                            { "value": 0, "unit": "Donors" },
                            { "value": 0, "unit": "Tissue Types" },
                            { "value": 0, "unit": "Assays" },
                            { "value": 0, "unit": "Files Generated" }
                        ]
                    }
                ]
            }
        ]
    }
    return response<|MERGE_RESOLUTION|>--- conflicted
+++ resolved
@@ -75,8 +75,6 @@
     return None
 
 
-<<<<<<< HEAD
-=======
 def generate_admin_search_given_params(context, request, search_param):
     """ Helper function for below that generates/executes a search given params AS ADMIN
         BE EXTREMELY CAREFUL WITH THIS - do NOT use to return results directly
@@ -97,7 +95,6 @@
     return generate_admin_search_given_params(context, request, search_param)['total']
 
 
->>>>>>> 0eea7c6e
 def generate_unique_facet_count(context, request, search_param, desired_fact):
     """ Helper function that extracts the number of unique facet terms """
     search_param['limit'] = 0  # we do not care about search results, just facet counts
