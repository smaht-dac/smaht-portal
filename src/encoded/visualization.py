# import uuid
#
# from botocore.exceptions import ClientError
from copy import copy, deepcopy
from datetime import datetime, timedelta
from dateutil.relativedelta import relativedelta
# from dcicutils.misc_utils import print_error_message
from pyramid.httpexceptions import HTTPBadRequest
from pyramid.view import view_config
from snovault import CONNECTION
from snovault.util import debug_log
from snovault.search.search import (
    search as perform_search_request,
    make_search_subreq
)
from urllib.parse import urlencode
import json
#
from .types.base import Item
# from snovault.types.base import get_item_or_none
from .types.workflow import (
    trace_meta_workflows,
    DEFAULT_TRACING_OPTIONS,
    WorkflowRunTracingException,
    item_model_to_object
)
# from snovault.util import make_s3_client
#
#
TERM_NAME_FOR_NO_VALUE = "No value"

# Common definition for aggregating all files **counts**.
# This works four our ElasticSearch mapping though has some non-ideal-ities.
# For example, we use "cardinality" instead of "value_count" agg (which would (more correctly) count duplicate files, etc.)
SUM_FILES_AGGREGATION_DEFINITION = {
    "total_files": {
        "cardinality": {
            "field": "embedded.accession.raw",
            "precision_threshold": 10000
        }
    }
}

FIELDS_TO_DELETE = ['@context', '@id', '@type', '@graph', 'title', 'filters', 'facets', 'sort', 'clear_filters', 'actions', 'columns']


def includeme(config):
<<<<<<< HEAD
    config.add_route('trace_meta_workflow_runs', '/trace_meta_workflow_run_steps/{file_uuid}/', traverse='/{file_uuid}')
=======
>>>>>>> 50b22069
    config.add_route('date_histogram_aggregations', '/date_histogram_aggregations/')
    config.add_route('bar_plot_chart', '/bar_plot_aggregations/')
    config.add_route('data_matrix_aggregations', '/data_matrix_aggregations/')
    config.scan(__name__)


@view_config(route_name='date_histogram_aggregations', request_method=['GET', 'POST'])
@debug_log
def date_histogram_aggregations(context, request):
    '''PREDEFINED aggregations which run against type=File'''

    # Defaults - may be overriden in URI params
    date_histogram_fields = [
        "file_status_tracking.status_tracking.uploading",
        "file_status_tracking.status_tracking.uploaded",
        "file_status_tracking.release_dates.initial_release",
    ]
    group_by_fields = [
        "data_generation_summary.submission_centers",
        "data_generation_summary.sequencing_center",
        "data_generation_summary.data_type",
        "data_generation_summary.data_category",
        "file_format.display_title",
        "data_generation_summary.assays",
        "data_generation_summary.sequencing_platforms",
        "dataset",
        "software.display_title",
    ]
    date_histogram_intervals = ["weekly"]

    # Mapping of 'date_histogram_interval' options we accept to ElasticSearch interval vocab term.
    interval_to_es_interval = {
        'hourly': 'hour',
        'daily': 'day',
        'weekly': 'week',
        'monthly': 'month',
        'yearly': 'year'
    }

    date_from, date_to = None, None
    try:
        json_body = request.json_body
        search_param_lists = json_body.get('search_query_params', {})
    except Exception:
        search_param_lists = request.GET.dict_of_lists()
        if 'group_by' in search_param_lists:
            group_by_fields = search_param_lists['group_by']
            del search_param_lists['group_by']  # We don't wanna use it as search filter.
            if len(group_by_fields) == 1 and group_by_fields[0] in ['None', 'None']:
                group_by_fields = None
        if 'date_histogram' in search_param_lists:
            date_histogram_fields = search_param_lists['date_histogram']
            del search_param_lists['date_histogram']  # We don't wanna use it as search filter.
        if 'date_histogram_interval' in search_param_lists:
            date_histogram_intervals = search_param_lists['date_histogram_interval']
            for interval in date_histogram_intervals:
                if interval not in interval_to_es_interval.keys():
                    raise IndexError('"{}" is not one of daily, weekly, monthly, or yearly.'.format(interval))
            del search_param_lists['date_histogram_interval']  # We don't wanna use it as search filter.
        if 'date_range' in search_param_lists and len(search_param_lists['date_range']) > 0:
            date_range = search_param_lists['date_range'][0]
            date_from, date_to = convert_date_range(date_range)
            for dh_field in date_histogram_fields:
                if date_from is not None:
                    search_param_lists['{}.from'.format(dh_field)] = date_from.strftime("%Y-%m-%d")
                if date_to is not None:
                    search_param_lists['{}.to'.format(dh_field)] = date_to.strftime("%Y-%m-%d")
            del search_param_lists['date_range']
        if not search_param_lists:
            search_param_lists = {}

    if 'type' in search_param_lists and ('SubmittedFile' in search_param_lists['type'] or 'File' in search_param_lists['type']):
        common_sub_agg = deepcopy(SUM_FILES_AGGREGATION_DEFINITION)

        # Add on file_size_volume
        for key_name in ['total_files']:
            common_sub_agg[key_name + "_volume"] = {
                "sum": {
                    "field": common_sub_agg[key_name]["cardinality"]["field"].replace('.accession.raw', '.file_size')
                }
            }

        if group_by_fields is not None:
            group_by_agg_dict = {
                group_by_field: {
                    "terms": {
                        "field": "embedded." + group_by_field + ".raw",
                        "missing": TERM_NAME_FOR_NO_VALUE,
                        "size": 30
                    },
                    "aggs": common_sub_agg
                }
                for group_by_field in group_by_fields if group_by_field is not None
            }
            histogram_sub_aggs = dict(common_sub_agg, **group_by_agg_dict)
        else:
            histogram_sub_aggs = common_sub_agg

    else:
        if group_by_fields is not None:
            # Do simple date_histogram group_by sub agg, unless is set to 'None'
            histogram_sub_aggs = {
                group_by_field: {
                    "terms": {
                        "field": "embedded." + group_by_field + ".raw",
                        "missing": TERM_NAME_FOR_NO_VALUE,
                        "size": 30
                    }
                }
                for group_by_field in group_by_fields if group_by_field is not None
            }
        else:
            histogram_sub_aggs = None

    # Create an agg item for each interval in `date_histogram_intervals` x each date field in `date_histogram_fields`
    # TODO: Figure out if we want to align these up instead of do each combination.
    outer_date_histogram_agg = {}
    for interval in date_histogram_intervals:
        for dh_field in date_histogram_fields:
            date_histogram = {
                "field": "embedded." + dh_field,
                "interval": interval_to_es_interval[interval],
                "format": "yyyy-MM-dd"
            }
            outer_date_histogram_agg[interval + '_interval_' + dh_field] = {
                "date_histogram": date_histogram
            }
            if histogram_sub_aggs:
                outer_date_histogram_agg[interval + '_interval_' + dh_field]['aggs'] = histogram_sub_aggs

    search_param_lists['limit'] = search_param_lists['from'] = [0]
    subreq = make_search_subreq(request, '{}?{}'.format('/search/', urlencode(search_param_lists, True)))
    search_result = perform_search_request(None, subreq, custom_aggregations=outer_date_histogram_agg)

    # remove unnecessary fields from result
    for field_to_delete in FIELDS_TO_DELETE:
        if search_result.get(field_to_delete) is None:
            continue
        del search_result[field_to_delete]

    search_result['from_date'] = date_from.strftime("%Y-%m-%d") if date_from is not None else None
    search_result['to_date'] = date_to.strftime("%Y-%m-%d") if date_to is not None else None
    search_result['interval'] = date_histogram_intervals

    return search_result


DATE_RANGE_PRESETS = {
    'all': lambda today: (datetime(2023, 1, 1), today),
    'thismonth': lambda today: (today.replace(day=1), today),
    'previousmonth': lambda today: (today.replace(day=1) - relativedelta(months=1), today.replace(day=1) - relativedelta(days=1)),
    'last3months': lambda today: (today.replace(day=1) - relativedelta(months=2), today),
    'last6months': lambda today: (today.replace(day=1) - relativedelta(months=5), today),
    'last12months': lambda today: (today.replace(day=1) - relativedelta(months=11), today),
    'thisyear': lambda today: (datetime(today.year, 1, 1), datetime(today.year, 12, 31)),
    'previousyear': lambda today: (datetime(today.year - 1, 1, 1), datetime(today.year - 1, 12, 31)),
}


def convert_date_range(date_range_str):
    data_range_split = date_range_str.split('|')
    preset = data_range_split[0]

    if preset not in DATE_RANGE_PRESETS and preset != 'custom':
        raise IndexError(f'"{preset}" is not one of {", ".join(DATE_RANGE_PRESETS.keys())} or custom.')

    today = datetime.today()
    date_from, date_to = None, None

    if preset in DATE_RANGE_PRESETS:
        date_from, date_to = DATE_RANGE_PRESETS[preset](today)
    elif preset == 'custom':
        if len(data_range_split) > 1 and data_range_split[1] and len(data_range_split[1]) == 10:
            date_from = datetime.strptime(data_range_split[1], '%Y-%m-%d')
        if len(data_range_split) > 2 and data_range_split[2] and len(data_range_split[2]) == 10:
            date_to = datetime.strptime(data_range_split[2], '%Y-%m-%d')

    return [date_from, date_to]


<<<<<<< HEAD
@view_config(route_name='trace_meta_workflow_runs', request_method='GET', permission='view', context=Item)
@debug_log
def trace_meta_workflow_runs(context, request):
    '''
    Traces workflow runs from context (an Item instance), which may be one of the following @types:
    `File`
    Gets @@object representation of files from which to trace, then passes them to `trace_meta_workflow_runs`.
    @@object representation is needed currently because trace_meta_workflow_runs grabs `output_of_workflow_runs` from
    the files and requires them in UUID form. THIS SHOULD BE IMPROVED UPON AT EARLIEST CONVENIENCE.
    Requires that all files and workflow runs which are part of trace be indexed in ElasticSearch, else a
    WorkflowRunTracingException will be thrown.
    URI Paramaters:
        all_runs            If True, will not group similar workflow_runs
        track_performance   If True, will record time it takes for execution
    Returns:
        List of steps (JSON objects) with inputs and outputs representing IO nodes / files.
    '''

    # Default opts += overrides
    options = copy(DEFAULT_TRACING_OPTIONS)
    if request.params.get('all_runs'):
        options['group_similar_workflow_runs'] = False
    if request.params.get('track_performance'):
        options['track_performance'] = True

    item_types = context.jsonld_type()
    item_model_obj = item_model_to_object(context.model, request)

    files_objs_to_trace = []

    if 'File' in item_types:
        files_objs_to_trace.append(item_model_obj)

    elif 'Sample' in item_types:
        for file_uuid in item_model_obj.get('processed_files', []):
            file_model = request.registry[CONNECTION].storage.get_by_uuid(file_uuid)
            file_obj = item_model_to_object(file_model, request)
            files_objs_to_trace.append(file_obj)
        files_objs_to_trace.reverse()

    else:
        raise HTTPBadRequest(detail="This type of Item is not traceable: " + ', '.join(item_types))

    try:
        return trace_meta_workflows(files_objs_to_trace, request, options)
    except WorkflowRunTracingException as e:
        raise HTTPBadRequest(detail=e.args[0])
=======
@view_config(route_name='bar_plot_chart', request_method=['GET', 'POST'])
@debug_log
def bar_plot_chart(context, request):

    MAX_BUCKET_COUNT = 30  # Max amount of bars or bar sections to return, excluding 'other'.
    DEFAULT_BROWSE_PARAM_LISTS = {
        'type': ['File'],
        'sample_summary.studies': ['Production'],
        'status': ['released']
    }
    SUM_AGGREGATION_DEFINITION = {
        "total_donors": {
            "cardinality": {
                "field": "embedded.donors.display_title.raw",
                "precision_threshold": 10000
            }
        },
        "total_tissues": {
            "cardinality": {
                "field": "embedded.sample_summary.tissues.raw",
                "precision_threshold": 10000
            }
        },
        "total_assays": {
            "cardinality": {
                "field": "embedded.file_sets.libraries.assay.display_title.raw",
                "precision_threshold": 10000
            }
        },
        "total_file_size": {
            "sum": {
                "field": "embedded.file_size"
            }
        },
        "all_donors_ids": {
            "terms": {
                "field": "embedded.donors.display_title.raw",
                "size": 10000,
                "order": { "_key": "asc" }
            }
        }
    }

    isFileTypeSearch = False
    try:
        json_body = request.json_body
        search_param_lists = json_body.get('search_query_params', deepcopy(DEFAULT_BROWSE_PARAM_LISTS))
        fields_to_aggregate_for = json_body.get('fields_to_aggregate_for', request.params.getall('field'))

        if 'type' in search_param_lists and (
            (isinstance(search_param_lists['type'], list) and 'File' in search_param_lists['type'] and len(search_param_lists['type']) == 1) or
            (isinstance(search_param_lists['type'], str) and search_param_lists['type'] == 'File')):
            isFileTypeSearch = True
    except json.decoder.JSONDecodeError:
        search_param_lists = request.GET.dict_of_lists()
        fields_to_aggregate_for = request.params.getall('field')

    if len(fields_to_aggregate_for) == 0:
        raise HTTPBadRequest(detail="No fields supplied to aggregate for.")

    primary_agg = {
        "field_0": {
            "terms": {
                "field": "embedded." + fields_to_aggregate_for[0] + '.raw',
                "missing": TERM_NAME_FOR_NO_VALUE,
                "size": MAX_BUCKET_COUNT
            },
            "aggs": deepcopy(SUM_AGGREGATION_DEFINITION)
        }
    }

    primary_agg.update(deepcopy(SUM_AGGREGATION_DEFINITION))

    # Nest in additional fields, if any
    curr_field_aggs = primary_agg['field_0']['aggs']
    for field_index, field in enumerate(fields_to_aggregate_for):
        if field_index == 0:
            continue
        curr_field_aggs["field_" + str(field_index)] = {
            "terms": {
                "field": "embedded." + field + '.raw',
                "missing": TERM_NAME_FOR_NO_VALUE,
                "size": MAX_BUCKET_COUNT
            },
            "aggs": deepcopy(SUM_AGGREGATION_DEFINITION)
        }
        curr_field_aggs = curr_field_aggs['field_' + str(field_index)]['aggs']

    search_param_lists['limit'] = search_param_lists['from'] = [0]
    subreq = make_search_subreq(request, '{}?{}'.format('/search/', urlencode(search_param_lists, True)))
    search_result = perform_search_request(None, subreq, custom_aggregations=primary_agg)

    for field_to_delete in FIELDS_TO_DELETE:
        if search_result.get(field_to_delete) is None:
            continue
        del search_result[field_to_delete]

    ret_result = {  # We will fill up the "terms" here from our search_result buckets and then return this dictionary.
        "field": fields_to_aggregate_for[0],
        "terms": {},
        "total": {
            "doc_count": search_result['total'],
            "files": search_result['total'] if isFileTypeSearch else 0,
            "donors": search_result['aggregations']['total_donors']['value'],
            "assays": search_result['aggregations']['total_assays']['value'],
            "tissues": search_result['aggregations']['total_tissues']['value'],
            "file_size": search_result['aggregations']['total_file_size']['value'],
            "all_donors_ids": [b["key"] for b in search_result["aggregations"]["all_donors_ids"]["buckets"]]
        },
        "other_doc_count": search_result['aggregations']['field_0'].get('sum_other_doc_count', 0),
        "time_generated": str(datetime.utcnow())
    }

    def format_bucket_result(bucket_result, returned_buckets, curr_field_depth=0):

        curr_bucket_totals = {
            'doc_count': int(bucket_result['doc_count']),
            "files": int(bucket_result['doc_count']) if isFileTypeSearch else 0,
            'donors': int(bucket_result['total_donors']['value']),
            'all_donors_ids': [b['key'] for b in bucket_result['all_donors_ids']['buckets']]
        }

        next_field_name = None
        if len(fields_to_aggregate_for) > curr_field_depth + 1:  # More fields agg results to add
            next_field_name = fields_to_aggregate_for[curr_field_depth + 1]
            returned_buckets[bucket_result['key']] = {
                "term": bucket_result['key'],
                "field": next_field_name,
                "total": curr_bucket_totals,
                "terms": {},
                "other_doc_count": bucket_result['field_' + str(curr_field_depth + 1)].get('sum_other_doc_count', 0),
            }
            for bucket in bucket_result['field_' + str(curr_field_depth + 1)]['buckets']:
                format_bucket_result(bucket, returned_buckets[bucket_result['key']]['terms'], curr_field_depth + 1)

        else:
            # Terminal field aggregation -- return just totals, nothing else.
            returned_buckets[bucket_result['key']] = curr_bucket_totals

    for bucket in search_result['aggregations']['field_0']['buckets']:
        format_bucket_result(bucket, ret_result['terms'], 0)

    return ret_result


@view_config(route_name='data_matrix_aggregations', request_method=['POST'])
@debug_log
def data_matrix_aggregations(context, request):

    MAX_BUCKET_COUNT = 30  # Max grouping in a data matrix.
    DEFAULT_SEARCH_PARAM_LISTS = {'type': ['File']}
    DEFAULT_COMPOSITE_VALUE_SEPARATOR = ' '
    ARRAY_FIELDS_TO_JOIN = {
        # Array field whose values should be concatenated into a single bucket key.
        'data_type'
    }
    SUM_DATA_GENERATION_SUMMARY_AGGREGATION_DEFINITION = {
        "total_coverage": {
            "sum": {
                "script": {
                    "source": """
                        if (doc['embedded.data_generation_summary.average_coverage.raw'].size() == 0) {
                            return 0;
                        } else {
                            return Double.parseDouble(doc['embedded.data_generation_summary.average_coverage.raw'].value);
                        }
                    """
                }
            }
        }
    }

    try:
        json_body = request.json_body
        search_param_lists = json_body.get('search_query_params', deepcopy(DEFAULT_SEARCH_PARAM_LISTS))
        column_agg_fields_orig = json_body.get('column_agg_fields')
        if isinstance(column_agg_fields_orig, str):
            column_agg_fields_orig = [column_agg_fields_orig]
        row_agg_fields_orig = json_body.get('row_agg_fields')
        flatten_values = json_body.get('flatten_values', False)
        composite_value_separator = json_body.get('composite_value_separator', DEFAULT_COMPOSITE_VALUE_SEPARATOR)
    except json.decoder.JSONDecodeError:
        raise HTTPBadRequest(detail="No fields supplied to aggregate for.")

    if column_agg_fields_orig is None or len(column_agg_fields_orig) == 0 or row_agg_fields_orig is None or len(row_agg_fields_orig) == 0:
        raise HTTPBadRequest(detail="No fields supplied to aggregate for.")

    def flatten(items):
        for item in items:
            if isinstance(item, str):
                yield item
            elif isinstance(item, list):
                yield from flatten(item)

    # 1. flatten if any composite keys exists: ["row1", ["row2-1", "row2-2"], "row3"] --> ["row1", "row2-1", "row2-2", "row3"]
    row_agg_fields = list(flatten(row_agg_fields_orig))

    # 2. get the first column_agg_fields and use it as the primary field for the aggregation
    column_agg_fields = column_agg_fields_orig[:1]

    # 3. insert the remaining column_agg_fields into the row_agg_fields
    remaining_columns = column_agg_fields_orig[1:]
    row_agg_fields = remaining_columns + row_agg_fields
    row_totals_es_agg_start_index = len(remaining_columns)

    # obsolete soon
    def is_array_concat_field(field):
        return isinstance(field, str) and field in ARRAY_FIELDS_TO_JOIN

    def get_es_key(field_or_field_list):
        return "script" if (is_array_concat_field(field_or_field_list) or (isinstance(field_or_field_list, list) and len(field_or_field_list) > 1)) else "field"

    # obsolete soon
    def get_es_value(field_or_field_list):
        if isinstance(field_or_field_list, list) and len(field_or_field_list) > 1:
            # If we have multiple fields, we will return a script that concatenates them.
            return {
                "source": f" + '{composite_value_separator}' + ".join(["doc['embedded." + field + ".raw'].value" for field in field_or_field_list]),
                "lang": "painless"
            }
        if is_array_concat_field(field_or_field_list):
            field = field_or_field_list
            return {
                "source": (
                    "def values = doc['embedded." + field + ".raw'];"
                    "if (values == null || values.size() == 0) { return params.missing; }"
                    "def sorted = new ArrayList(values);"
                    "Collections.sort(sorted);"
                    "return String.join(params.sep, sorted);"
                ),
                "lang": "painless",
                "params": {
                    "missing": TERM_NAME_FOR_NO_VALUE,
                    "sep": ' | '
                }
            }
        return "embedded." + (field_or_field_list[0] if isinstance(field_or_field_list, list) else field_or_field_list) + '.raw'

    primary_agg = {
        "field_0": {
            "terms": {
                get_es_key(column_agg_fields): get_es_value(column_agg_fields),
                "missing": TERM_NAME_FOR_NO_VALUE,
                "size": MAX_BUCKET_COUNT
            },
            "aggs": deepcopy(SUM_DATA_GENERATION_SUMMARY_AGGREGATION_DEFINITION)
        },
        "row_totals_0": {
            "terms": {
                get_es_key(row_agg_fields[row_totals_es_agg_start_index]): get_es_value(row_agg_fields[row_totals_es_agg_start_index]),
                "missing": TERM_NAME_FOR_NO_VALUE,
                "size": MAX_BUCKET_COUNT
            },
            "aggs": {}
        }
    }

    def build_nested_aggs(primary_agg, agg_fields, base_aggregation_def, primary_field_prefix="field_0", field_prefix="field_"):
        """
        Dynamically builds nested Elasticsearch aggregations structure.

        Args:
            primary_agg (dict): Base aggregation dict with initial structure.
            row_agg_fields (list): List of fields to aggregate by.
            base_aggregation_def (dict): Template for nested aggregation (e.g., sum or metrics definition).
            primary_field_prefix (str): Key path in `primary_agg` to start from (default: "field_0").
            field_prefix (str): Prefix for dynamically generated field names (default: "field_").

        Returns:
            dict: Updated aggregation dictionary with nested fields.
        """
        curr_field_aggs = primary_agg[primary_field_prefix]['aggs']

        for field_index, field in enumerate(agg_fields):
            field_key = f"{field_prefix}{field_index + 1}"
            curr_field_aggs[field_key] = {
                "terms": {
                    get_es_key(field): get_es_value(field),
                    "missing": TERM_NAME_FOR_NO_VALUE,
                    "size": MAX_BUCKET_COUNT
                },
                "aggs": deepcopy(base_aggregation_def)
            }
            curr_field_aggs = curr_field_aggs[field_key]['aggs']

        return primary_agg

    # Nest in additional fields, if any
    build_nested_aggs(primary_agg, row_agg_fields, SUM_DATA_GENERATION_SUMMARY_AGGREGATION_DEFINITION, "field_0", "field_")
    # Nest row totals aggregation
    if len(row_agg_fields) > row_totals_es_agg_start_index + 1:
        build_nested_aggs(primary_agg, row_agg_fields[row_totals_es_agg_start_index + 1:], {}, "row_totals_0", "row_totals_")

    search_param_lists['limit'] = search_param_lists['from'] = [0]
    subreq = make_search_subreq(request, '{}?{}'.format('/search/', urlencode(search_param_lists, True)))
    # import pdb; pdb.set_trace()
    search_result = perform_search_request(None, subreq, custom_aggregations=primary_agg)

    for field_to_delete in FIELDS_TO_DELETE:
        if search_result.get(field_to_delete) is None:
            continue
        del search_result[field_to_delete]

    ret_result = {  # We will fill up the "terms" here from our search_result buckets and then return this dictionary.
        "field": column_agg_fields[0] if isinstance(column_agg_fields, list) else column_agg_fields,
        "terms": {},
        "total": {
            "files": search_result['total'],
        },
        "row_total_field": row_agg_fields[row_totals_es_agg_start_index],
        "row_total_terms": {},
        "other_doc_count": search_result['aggregations']['field_0'].get('sum_other_doc_count', 0),
        "time_generated": str(datetime.utcnow())
    }

    def format_bucket_result(bucket_result, returned_buckets, curr_field_depth=0, field_key="field", terms_key="terms", field_prefix="field_", agg_fields=row_agg_fields):

        curr_bucket_totals = {
            'files': int(bucket_result['doc_count']),
            'total_coverage': bucket_result['total_coverage']['value'] if 'total_coverage' in bucket_result and bucket_result['total_coverage'] else 0
        }

        next_field_name = None
        if len(agg_fields) > curr_field_depth:  # More fields agg results to add
            next_field_name = agg_fields[curr_field_depth]
            returned_buckets[bucket_result['key']] = {
                "term": bucket_result['key'],
                field_key: next_field_name[0] if isinstance(next_field_name, list) else next_field_name,
                "total": curr_bucket_totals,
                terms_key: {},
                "other_doc_count": bucket_result[field_prefix + str(curr_field_depth + 1)].get('sum_other_doc_count', 0),
            }
            for bucket in bucket_result[field_prefix + str(curr_field_depth + 1)]['buckets']:
                format_bucket_result(bucket, returned_buckets[bucket_result['key']][terms_key], curr_field_depth + 1, field_key, terms_key, field_prefix, agg_fields)

        else:
            # Terminal field aggregation -- return just totals, nothing else.
            returned_buckets[bucket_result['key']] = curr_bucket_totals

    for bucket in search_result['aggregations']['field_0']['buckets']:
        format_bucket_result(bucket, ret_result['terms'], 0)
    for bucket in search_result['aggregations']['row_totals_0']['buckets']:
        format_bucket_result(bucket, ret_result['row_total_terms'], 0, "row_total_field", "row_total_terms", "row_totals_", row_agg_fields[row_totals_es_agg_start_index + 1:])

    def flatten_es_terms_aggregation(es_response, field_key="field", terms_key="terms"):
        result = []

        def recurse_terms(level, path, data):
            if terms_key in data:
                # Get the field name at the current level (or fallback to a generic name)
                field_name = data.get(field_key, f"level_{level}")
                for term_value, term_data in data[terms_key].items():
                    # Recursively process the next level, appending current field and value to the path
                    recurse_terms(level + 1, path + [(field_name, term_value)], term_data)
            elif "files" in data:
                # When the deepest level is reached, build a flat record from the path
                flat_record = {field: value for field, value in path}
                flat_record["files"] = data["files"]
                flat_record["total_coverage"] = data.get("total_coverage", 0)
                result.append(flat_record)

        # Start recursion from the root
        recurse_terms(0, [], es_response)
        return result

    if flatten_values:
        # Flatten the nested terms aggregation into a list of dictionaries
        # where each dictionary represents a unique combination of terms and their file counts.
        data = flatten_es_terms_aggregation(ret_result)
        row_totals = flatten_es_terms_aggregation(ret_result, "row_total_field", "row_total_terms")
        
        def make_composite(data_array, skip_column_agg=False):
            if len(column_agg_fields_orig) > 1 and not skip_column_agg:
                for item in data_array:
                    if all(field in item for field in column_agg_fields_orig):
                        item[column_agg_fields_orig[0]] = composite_value_separator.join(
                            [item[field] for field in column_agg_fields_orig]
                    )
            for item in data_array:
                for agg_field in row_agg_fields_orig:
                    if isinstance(agg_field, list):
                        if all(field in item for field in agg_field):
                            item[agg_field[0]] = composite_value_separator.join(
                            [item[field] for field in agg_field]
                            )
        
        make_composite(data)
        make_composite(row_totals, True)

        ret_result = {
            "column_agg_fields": column_agg_fields_orig,
            "row_agg_fields": row_agg_fields_orig,
            "data": data,
            "row_totals": row_totals,
            "total": ret_result["total"],
            "time_generated": ret_result["time_generated"],
            "flatten_values": True,
            "composite_value_separator": composite_value_separator,
            "search_params": search_param_lists
        }    

    return ret_result
>>>>>>> 50b22069
<|MERGE_RESOLUTION|>--- conflicted
+++ resolved
@@ -45,10 +45,7 @@
 
 
 def includeme(config):
-<<<<<<< HEAD
     config.add_route('trace_meta_workflow_runs', '/trace_meta_workflow_run_steps/{file_uuid}/', traverse='/{file_uuid}')
-=======
->>>>>>> 50b22069
     config.add_route('date_histogram_aggregations', '/date_histogram_aggregations/')
     config.add_route('bar_plot_chart', '/bar_plot_aggregations/')
     config.add_route('data_matrix_aggregations', '/data_matrix_aggregations/')
@@ -229,7 +226,6 @@
     return [date_from, date_to]
 
 
-<<<<<<< HEAD
 @view_config(route_name='trace_meta_workflow_runs', request_method='GET', permission='view', context=Item)
 @debug_log
 def trace_meta_workflow_runs(context, request):
@@ -277,7 +273,6 @@
         return trace_meta_workflows(files_objs_to_trace, request, options)
     except WorkflowRunTracingException as e:
         raise HTTPBadRequest(detail=e.args[0])
-=======
 @view_config(route_name='bar_plot_chart', request_method=['GET', 'POST'])
 @debug_log
 def bar_plot_chart(context, request):
@@ -679,5 +674,4 @@
             "search_params": search_param_lists
         }    
 
-    return ret_result
->>>>>>> 50b22069
+    return ret_result