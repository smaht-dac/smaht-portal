--- conflicted
+++ resolved
@@ -16,34 +16,6 @@
 ]
 
 
-<<<<<<< HEAD
-def pluralize(name):
-    """ This is a special function used to pluralize in a somewhat random way, but kept for legacy reasons... """
-    name = name.replace("_", "-")
-    # deal with a few special cases explicitly
-    specials = [
-        "aligned-reads",
-        "death-circumstances",
-        "sequencing",
-        "software",
-        "unaligned-reads",
-        "variant-calls",
-    ]
-    if name in specials:
-        return name
-    if name.endswith("ry") or name.endswith("gy"):
-        return name[:-1] + "ies"
-    if name.endswith("sis"):
-        return name[:-2] + "es"
-    if name.endswith("ium"):
-        return name[:-2] + "a"
-    if name.endswith("s"):
-        return name + "es"
-    return name + "s"
-
-
-=======
->>>>>>> cadc4020
 @pytest.fixture(scope='module')
 def master_mixins():
     return compute_master_mixins()
