from typing import Any, Dict

import pytest
from pkg_resources import resource_listdir
from snovault import COLLECTIONS, TYPES
from snovault.schema_utils import load_schema
from webtest import TestApp

from .utils import (
    get_all_item_types,
    get_functional_item_type_names,
    get_item,
    get_unique_key,
    has_property,
    pluralize_collection,
)


pytestmark = [pytest.mark.setone, pytest.mark.working, pytest.mark.schema, pytest.mark.indexing]


SCHEMA_FILES = [
    f for f in resource_listdir('encoded', 'schemas')
    if f.endswith('.json') and 'embeds' not in f
]


@pytest.fixture(scope='module')
def master_mixins():
    return compute_master_mixins()


def compute_master_mixins():
    mixins = load_schema('encoded:schemas/mixins.json')
    mixin_keys = [
        'schema_version',
        'uuid',
        'accession',
        'aliases',
        'status',
        'submitted',
        'modified',
        'attribution',
        'notes',
        'documents',
        'attachment',
        'dbxrefs',
        'alternative_ids',
        'static_embeds',
        'tags',
        'facets_common',
        'supplementary_files'
    ]
    for key in mixin_keys:
        assert mixins[key]


def camel_case(name):
    return ''.join(x for x in name.title() if not x == '_')


@pytest.mark.parametrize('schema', [k for k in SCHEMA_FILES])
def test_load_schema(schema, master_mixins, registry, testapp):

    abstract = [
        'file.json',
        'user_content.json',
        'preparation.json',
        'sample.json',
<<<<<<< HEAD
        'subject.json',
=======
        'sample_source.json',
>>>>>>> b9b7bee6
        'submitted_file.json',
    ]

    loaded_schema = load_schema('encoded:schemas/%s' % schema)
    assert loaded_schema

    typename = schema.replace('.json', '')
    collection_names = [camel_case(typename), pluralize_collection(typename)]

    # TODO: add pattern field checks when applicable

    # check the mixin properties for each schema
    if schema != 'mixins.json':
        verify_mixins(loaded_schema, master_mixins)

    if schema not in ['namespaces.json', 'mixins.json']:
        # check that schema.id is same as /profiles/schema
        idtag = loaded_schema['$id']
        idtag = idtag.replace('/profiles/', '')
        # special case for access_key.json
        if schema == 'access_key.json':
            idtag = idtag.replace('_admin', '')
        assert schema == idtag

        # check for pluralized and camel cased in collection_names
        val = None
        for name in collection_names:
            assert name in registry[COLLECTIONS]
            if val is not None:
                assert registry[COLLECTIONS][name] == val
            else:
                val = registry[COLLECTIONS][name]

        if schema not in abstract:
            # check schema w/o json extension is in registry[TYPES]
            assert typename in registry[TYPES].by_item_type
            assert typename in registry[COLLECTIONS]
            assert registry[COLLECTIONS][typename] == val

            shared_properties = [
                'uuid',
                'schema_version',
                'date_created',
                'submitted_by',
                'last_modified',
                'status'
            ]
            no_alias_or_attribution = []
            for prop in shared_properties:
                if schema == 'access_key.json' and prop not in ['uuid', 'schema_version']:
                    continue
                if schema in no_alias_or_attribution and prop in ['aliases']:
                    continue
                verify_property(loaded_schema, prop)


def verify_property(loaded_schema, property):
    assert loaded_schema['properties'][property]


def verify_mixins(loaded_schema, master_mixins):
    """
    test to ensure that we didn't accidently overwrite mixins somehow
    """
    for mixin in loaded_schema.get('mixinProperties', []):
        # get the mixin name from {'$ref':'mixins.json#/schema_version'}
        mixin_file_name, mixin_name = mixin['$ref'].split('/')
        if mixin_file_name != "mixins.json":
            # skip any mixins not in main mixins.json
            continue
        mixin_schema = master_mixins[mixin_name]

        # each field in the mixin should be present in the parent schema with same properties
        for mixin_field_name, mixin_field in mixin_schema.items():
            schema_field = loaded_schema['properties'][mixin_field_name]
            for key in mixin_field.keys():
                assert mixin_field[key] == schema_field[key]


def test_mixinProperties():
    """ Tests that a uuid mixin property shows up correctly """
    schema = load_schema('encoded:schemas/consortium.json')
    assert schema['properties']['uuid']['type'] == 'string'


def test_changelogs(testapp, registry):
    for typeinfo in registry[TYPES].by_item_type.values():
        changelog = typeinfo.schema.get('changelog')
        if changelog is not None:
            res = testapp.get(changelog)
            assert res.status_int == 200, changelog
            assert res.content_type == 'text/markdown'


def test_schema_version_present_on_items(app):
    """Test a valid schema version is present on all non-test item
    types.

    Expecting positive integer values for non-abstract items, and empty
    string for all abstract items.
    """
    all_types = app.registry.get(TYPES).by_item_type
    for type_name, item_type in all_types.items():
        if type_name.startswith("testing"):
            continue
        schema_version = item_type.schema_version
        if item_type.is_abstract is False:
            assert schema_version
            assert int(schema_version) >= 1
        else:
            assert schema_version == ""


@pytest.mark.workbook
def test_schemas_represented_in_workbook_inserts(
    es_testapp: TestApp, workbook: None
) -> None:
    """Ensure all relevant item types have examples in workbook inserts.

    Provide baseline check that all schemas are 'functional' and allow
    items to be POSTed.
    """
    item_types = get_functional_item_type_names(es_testapp)
    for item_type in item_types:
        collection_items = get_item(es_testapp, item_type)
        assert collection_items


def test_unique_keys_in_schemas(testapp: TestApp) -> None:
    """Ensure unique keys actually present in schemas."""
    for item_type, type_info in get_all_item_types(testapp).items():
        unique_key = get_unique_key(type_info)
        if unique_key:
            assert has_property(type_info.schema, unique_key), (
                f"Unique key {unique_key} not in schema for collection {item_type}"
            )


def test_unique_keys_are_identifying_properties(testapp: TestApp) -> None:
    """Ensure unique keys are identifying properties."""
    for item_type, type_info in get_all_item_types(testapp).items():
        unique_key = get_unique_key(type_info)
        if unique_key:
            assert has_identifying_property(type_info.schema, unique_key), (
                f"Expected {unique_key} as identifying property for {item_type}"
            )


def has_identifying_property(schema: Dict[str, Any], property_name: str) -> bool:
    """Return True if schema has property_name property."""
    identifying_properties = schema.get("identifyingProperties", [])
    return property_name in identifying_properties<|MERGE_RESOLUTION|>--- conflicted
+++ resolved
@@ -67,11 +67,7 @@
         'user_content.json',
         'preparation.json',
         'sample.json',
-<<<<<<< HEAD
-        'subject.json',
-=======
         'sample_source.json',
->>>>>>> b9b7bee6
         'submitted_file.json',
     ]
 
