from typing import Any, Dict

import pytest
from webtest.app import TestApp

from .utils import patch_item, post_item_and_return_location


OUTPUT_FILE_FORMAT = "fastq"


@pytest.fixture
def output_file(
    testapp: TestApp,
    test_consortium: Dict[str, Any],
    file_formats: Dict[str, Dict[str, Any]],
) -> Dict[str, Any]:
    item = {
        "file_format": file_formats.get(OUTPUT_FILE_FORMAT, {}).get("uuid", ""),
        "md5sum": "00000000000000000000000000000001",
        "filename": "my.fastq.gz",
        "status": "in review",
        "data_category": ["Sequencing Reads"],
        "data_type": ["Unaligned Reads"],
<<<<<<< HEAD
=======
        "consortia": [test_consortium["uuid"]],
    }
    return post_item_and_return_location(testapp, item, "output_file")


@pytest.fixture
def output_file2(
    testapp: TestApp,
    test_consortium: Dict[str, Any],
    file_formats: Dict[str, Dict[str, Any]],
) -> Dict[str, Any]:
    item = {
        "file_format": file_formats.get(OUTPUT_FILE_FORMAT, {}).get("uuid", ""),
        "md5sum": "00000000000000000000000000000002",
        "filename": "my.fastq.gz",
        "status": "in review",
        "data_category": ["Sequencing Reads"],
        "data_type": ["Unaligned Reads"],
>>>>>>> 9d2171dd
        "consortia": [test_consortium["uuid"]],
    }
    return post_item_and_return_location(testapp, item, "output_file")


def test_href(output_file: Dict[str, Any], file_formats: Dict[str, Dict[str, Any]]) -> None:
    expected = (
        f"/output-files/{output_file.get('uuid')}/@@download/"
        f"{output_file.get('accession')}"
        f".{file_formats.get(OUTPUT_FILE_FORMAT, {}).get('standard_file_extension', '')}"
    )
    assert output_file.get("href") == expected


@pytest.mark.parametrize(
    "status,expected",
    [
        ("current", False),
        ("deleted", False),
        ("inactive", False),
        ("in review", True),
        ("obsolete", False),
        ("shared", False),
    ]
)
def test_upload_credentials(
    status: str, expected: bool, testapp: TestApp, output_file: Dict[str, Any]
) -> None:
    patch_body = {"status": status}
    patch_response = patch_item(
        testapp, patch_body, output_file.get("uuid")
    )
    result = patch_response.get("upload_credentials")
    if expected is False:
        assert result is None
    else:
        assert isinstance(result, dict)
        for expected_key in (
            "key", "upload_url", "AccessKeyId", "SessionToken", "SecretAccessKey"
        ):
            assert expected_key in result


def test_upload_key(output_file: Dict[str, Any], file_formats: Dict[str, Dict[str, Any]]) -> None:
    expected = (
        f"{output_file.get('uuid')}/{output_file.get('accession')}"
        f".{file_formats.get(OUTPUT_FILE_FORMAT, {}).get('standard_file_extension', '')}"
    )
    assert output_file.get("upload_key") == expected


def test_output_file_force_md5(testapp: TestApp, output_file: Dict[str, Any], output_file2: Dict[str, Any],
                               file_formats: Dict[str, Dict[str, Any]]) -> None:
    """ Tests that we can skip md5 check by passing ?force_md5 to patch output_file2 to md5 of output_file """
    atid = output_file2['@id']
    testapp.patch_json(f'/{atid}', {'md5sum': '00000000000000000000000000000001'}, status=422)  # fails without force_md5
    testapp.patch_json(f'/{atid}?force_md5', {'md5sum': '00000000000000000000000000000001'}, status=200)


def test_output_file_get_post_upload(testapp: TestApp, output_file: Dict[str, Any],
                                     file_formats: Dict[str, Dict[str, Any]]) -> None:
    """ Tests that the get_upload API works correctly for a basic output file """
    atid = output_file['@id']
    res = testapp.get(f'/{atid}?upload').json
    assert 'upload_credentials' in res
    for upload_key in ['key', 'upload_url', 'AccessKeyId', 'SessionToken', 'SecretAccessKey']:
        assert upload_key in res['upload_credentials']

    # This does not work right now - it's untested in CGAP and 4DN, not clear it works there either - Will Nov 16 2023
    # res = testapp.post_json(f'/{atid}?upload', {}).json
    # assert 'upload_credentials' in res
    # for upload_key in ['key', 'upload_url', 'AccessKeyId', 'SessionToken', 'SecretAccessKey']:
    #     assert upload_key in res['upload_credentials']


def test_output_file_download(testapp: TestApp, output_file: Dict[str, Any],
                              file_formats: Dict[str, Dict[str, Any]]) -> None:
    """ Tests that download returns a reasonable looking URL """
    atid = output_file['@id']
    res = testapp.get(f'/{atid}@@download', status=307).json
    assert 'smaht-unit-testing-wfout.s3.amazonaws.com' in res['message']<|MERGE_RESOLUTION|>--- conflicted
+++ resolved
@@ -22,8 +22,6 @@
         "status": "in review",
         "data_category": ["Sequencing Reads"],
         "data_type": ["Unaligned Reads"],
-<<<<<<< HEAD
-=======
         "consortia": [test_consortium["uuid"]],
     }
     return post_item_and_return_location(testapp, item, "output_file")
@@ -42,7 +40,6 @@
         "status": "in review",
         "data_category": ["Sequencing Reads"],
         "data_type": ["Unaligned Reads"],
->>>>>>> 9d2171dd
         "consortia": [test_consortium["uuid"]],
     }
     return post_item_and_return_location(testapp, item, "output_file")
