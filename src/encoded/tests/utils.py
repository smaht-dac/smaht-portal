import json
import pkg_resources
from pathlib import Path
from typing import Any, Dict, List, Optional, Union

<<<<<<< HEAD
from dcicutils import schema_utils
from dcicutils.misc_utils import exported, to_camel_case
=======

from dcicutils import schema_utils
from dcicutils.misc_utils import exported, to_camel_case, to_snake_case
from jsonschema import validate, ValidationError
>>>>>>> a0d79b83
from pyramid.registry import Registry
from pyramid.router import Router
from snovault import Collection, COLLECTIONS, TYPES, load_schema as snovault_load_schema
from snovault.typeinfo import AbstractTypeInfo, TypeInfo
from snovault.upgrader import UPGRADER, Upgrader
from webtest.app import TestApp

from ..utils import (
    get_formatted_resource_path,
<<<<<<< HEAD
    get_item_from_testapp as get_item,
=======
    get_item_with_testapp as get_item,
>>>>>>> a0d79b83
    pluralize_collection,
)
from ..types.submitted_item import SubmittedItem
from ..types.submitted_file import SubmittedFile


def post_item_and_return_location(
    testapp: TestApp, item: dict, collection: str
) -> dict:
    """Posts item metadata to resource path using testapp.

    Return a dict response containing the location.
    """
    resource_path = get_formatted_resource_path(collection)
    res = testapp.post_json(resource_path, item)
    return testapp.get(res.location).json


def post_item(
    testapp: TestApp,
    post_body: Dict[str, Any],
    collection: str,
    status: Union[int, List[int]] = 201,
) -> Dict[str, Any]:
    """POST content to collection."""
    resource_path = get_formatted_resource_path(collection)
    response = testapp.post_json(resource_path, post_body, status=status)
    if response.status_int == 201:
        return response.json["@graph"][0]
    return response.json


def patch_item(
    testapp: TestApp,
    patch_body: Dict[str, Any],
    identifier: str,
    status: Union[int, List[int]] = 200,
) -> Dict[str, Any]:
    """PATCH content to given item."""
    resource_path = get_formatted_resource_path(identifier)
    response = testapp.patch_json(resource_path, patch_body, status=status)
    if response.status_int == 200:
        return response.json["@graph"][0]
    return response.json


def delete_item(testapp: TestApp, identifier: str, status: int = 200) -> Dict[str, Any]:
    """Delete item with given identifier."""
    set_status_deleted(testapp, identifier)
    resource_path = get_formatted_resource_path(identifier, add_on="purge=True")
    return testapp.delete_json(resource_path, status=status).json


def set_status_deleted(testapp: TestApp, identifier: str) -> Dict[str, Any]:
    """Set status of item with given identifier to deleted."""
    resource_path = get_formatted_resource_path(identifier)
    return patch_item(testapp, {"status": "deleted"}, resource_path)


def get_search(
    testapp: TestApp,
    query: str,
    status: Union[int, List[int]] = [200, 301],
) -> List[Dict[str, Any]]:
    """Get search results for given query."""
    formatted_query = format_search_query(query)
    response = testapp.get(formatted_query, status=status)
    if response.status_int == 301:
        return response.follow().json["@graph"]
    if response.status_int == 200:
        return response.json["@graph"]
    return response.json


def format_search_query(query: str) -> str:
    """Format search query for URL expectations."""
    if query.startswith("/search"):
        return query
    if not query.startswith("/") and query.startswith("search"):
        return f"/{query}"
    if not query.startswith("?"):
        return f"/search/?{query}"
    return f"/search/{query}"


def get_insert_identifier_for_item_type(testapp: TestApp, item_type: str) -> str:
    """Get workbook insert identifier for given item type."""
    search_results = get_inserts_for_item_type(testapp, item_type)
    if not search_results:
        raise RuntimeError(f"No inserts found for {item_type}")
    return search_results[0]["uuid"]


def get_inserts_for_item_type(testapp: TestApp, item_type: str) -> List[Dict[str, Any]]:
    """Get inserts for given item type."""
    search_query = format_search_query(f"type={to_camel_case(item_type)}")
    return get_search(testapp, search_query)


def assert_keys_conflict(response: Dict[str, Any]) -> None:
    """Ensure response indicates keys conflict error.

    Useful for testing proper unique key in schemas/types.
    """
    assert "HTTPConflict" in response.get("@type", [])
    assert response.get("detail", "").startswith("Keys conflict:")


def get_functional_item_type_names(
    item_with_registry: Union[Registry, TestApp]
) -> List[str]:
    """Get all non-test, non-abstract item type names (snake-cased)."""
    functional_item_types = get_functional_item_types(item_with_registry)
    return functional_item_types.keys()


def get_functional_item_type_info(
    item_with_registry: Union[Registry, TestApp]
) -> List[TypeInfo]:
    """Get TypeInfo classes for non-test, non-abstract item types."""
    functional_item_types = get_functional_item_types(item_with_registry)
    return functional_item_types.values()


def get_functional_item_types(
    item_with_registry: Union[Registry, TestApp]
) -> Dict[str, TypeInfo]:
    """Get all non-test, non-abstract item types."""
    all_item_types = get_all_item_types(item_with_registry)
    return {
        type_name: type_info
        for type_name, type_info in all_item_types.items()
        if not is_test_item(type_name) and not is_abstract_type(type_info)
    }


def get_submitted_item_types(test_app: TestApp) -> Dict[str, TypeInfo]:
    """Get all submitted item types."""
    all_item_types = get_all_item_types(test_app)
    return {
        type_name: type_info
        for type_name, type_info in all_item_types.items()
        if is_submitted_item(type_info)
    }


def is_submitted_item(type_info: AbstractTypeInfo) -> bool:
    """Is type child of SubmittedItem?"""
    return issubclass(type_info.factory, SubmittedItem) or issubclass(
        type_info.factory, SubmittedFile
    )


def get_all_item_types(
    item_with_registry: Union[Registry, TestApp]
) -> Dict[str, TypeInfo]:
    """Get all item types in registry."""
    registry = get_registry(item_with_registry)
    return registry.get(TYPES).by_item_type


def is_test_item(item_name: str) -> bool:
    return item_name.startswith("test")


def is_abstract_type(type_info: AbstractTypeInfo) -> bool:
    return type_info.is_abstract


def get_schemas_with_submitted_id(testapp: TestApp) -> List[Dict[str, Any]]:
    """Get all schemas with submitted_id property."""
    item_types = get_all_item_types(testapp)
    return [
        type_info.schema
        for type_info in item_types.values()
        if has_submitted_id(type_info)
    ]


def get_items_with_submitted_id(testapp: TestApp) -> List[str]:
    """Get all item types with submitted_id as a property.

    Item names are snake_cased.
    """
    functional_item_types = get_functional_item_types(testapp)
    return [
        item_name
        for item_name, item_type_info in functional_item_types.items()
        if has_submitted_id(item_type_info)
    ]


def has_submitted_id(type_info: TypeInfo) -> bool:
    return has_property(type_info.schema, "submitted_id")


def get_items_without_submitted_id(testapp: TestApp) -> List[str]:
    """Get all item types without submitted_id as a property.

    Item names are snake_cased.
    """
    functional_item_types = get_functional_item_types(testapp)
    return [
        item_name
        for item_name, item_type_info in functional_item_types.items()
        if not has_submitted_id(item_type_info)
    ]


def get_schema(test_app: TestApp, item_type: str) -> Dict[str, Any]:
    """Get schema for given item type."""
    item_types = get_all_item_types(test_app)
    return item_types[item_type].schema


def has_property(schema: Dict[str, Any], property_name: str) -> bool:
    """Check if schema has given property."""
    return property_name in schema_utils.get_properties(schema)


def get_unique_key(type_info: AbstractTypeInfo) -> str:
    """Get unique key for given item type."""
    type_collection = get_collection_for_type(type_info)
    return get_unique_key_property_name(type_collection)


def get_collection_for_type(type_info: AbstractTypeInfo) -> Collection:
    """Get collection from type info.

    Assumes existence of collection in registry.
    """
    type_name = type_info.name
    registry = get_registry(type_info)
    result = get_collection_for_item_name(registry, type_name)
    return result


def get_registry(item_with_registry: Union[Registry, TestApp, TypeInfo]) -> Registry:
    """Get registry from given input."""
    if isinstance(item_with_registry, Registry):
        return item_with_registry
    if isinstance(item_with_registry, TestApp):
        return item_with_registry.app.registry
    if isinstance(item_with_registry, TypeInfo):
        return item_with_registry.types.registry
    raise NotImplementedError(
        f"Cannot get registry for {item_with_registry} of type"
        f" {type(item_with_registry)}"
    )


def get_collection_for_item_name(
    registry: Registry, item_name: str
) -> Union[Collection, None]:
    return registry.get(COLLECTIONS, {}).get(item_name)


def get_unique_key_property_name(collection: Collection) -> str:
    """Get property name for unique key on collection, if defined.

    Parse unique key from 'collection:unique_key' format, if required.
    """
    unique_key = collection.unique_key
    if unique_key is None:
        return ""
    if ":" in unique_key:
        return "".join(unique_key.split(":")[1:])
    return unique_key


def get_workbook_inserts_for_collection(collection: str) -> List[Dict[str, Any]]:
    """Get workbook inserts for given collection."""
    workbook_inserts = get_workbook_inserts()
    return workbook_inserts.get(collection, [])


def get_workbook_inserts() -> Dict[str, Dict[str, Any]]:
    """Load all workbook inserts."""
    workbook_schemas_path = pkg_resources.resource_filename(
        "encoded", "tests/data/workbook-inserts/"
    )
    workbook_schemas = Path(workbook_schemas_path).glob("*.json")
    return {
        get_item_type(item_insert_file): load_inserts(item_insert_file)
        for item_insert_file in workbook_schemas
    }


def get_item_type(item_insert_file: Path) -> str:
    """Get item type from workbook insert file name."""
    return item_insert_file.name.replace(".json", "")


def load_inserts(insert_file: Path) -> List[Dict[str, Any]]:
    """Load inserts from file."""
    with insert_file.open() as file_handle:
        return json.load(file_handle)


def get_upgrader(app: Router) -> Upgrader:
    """Get upgrader from app."""
    return app.registry[UPGRADER]


def get_item_properties_from_workbook_inserts(
    submission_center: Dict[str, Any]
) -> Dict[str, Dict[str, Any]]:
    """Get representative item types from workbook inserts.

    For those with submission centers and consortia, wipe and replace
    with only provided submission center.
    """
    inserts = get_workbook_inserts()
    return clean_workbook_inserts(inserts, submission_center)


def clean_workbook_inserts(
    workbook_inserts: Dict[str, Dict[str, Any]], submission_center: Dict[str, Any]
) -> Dict[str, Dict[str, Any]]:
    """Clean workbook inserts to only include submission center.

    For those with submission centers and consortia, wipe and replace
    with only provided submission center.
    """
    return {
        item_type: replace_inserts_affiliations(item_inserts, submission_center)
        for item_type, item_inserts in workbook_inserts.items()
    }


def replace_inserts_affiliations(
    item_inserts: List[Dict[str, Any]], submission_center: Dict[str, Any]
) -> Dict[str, Any]:
    """Replace affiliations in item inserts with provided submission center."""
    return [
        replace_insert_affiliations(item_insert, submission_center)
        for item_insert in item_inserts
    ]


def replace_insert_affiliations(
    item_insert: Dict[str, Any], submission_center: Dict[str, Any]
) -> Dict[str, Any]:
    """If needed, replace affiliations in item insert with provided
    submission center.
    """
    if has_affiliations(item_insert):
        return replace_affiliations(item_insert, submission_center)
    return item_insert


def has_affiliations(item_insert: Dict[str, Any]) -> bool:
    """Check if item insert has submission centers or consortia."""
    return any(
        [
            item_insert.get("submission_centers", []),
            item_insert.get("consortia", []),
        ]
    )


def replace_affiliations(
    item_insert: Dict[str, Any], submission_center: Dict[str, Any]
) -> Dict[str, Any]:
    """Replace affiliations in item insert with provided submission center.

    Assumes submission_centers property is valid. Can check schemas if
    assumption no longer holds.
    """
    insert_without_affiliation = {
        key: value
        for key, value in item_insert.items()
        if key not in ["submission_centers", "consortia"]
    }
    return {
        **insert_without_affiliation,
        "submission_centers": [submission_center["uuid"]],
    }


def post_identifying_insert(
    test_app: TestApp,
    insert: Dict[str, Any],
    collection: str,
    status: Optional[Union[int, List[int]]] = 201,
) -> Dict[str, Any]:
    """Get insert with limited properties and POST it."""
    to_post = get_identifying_insert(test_app, insert, collection)
    return post_item(test_app, to_post, collection=collection, status=status)


def get_identifying_insert(
    test_app: TestApp, insert: Dict[str, Any], item_type: str
) -> Dict[str, Any]:
    """Get insert with required + identifying properties for POST attempt.

    Keep submission centers, if present.
    """
    properties_to_keep = [
        "submission_centers",
        *get_identifying_properties(test_app, item_type),
        *get_required_properties(test_app, item_type),
    ]
    return {key: value for key, value in insert.items() if key in properties_to_keep}


def get_required_properties(test_app: TestApp, item_type: str) -> List[str]:
    """Get required + potentially required properties."""
    schema = get_schema(test_app, item_type)
    required_fields = schema.get("required", [])
    any_of_required_fields = get_any_of_required_fields(schema)
    one_of_required_fields = get_one_of_required_fields(schema)
    return required_fields + any_of_required_fields + one_of_required_fields


def get_any_of_required_fields(schema: Dict[str, Any]) -> List[str]:
    """Get required fields from anyOf properties."""
    any_of_properties = schema.get("anyOf", [])
    return get_conditional_requirements(any_of_properties)


def get_conditional_requirements(
    conditional_options: List[Dict[str, Any]]
) -> List[str]:
    """Get required fields from conditional properties."""
    return [
        required_key
        for entry in conditional_options
        for key, value in entry.items()
        for required_key in value
        if key == "required"
    ]


def get_one_of_required_fields(schema: Dict[str, Any]) -> List[str]:
    """Get required fields from oneOf properties."""
    one_of_properties = schema.get("oneOf", [])
    return get_conditional_requirements(one_of_properties)


def get_identifying_properties(test_app: TestApp, item_type: str) -> List[str]:
    schema = get_schema(test_app, item_type)
    return schema.get("identifyingProperties", [])


def delete_field(
    test_app: TestApp,
    identifier: str,
    to_delete: str,
    patch_body: Optional[Dict[str, Any]] = None,
    status: Union[int, List[int]] = 200,
) -> Dict[str, Any]:
    """Delete field from item with given identifier."""
    resource_path = get_formatted_resource_path(
        identifier, add_on=f"delete_fields={to_delete}"
    )
    return patch_item(test_app, patch_body or {}, resource_path, status=status)


def get_item_from_search(test_app: TestApp, collection: str) -> Dict[str, Any]:
    """Get workbook item for given collection via search."""
    search_results = get_search(test_app, f"type={to_camel_case(collection)}")
    assert search_results, f"No {collection} found in search results"
    return search_results[0]


<<<<<<< HEAD
=======
def load_schema(item_type: str) -> Dict[str, Any]:
    """Load schema for given item type."""
    return snovault_load_schema(
        f"encoded:schemas/{to_snake_case(item_type)}.json"
    )


def validate_schema(schema: Dict[str, Any], to_validate: Any) -> str:
    """Validate value against schema."""
    try:
        validate(instance=to_validate, schema=schema)
    except ValidationError as e:
        return str(e)
    else:
        return ""


>>>>>>> a0d79b83
exported(get_item)
exported(pluralize_collection)<|MERGE_RESOLUTION|>--- conflicted
+++ resolved
@@ -3,15 +3,9 @@
 from pathlib import Path
 from typing import Any, Dict, List, Optional, Union
 
-<<<<<<< HEAD
-from dcicutils import schema_utils
-from dcicutils.misc_utils import exported, to_camel_case
-=======
-
 from dcicutils import schema_utils
 from dcicutils.misc_utils import exported, to_camel_case, to_snake_case
 from jsonschema import validate, ValidationError
->>>>>>> a0d79b83
 from pyramid.registry import Registry
 from pyramid.router import Router
 from snovault import Collection, COLLECTIONS, TYPES, load_schema as snovault_load_schema
@@ -21,11 +15,7 @@
 
 from ..utils import (
     get_formatted_resource_path,
-<<<<<<< HEAD
-    get_item_from_testapp as get_item,
-=======
     get_item_with_testapp as get_item,
->>>>>>> a0d79b83
     pluralize_collection,
 )
 from ..types.submitted_item import SubmittedItem
@@ -492,8 +482,6 @@
     return search_results[0]
 
 
-<<<<<<< HEAD
-=======
 def load_schema(item_type: str) -> Dict[str, Any]:
     """Load schema for given item type."""
     return snovault_load_schema(
@@ -511,6 +499,5 @@
         return ""
 
 
->>>>>>> a0d79b83
 exported(get_item)
 exported(pluralize_collection)