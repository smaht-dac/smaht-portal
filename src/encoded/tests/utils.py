--- conflicted
+++ resolved
@@ -5,12 +5,8 @@
 
 
 from dcicutils import schema_utils
-<<<<<<< HEAD
-from dcicutils.misc_utils import exported, to_camel_case
-=======
 from dcicutils.misc_utils import exported, to_camel_case, to_snake_case
 from jsonschema import validate, ValidationError
->>>>>>> c466c3c9
 from pyramid.registry import Registry
 from pyramid.router import Router
 from snovault import Collection, COLLECTIONS, TYPES, load_schema as snovault_load_schema
@@ -487,8 +483,6 @@
     return search_results[0]
 
 
-<<<<<<< HEAD
-=======
 def load_schema(item_type: str) -> Dict[str, Any]:
     """Load schema for given item type."""
     return snovault_load_schema(
@@ -506,6 +500,5 @@
         return ""
 
 
->>>>>>> c466c3c9
 exported(get_item)
 exported(pluralize_collection)