from unittest import mock
from contextlib import contextmanager
from typing import Any, Dict, List, Tuple

import pytest
from webtest import TestApp

from .utils import get_search
from ..commands.create_annotated_filenames import (
    DEFAULT_ABSENT_FIELD,
    DEFAULT_PROJECT_ID,
    FILENAME_SEPARATOR,
    AnnotatedFilename,
    FilenamePart,
    collect_errors,
    get_aliquot_id,
    get_analysis,
    get_annotated_filename,
    get_donor_sex_and_age,
    get_exclusive_filename_part,
    get_file_extension,
    get_filename_part,
    get_filename_part_for_values,
    get_project_id,
    get_protocol_id,
    get_sample_source_id,
    get_sequencing_and_assay_codes,
    get_sequencing_center_code,
    get_software_and_versions,
)
from ..item_utils import constants, file as file_utils, item as item_utils
from ..item_utils.utils import RequestHandler


def get_request_handler(testapp: TestApp) -> RequestHandler:
    return RequestHandler(test_app=testapp)


def get_submitted_files_with_annotated_filenames(
    testapp: TestApp,
) -> List[Dict[str, Any]]:
    """Get submitted files with annotated filenames.

    Presence of annotated filename indicates file is to be used for
    tests.
    """
    return get_search(testapp, "?type=File&annotated_filename!=No+value")


def parse_annotated_filename(file: Dict[str, Any]) -> AnnotatedFilename:
    """Parse annotated filename."""
    annotated_filename = file_utils.get_annotated_filename(file)
    filename_parts = annotated_filename.split(FILENAME_SEPARATOR)
    assert len(filename_parts) == 8, (
        f"Expected 8 parts in annotated filename for file {item_utils.get_uuid(file)}"
        f" but found {len(filename_parts)} parts."
    )
    project_and_sample_source_part = filename_parts[0]
    project_id, sample_source_id = parse_project_and_sample_source_part(
        project_and_sample_source_part
    )
    analysis, extension = parse_analysis_and_extension_part(filename_parts[-1])
    return AnnotatedFilename(
        project_id=project_id,
        sample_source_id=sample_source_id,
        protocol_id=filename_parts[1],
        aliquot_id=filename_parts[2],
        donor_sex_and_age=filename_parts[3],
        sequencing_and_assay_codes=filename_parts[4],
        sequencing_center_code=filename_parts[5],
        accession=filename_parts[6],
        analysis_info=analysis,
        file_extension=extension,
        errors=[],
    )


def parse_project_and_sample_source_part(
    project_and_sample_source_part: str,
) -> Tuple[str, str]:
    """Parse project and sample source IDs from annotated filename."""
    if project_and_sample_source_part.startswith(constants.BENCHMARKING_PREFIX):
        project_id = constants.BENCHMARKING_PREFIX
        sample_source_id = remove_prefix(
            project_and_sample_source_part, constants.BENCHMARKING_PREFIX
        )
    elif project_and_sample_source_part.startswith(constants.PRODUCTION_PREFIX):
        project_id = constants.PRODUCTION_PREFIX
        sample_source_id = remove_prefix(
            project_and_sample_source_part, constants.PRODUCTION_PREFIX
        )
    else:
        project_id = ""
        sample_source_id = project_and_sample_source_part
    return project_id, sample_source_id


def remove_prefix(string: str, prefix: str) -> str:
    """Remove prefix from string."""
    return string[len(prefix) :]


def parse_analysis_and_extension_part(
    analysis_and_extension_part: str,
) -> Tuple[str, str]:
    """Parse analysis and extension from annotated filename."""
    if analysis_and_extension_part.startswith("."):
        analysis = ""
        extension = analysis_and_extension_part
    else:
        parts = analysis_and_extension_part.split(".")
        analysis = ""
        extension = ""
        for index, part in enumerate(parts):
            if index == 0:
                to_add = part
                analysis += to_add
            else:
                to_add = f".{part}"
                if has_starting_digit(part):
                    analysis += to_add
                elif extension:
                    extension += to_add
                else:
                    extension = part
    return analysis, extension


def has_starting_digit(string: str) -> bool:
    """Check if string has starting digit."""
    return string[0].isdigit()


@pytest.mark.workbook
def test_get_annotated_filename(es_testapp: TestApp, workbook: None) -> None:
    """Test annotated filename creation.

    Assume here that the annotated filenames on workbook files are
    correct.

    Serves as integrated test for the annotated filename creation.
    """
    request_handler = get_request_handler(es_testapp)
    files = get_submitted_files_with_annotated_filenames(es_testapp)
    assert files, "No files with annotated filenames found."
    for file in files:
        expected_string = file_utils.get_annotated_filename(file)
        expected = parse_annotated_filename(file)
        result = get_annotated_filename(file, request_handler)
        assert not result.errors
        errors = collect_differences(result, expected)
        if errors:
            errors_string = "\n".join(errors)
            assert False, (
                f"Expected annotated filename {expected} for file"
                f" {item_utils.get_uuid(file)} but found {result}."
                f" Differences:\n{errors_string}"
            )
        assert str(result) == expected_string, (
            f"Expected annotated filename {expected_string} for file"
            f" {item_utils.get_uuid(file)} but found {result}."
        )


def collect_differences(
    result: AnnotatedFilename, expected: AnnotatedFilename
) -> List[str]:
    """Collect differences between annotated filenames."""
    errors = []
    if result.project_id != expected.project_id:
        errors.append(f"Project ID: {expected.project_id} != {result.project_id}")
    if result.sample_source_id != expected.sample_source_id:
        errors.append(
            f"Sample source ID: {expected.sample_source_id} !="
            f" {result.sample_source_id}"
        )
    if result.protocol_id != expected.protocol_id:
        errors.append(f"Protocol ID: {expected.protocol_id} != {result.protocol_id}")
    if result.aliquot_id != expected.aliquot_id:
        errors.append(f"Aliquot ID: {expected.aliquot_id} != {result.aliquot_id}")
    if result.donor_sex_and_age != expected.donor_sex_and_age:
        errors.append(
            f"Donor sex and age: {expected.donor_sex_and_age} !="
            f" {result.donor_sex_and_age}"
        )
    if result.sequencing_and_assay_codes != expected.sequencing_and_assay_codes:
        errors.append(
            f"Sequencing and assay codes: {expected.sequencing_and_assay_codes} !="
            f" {result.sequencing_and_assay_codes}"
        )
    if result.sequencing_center_code != expected.sequencing_center_code:
        errors.append(
            f"Sequencing center code: {expected.sequencing_center_code} !="
            f" {result.sequencing_center_code}"
        )
    if result.accession != expected.accession:
        errors.append(f"Accession: {expected.accession} != {result.accession}")
    if result.analysis_info != expected.analysis_info:
        errors.append(
            f"Analysis info: {expected.analysis_info} != {result.analysis_info}"
        )
    if result.file_extension != expected.file_extension:
        errors.append(
            f"File extension: {expected.file_extension} != {result.file_extension}"
        )
    return errors


@pytest.mark.parametrize(
    "filename_parts,expected_value,expected_errors",
    [
        ([], "", True),
        ([get_filename_part(value="foo")], "foo", False),
        ([get_filename_part(value="foo"), get_filename_part(value="bar")], "", True),
        (
            [get_filename_part(value="foo"), get_filename_part(value="foo")],
            "foo",
            False,
        ),
    ],
)
def test_get_exclusive_filename_part(
    filename_parts: List[FilenamePart], expected_value: str, expected_errors: bool
) -> None:
    """Test exclusive filename part retrieval."""
    part_name = "test"
    result = get_exclusive_filename_part(filename_parts, part_name)
    assert_filename_part_matches(result, expected_value, expected_errors)
    if expected_errors:
        assert any(part_name in error for error in result.errors)


def assert_filename_part_matches(
    part: FilenamePart, expected_value: str, expected_errors: bool
) -> None:
    """Assert filename part matches expected value and errors."""
    assert isinstance(part, FilenamePart)
    assert part.value == expected_value
    assert bool(part.errors) == expected_errors


@pytest.mark.parametrize(
    "values,expected_value,expected_errors",
    [
        ([], "", True),
        (["foo"], "foo", False),
        (["foo", "bar"], "", True),
        (["foo", "foo"], "foo", False),
    ],
)
def test_get_filename_part_for_values(
    values: List[str], expected_value: str, expected_errors: bool
) -> None:
    """Test filename part retrieval for values."""
    part_name = "test"
    result = get_filename_part_for_values(values, part_name)
    assert_filename_part_matches(result, expected_value, expected_errors)
    if expected_errors:
        assert any(part_name in error for error in result.errors)


SOME_ITEM = {"uuid": "some-uuid"}
MIXTURE_CODE = "mixture_code"
SOME_CELL_CULTURE_MIXTURE = {"uuid": "some-uuid", "code": MIXTURE_CODE}
CELL_LINE_CODE = "cell_line_code"
SOME_CELL_LINE = {"uuid": "some-uuid", "code": CELL_LINE_CODE}
TISSUE_PROJECT_ID = "ST"
TISSUE_DONOR_KIT_ID = "100"
TISSUE_PROTOCOL_ID = "1A"
TISSUE_EXTERNAL_ID = f"{TISSUE_PROJECT_ID}{TISSUE_DONOR_KIT_ID}-{TISSUE_PROTOCOL_ID}"
SOME_TISSUE = {"uuid": "some-uuid", "external_id": TISSUE_EXTERNAL_ID}
ANOTHER_TISSUE = {"uuid": "another-uuid", "external_id": "SMHT100-1B"}


@pytest.mark.parametrize(
    "cell_culture_mixtures,cell_lines,tissues,expected,errors",
    [
        ([], [], [], "", True),
        ([SOME_CELL_CULTURE_MIXTURE], [], [], DEFAULT_PROJECT_ID, False),
        ([], [SOME_CELL_LINE], [], DEFAULT_PROJECT_ID, False),
        ([SOME_CELL_CULTURE_MIXTURE], [SOME_CELL_LINE], [], DEFAULT_PROJECT_ID, False),
        ([], [], [SOME_TISSUE], TISSUE_PROJECT_ID, False),
        ([SOME_CELL_CULTURE_MIXTURE], [], [SOME_TISSUE], "", True),
        ([], [SOME_CELL_LINE], [SOME_TISSUE], "", True),
        ([], [], [SOME_TISSUE, SOME_TISSUE], TISSUE_PROJECT_ID, False),
        (
            [SOME_CELL_CULTURE_MIXTURE],
            [SOME_CELL_LINE],
            [ANOTHER_TISSUE],
            DEFAULT_PROJECT_ID,
            False,
        ),
        ([], [], [SOME_TISSUE, ANOTHER_TISSUE], "", True),
        ([], [], [SOME_TISSUE, SOME_ITEM], "", True),
    ],
)
def test_get_project_id(
    cell_culture_mixtures: List[Dict[str, Any]],
    cell_lines: List[Dict[str, Any]],
    tissues: List[Dict[str, Any]],
    expected: str,
    errors: bool,
) -> None:
    """Test project ID retrieval for annotated filenames."""
    result = get_project_id(cell_culture_mixtures, cell_lines, tissues)
    assert_filename_part_matches(result, expected, errors)


@contextmanager
def patch_is_only_cell_culture_mixture_derived(value: bool) -> mock.MagicMock:
    """Patch is_only_cell_culture_mixture_derived."""
    with mock.patch(
        (
            "encoded.commands.create_annotated_filenames"
            ".is_only_cell_culture_mixture_derived"
        ),
        return_value=value,
    ) as mock_is_only_cell_culture_mixture_derived:
        yield mock_is_only_cell_culture_mixture_derived


@pytest.mark.parametrize(
    "only_mixture_derived,cell_culture_mixtures,cell_lines,tissues,expected,errors",
    [
        (False, [], [], [], "", True),
        (True, [SOME_CELL_CULTURE_MIXTURE], [], [], MIXTURE_CODE, False),
        (True, [SOME_CELL_CULTURE_MIXTURE, SOME_ITEM], [], [], "", True),
        (False, [], [SOME_CELL_LINE], [], CELL_LINE_CODE, False),
        (False, [], [SOME_CELL_LINE, SOME_ITEM], [], "", True),
        (False, [], [], [SOME_TISSUE], TISSUE_DONOR_KIT_ID, False),
        (False, [], [], [SOME_TISSUE, SOME_ITEM], "", True),
        (False, [SOME_CELL_CULTURE_MIXTURE], [SOME_CELL_LINE], [SOME_TISSUE], "", True),
    ],
)
def test_get_sample_source_id(
    only_mixture_derived: bool,
    cell_culture_mixtures: List[Dict[str, Any]],
    cell_lines: List[Dict[str, Any]],
    tissues: List[Dict[str, Any]],
    expected: str,
    errors: bool,
) -> None:
    """Test sample source ID retrieval for annotated filenames."""
    with patch_is_only_cell_culture_mixture_derived(only_mixture_derived):
        result = get_sample_source_id([], cell_culture_mixtures, cell_lines, tissues)
        assert_filename_part_matches(result, expected, errors)


@pytest.mark.parametrize(
    "cell_culture_mixtures,cell_lines,tissues,expected,errors",
    [
        ([], [], [], "", True),
        ([SOME_CELL_CULTURE_MIXTURE], [], [], DEFAULT_ABSENT_FIELD, False),
        ([], [SOME_CELL_LINE], [], DEFAULT_ABSENT_FIELD, False),
        (
            [SOME_CELL_CULTURE_MIXTURE],
            [SOME_CELL_LINE],
            [],
            DEFAULT_ABSENT_FIELD,
            False,
        ),
        ([], [], [SOME_TISSUE], TISSUE_PROTOCOL_ID, False),
        ([], [], [SOME_TISSUE, ANOTHER_TISSUE], "", True),
        ([], [], [SOME_TISSUE, SOME_ITEM], "", True),
        ([SOME_CELL_CULTURE_MIXTURE], [], [SOME_TISSUE], "", True),
        ([], [SOME_CELL_LINE], [SOME_TISSUE], "", True),
    ],
)
def test_get_protocol_id(
    cell_culture_mixtures: List[Dict[str, Any]],
    cell_lines: List[Dict[str, Any]],
    tissues: List[Dict[str, Any]],
    expected: str,
    errors: bool,
) -> None:
    """Test protocol ID retrieval for annotated filenames."""
    result = get_protocol_id(cell_culture_mixtures, cell_lines, tissues)
    assert_filename_part_matches(result, expected, errors)


TISSUE_SAMPLE_ALIQUOT_ID = "100A3"
TISSUE_SAMPLE_ALIQUOT_ID2 = "101B2"
TISSUE_SAMPLE_ALIQUOT_ID3 = "100B2"

TISSUE_SAMPLE_EXTERNAL_ID = f"{TISSUE_EXTERNAL_ID}-{TISSUE_SAMPLE_ALIQUOT_ID}"
TISSUE_SAMPLE_EXTERNAL_ID2 = f"{TISSUE_EXTERNAL_ID}-{TISSUE_SAMPLE_ALIQUOT_ID2}"
TISSUE_SAMPLE_EXTERNAL_ID3 = f"{TISSUE_EXTERNAL_ID}-{TISSUE_SAMPLE_ALIQUOT_ID3}"

SOME_CORE_TISSUE_SAMPLE = {"category": "Core", "external_id": TISSUE_SAMPLE_EXTERNAL_ID}
CORE_TISSUE_SAMPLE2 = {"category": "Core", "external_id": TISSUE_SAMPLE_EXTERNAL_ID2}
CORE_TISSUE_SAMPLE3 = {"category": "Core", "external_id": TISSUE_SAMPLE_EXTERNAL_ID3}

TPC_TISSUE_SAMPLE = {
    "category": "Core", 
    "external_id": TISSUE_SAMPLE_EXTERNAL_ID
}

SOME_HOMOGENATE_TISSUE_SAMPLE = {
    "category": "Homogenate",
    "external_id": TISSUE_SAMPLE_EXTERNAL_ID,
}
SOME_OTHER_TISSUE_SAMPLE = {"category": "Core", "external_id": "SN001-01-010A1"}

@pytest.mark.parametrize(
    "cell_culture_mixtures,cell_lines,tissue_samples,expected,errors",
    [
        ([], [], [], "", True),
        ([SOME_CELL_CULTURE_MIXTURE], [], [], DEFAULT_ABSENT_FIELD, False),
        ([], [SOME_CELL_LINE], [], DEFAULT_ABSENT_FIELD, False),
        (
            [SOME_CELL_CULTURE_MIXTURE],
            [SOME_CELL_LINE],
            [],
            DEFAULT_ABSENT_FIELD,
            False,
        ),
        ([], [], [SOME_OTHER_TISSUE_SAMPLE, SOME_CORE_TISSUE_SAMPLE], "", True),
        ([], [], [SOME_CORE_TISSUE_SAMPLE], TISSUE_SAMPLE_ALIQUOT_ID, False),
        ([], [], [SOME_CORE_TISSUE_SAMPLE,CORE_TISSUE_SAMPLE2], "MAMC", False),
        ([], [], [SOME_CORE_TISSUE_SAMPLE,CORE_TISSUE_SAMPLE3], "100MC", False),
        ([], [], [SOME_CORE_TISSUE_SAMPLE,CORE_TISSUE_SAMPLE3], "100MC", False),
        ([], [], [SOME_CORE_TISSUE_SAMPLE,TPC_TISSUE_SAMPLE], TISSUE_SAMPLE_ALIQUOT_ID, False),
        ([], [], [SOME_HOMOGENATE_TISSUE_SAMPLE], DEFAULT_ABSENT_FIELD * 2, False),
        ([], [], [SOME_CORE_TISSUE_SAMPLE, SOME_HOMOGENATE_TISSUE_SAMPLE], "MAMC", False),
        ([SOME_CELL_CULTURE_MIXTURE], [], [SOME_CORE_TISSUE_SAMPLE], "", True),
        ([], [SOME_CELL_LINE], [SOME_CORE_TISSUE_SAMPLE], "", True),
    ],
)
def test_get_aliquot_id(
    cell_culture_mixtures: List[Dict[str, Any]],
    cell_lines: List[Dict[str, Any]],
    tissue_samples: List[Dict[str, Any]],
    expected: str,
    errors: bool,
) -> None:
    """Test aliquot ID retrieval for annotated filenames."""
    result = get_aliquot_id(cell_culture_mixtures, cell_lines, tissue_samples)
    assert_filename_part_matches(result, expected, errors)


SOME_AGE = 30
SOME_SEX = "Male"
SOME_DONOR = {"age": SOME_AGE, "sex": SOME_SEX}
ANOTHER_DONOR = {"age": 35, "sex": "Female"}


@pytest.mark.parametrize(
    "donors,only_mixture_derived,expected,errors",
    [
        ([], False, "", True),
        ([], True, "NN", False),
        ([SOME_DONOR], False, "M30", False),
        ([ANOTHER_DONOR], False, "F35", False),
        ([SOME_DONOR, ANOTHER_DONOR], False, "", True),
        ([SOME_DONOR], True, "M30", False),
        ([SOME_DONOR, ANOTHER_DONOR], True, "NN", False),
    ],
)
def test_get_donor_sex_and_age_parts(
    donors: List[Dict[str, Any]],
    only_mixture_derived: bool,
    expected: str,
    errors: bool,
) -> None:
    """Test sex and age retrieval for annotated filenames."""
    with patch_is_only_cell_culture_mixture_derived(only_mixture_derived):
        result = get_donor_sex_and_age(donors, [])
        assert_filename_part_matches(result, expected, errors)


SOME_FILE = {"data_category": ["Aligned Reads"]}
REFERENCE_FILE = {"data_category": ["Reference Genome"]}
SEQUENCER_CODE = "A"
SOME_SEQUENCER = {"code": SEQUENCER_CODE}
ANOTHER_SEQUENCER = {"code": "B"}
ASSAY_CODE = "001"
SOME_ASSAY = {"code": ASSAY_CODE}
ANOTHER_ASSAY = {"code": "002"}


@pytest.mark.parametrize(
    "file,sequencers,assays,expected,errors",
    [
        (SOME_FILE,[], [], "", True),
        (SOME_FILE,[SOME_SEQUENCER], [], "", True),
        (SOME_FILE,[], [SOME_ASSAY], "", True),
        (SOME_FILE,[SOME_SEQUENCER], [SOME_ASSAY], f"{SEQUENCER_CODE}{ASSAY_CODE}", False),
        (SOME_FILE,[SOME_SEQUENCER, ANOTHER_SEQUENCER], [SOME_ASSAY], "", True),
        (REFERENCE_FILE,[SOME_SEQUENCER, ANOTHER_SEQUENCER], [SOME_ASSAY, ANOTHER_ASSAY], "XX", False),
        (SOME_FILE,[SOME_SEQUENCER], [SOME_ASSAY, ANOTHER_ASSAY], "", True),
        (SOME_FILE,[SOME_SEQUENCER, SOME_ITEM], [SOME_ASSAY], "", True),
    ],
)
def test_get_sequencing_and_assay_codes(
    file: Dict[str, Any],
    sequencers: List[Dict[str, Any]],
    assays: List[Dict[str, Any]],
    expected: str,
    errors: bool,
) -> None:
    """Test sequencing and assay codes retrieval for annotated filenames."""
    result = get_sequencing_and_assay_codes(file, sequencers, assays)
    assert_filename_part_matches(result, expected, errors)


SEQUENCING_CENTER_CODE = "dac"
SOME_SEQUENCING_CENTER = {"code": SEQUENCING_CENTER_CODE}


@pytest.mark.parametrize(
    "sequencing_center,expected,errors",
    [
        ({}, "", True),
        (SOME_SEQUENCING_CENTER, SEQUENCING_CENTER_CODE, False),
        (SOME_ITEM, "", True),
    ],
)
def test_get_sequencing_center_code(
    sequencing_center: Dict[str, Any], expected: str, errors: bool
) -> None:
    """Test sequencing center code retrieval for annotated filenames."""
    result = get_sequencing_center_code(sequencing_center)
    assert_filename_part_matches(result, expected, errors)


SOFTWARE_CODE = "foo"
SOFTWARE_VERSION = "1.2.3"
SOME_SOFTWARE = {"code": SOFTWARE_CODE, "version": SOFTWARE_VERSION}
ANOTHER_SOFTWARE_CODE = "bar"
ANOTHER_SOFTWARE_VERSION = "2.3.4"
ANOTHER_SOFTWARE = {"code": ANOTHER_SOFTWARE_CODE, "version": ANOTHER_SOFTWARE_VERSION}
REFERENCE_GENOME_CODE = "GRCh38"
<<<<<<< HEAD
TARGET_GENOME_CODE = "Hela_DSA"

=======
TARGET_GENOME_CODE = "HELA_DSA"
GENE_ANNOTATION_CODE = "gencode"
GENE_ANNOTATION_VERSION = "v45"
>>>>>>> 844748e0
SOME_REFERENCE_GENOME = {"code": REFERENCE_GENOME_CODE}
SOME_GENE_ANNOTATION = [{"code": GENE_ANNOTATION_CODE, "version": GENE_ANNOTATION_VERSION}]
SOME_UNALIGNED_READS = {"data_type": ["Unaligned Reads"]}
SOME_ALIGNED_READS = {"data_type": ["Aligned Reads"]}
RNA_ALIGNED_READS = {"data_type": ["Aligned Reads"], "data_category": ["RNA Quantification"]}
SOME_CHAIN_FILE = {
    "data_type": ["SupplementaryFile"],
    "source_assembly": REFERENCE_GENOME_CODE,
    "target_assembly": TARGET_GENOME_CODE
}
<<<<<<< HEAD
SOME_FASTA_FILE = {
    "data_type": ["SupplementaryFile"],
    "donor_specific_assembly": "Some_DSA",
    "haplotype": "hapX"
}
ANOTHER_FASTA_FILE = {
    "data_type": ["SupplementaryFile"],
=======
SOME_TSV_FILE = {
    "data_type": ["Gene Expression"],
    "data_category": ["RNA Quantification"]
}
SOME_OTHER_FILE = {
    "data_category": ["RNA Quantification"]
}
SOME_ISOFORM_TSV_FILE = {
    "data_type": ["Transcript Expression"],
    "data_category": ["RNA Quantification"]
>>>>>>> 844748e0
}
SOME_SOMATIC_VARIANT_CALLS = {"data_category": ["Somatic Variant Calls"]}
SOME_VARIANT_CALLS = {
    "data_category": ["Somatic Variant Calls"],
    "data_type": ["SNV", "CNV", "MEI", "SV", "Indel"],
}
SOME_FILE_EXTENSION = {
    "identifier": "BAM",
    "standard_file_extension": "bam",
    "valid_item_types": ["AlignedReads"]
}
VCF_FILE_EXTENSION = {
    "identifier": "VCF",
    "standard_file_extension": "vcf.gz",
    "valid_item_types": ["VariantCalls"]
}
CHAIN_FILE_EXTENSION = {
    "identifier": "CHAIN",
    "standard_file_extension": "chain.gz",
    "valid_item_types": ["SupplementaryFile"]
}
<<<<<<< HEAD
FASTA_FILE_EXTENSION = {
    "identifier": "FASTA",
    "standard_file_extension": "fa",
    "valid_item_types": ["SupplementaryFile"]
=======
TSV_FILE_EXTENSION = {
    "identifier": "TSV",
    "standard_file_extension": "tsv",
    "valid_item_types": ["SupplementaryFile", "OutputFile"]
>>>>>>> 844748e0
}


@pytest.mark.parametrize(
    "file,software,reference_genome,annotation,file_extension,expected,errors",
    [
        ({}, [], {}, {}, {},"" , True),
        (SOME_UNALIGNED_READS, [], {}, {}, SOME_FILE_EXTENSION,DEFAULT_ABSENT_FIELD, False),
        (
            SOME_UNALIGNED_READS,
            [SOME_SOFTWARE],
            {},
            {},
            SOME_FILE_EXTENSION,
            f"{SOFTWARE_CODE}_{SOFTWARE_VERSION}",
            False,
        ),
        (SOME_UNALIGNED_READS, [SOME_SOFTWARE], SOME_REFERENCE_GENOME, {}, SOME_FILE_EXTENSION, "", True),
        (SOME_ALIGNED_READS, [], {}, {}, {},"", True),
        (SOME_ALIGNED_READS, [SOME_SOFTWARE], {}, {}, SOME_FILE_EXTENSION, "", True),
        (
            SOME_ALIGNED_READS,
            [SOME_SOFTWARE],
            SOME_REFERENCE_GENOME,
            {},
            SOME_FILE_EXTENSION,
            f"{SOFTWARE_CODE}_{SOFTWARE_VERSION}_{REFERENCE_GENOME_CODE}",
            False,
        ),
        (SOME_SOMATIC_VARIANT_CALLS, [SOME_SOFTWARE], SOME_REFERENCE_GENOME, {}, VCF_FILE_EXTENSION, f"{SOFTWARE_CODE}_{SOFTWARE_VERSION}_{REFERENCE_GENOME_CODE}", False),
        (
            SOME_VARIANT_CALLS,
            [SOME_SOFTWARE],
            SOME_REFERENCE_GENOME,
            {},
            VCF_FILE_EXTENSION,
            f"{SOFTWARE_CODE}_{SOFTWARE_VERSION}_{REFERENCE_GENOME_CODE}",
            False,
        ),
        (
            SOME_ALIGNED_READS,
            [SOME_SOFTWARE, ANOTHER_SOFTWARE],
            SOME_REFERENCE_GENOME,
            {},
            SOME_FILE_EXTENSION,
            f"{ANOTHER_SOFTWARE_CODE}_{ANOTHER_SOFTWARE_VERSION}_{SOFTWARE_CODE}_{SOFTWARE_VERSION}_{REFERENCE_GENOME_CODE}",
            False,
        ),
        (
            SOME_ALIGNED_READS,
            [SOME_SOFTWARE, SOME_ITEM],
            SOME_REFERENCE_GENOME,
            {},
            SOME_FILE_EXTENSION,
            f"{SOFTWARE_CODE}_{SOFTWARE_VERSION}_{REFERENCE_GENOME_CODE}",
            False,
        ),
        (
            SOME_CHAIN_FILE,
            [SOME_SOFTWARE, SOME_ITEM],
            {},
            {},
            CHAIN_FILE_EXTENSION,
            f"{SOFTWARE_CODE}_{SOFTWARE_VERSION}_{REFERENCE_GENOME_CODE}To{TARGET_GENOME_CODE}",
            False,
        ),
        (
<<<<<<< HEAD
            SOME_FASTA_FILE,
            [SOME_SOFTWARE, SOME_ITEM],
            {},
            FASTA_FILE_EXTENSION,
            f"{SOFTWARE_CODE}_{SOFTWARE_VERSION}_hapX",
            False,
        ),
        (
            ANOTHER_FASTA_FILE,
            [SOME_SOFTWARE, SOME_ITEM],
            {},
            FASTA_FILE_EXTENSION,
            f"{SOFTWARE_CODE}_{SOFTWARE_VERSION}",
            False,
        ),
=======
            SOME_TSV_FILE,
            [SOME_SOFTWARE],
            SOME_REFERENCE_GENOME,
            SOME_GENE_ANNOTATION,
            TSV_FILE_EXTENSION,
            f"{SOFTWARE_CODE}_{SOFTWARE_VERSION}_{REFERENCE_GENOME_CODE}_{GENE_ANNOTATION_CODE}_{GENE_ANNOTATION_VERSION}_gene",
            False
        ),
        (
            SOME_ISOFORM_TSV_FILE,
            [SOME_SOFTWARE],
            SOME_REFERENCE_GENOME,
            SOME_GENE_ANNOTATION,
            TSV_FILE_EXTENSION,
            f"{SOFTWARE_CODE}_{SOFTWARE_VERSION}_{REFERENCE_GENOME_CODE}_{GENE_ANNOTATION_CODE}_{GENE_ANNOTATION_VERSION}_isoform",
            False
        ),
        (
            SOME_OTHER_FILE,
            [SOME_SOFTWARE],
            SOME_REFERENCE_GENOME,
            SOME_GENE_ANNOTATION,
            TSV_FILE_EXTENSION,
            "",
            True
        ),
        (
            SOME_ALIGNED_READS,
            [SOME_SOFTWARE],
            SOME_REFERENCE_GENOME,
            SOME_GENE_ANNOTATION,
            SOME_FILE_EXTENSION,
            f"{SOFTWARE_CODE}_{SOFTWARE_VERSION}_{REFERENCE_GENOME_CODE}_{GENE_ANNOTATION_CODE}_{GENE_ANNOTATION_VERSION}",
            False
        ),
        (
            RNA_ALIGNED_READS,
            [SOME_SOFTWARE],
            SOME_REFERENCE_GENOME,
            {},
            SOME_FILE_EXTENSION,
            "",
            True
        )
>>>>>>> 844748e0
    ],
)
def test_get_analysis(
    file: Dict[str, Any],
    software: List[Dict[str, Any]],
    reference_genome: Dict[str, Any],
    annotation: Dict[str, Any],
    file_extension: Dict[str, Any],
    expected: str,
    errors: bool,
) -> None:
    """Test analysis info retrieval for annotated filenames."""
    result = get_analysis(file, software, reference_genome, annotation, file_extension)
    assert_filename_part_matches(result, expected, errors)


SUPPLEMENTARY_FILE = {'@type': ["SupplementaryFile"]}
OTHER_FILE = {'@type': ["VariantCals"]}
@pytest.mark.parametrize(
    "file,software,expected",
    [
        (OTHER_FILE,[], ""),
        (OTHER_FILE,[{"version": "2.3.4"}], ""),
        (OTHER_FILE,[{"code": "foo", "version": "1.2.3"}], "foo_1.2.3"),
        (OTHER_FILE,[{"code": "foo", "version": "1.2.3"}, {"version": "2.3.4"}], "foo_1.2.3"),
        (
            OTHER_FILE,
            [
                {"code": "foo", "version": "1.2.3"},
                {"version": "2.3.4"},
                {"code": "bar", "version": "3.4.5"},
            ],
            "bar_3.4.5_foo_1.2.3",
        ),
        (SUPPLEMENTARY_FILE,[{"title": "Foo", "version": "1.2.3"}], ""),
    ],
)
def test_get_software_and_versions(
    file: Dict[str, Any],
    software: List[Dict[str, Any]],
    expected: str
) -> None:
    """Test software names and versions retrieval."""
    result = get_software_and_versions(file ,software)
    assert result == expected


FILE_EXTENSION = "foo"
SOME_FILE_FORMAT = {"standard_file_extension": FILE_EXTENSION}


@pytest.mark.parametrize(
    "file,file_format,expected,errors",
    [
        ({}, {}, "", True),
        ({}, SOME_FILE_FORMAT, "foo", False),
        (
            {"data_type": ["Aligned Reads"], "alignment_details": ["Phased", "Sorted"]},
            SOME_FILE_FORMAT,
            "aligned.sorted.phased.foo",
            False,
        ),
        (
            {"alignment_details": ["Sorted"]},
            SOME_FILE_FORMAT,
            "sorted.foo",
            False,
        ),
    ],
)
def test_get_file_extension(
    file: Dict[str, Any], file_format: Dict[str, Any], expected: str, errors: bool
) -> None:
    """Test file extension retrieval for annotated filenames."""
    result = get_file_extension(file, file_format)
    assert_filename_part_matches(result, expected, errors)


@pytest.mark.parametrize(
    "errors,expected",
    [
        ([], []),
        (
            [
                get_filename_part("foo", errors=["a", "b"]),
                get_filename_part("bar"),
                get_filename_part("baz", errors=["c", "d"]),
            ],
            ["a", "b", "c", "d"],
        ),
    ],
)
def test_collect_errors(errors: List[FilenamePart], expected: List[str]) -> None:
    """Test error collection across filename parts."""
    result = collect_errors(*errors)
    assert result == expected<|MERGE_RESOLUTION|>--- conflicted
+++ resolved
@@ -530,33 +530,30 @@
 ANOTHER_SOFTWARE_VERSION = "2.3.4"
 ANOTHER_SOFTWARE = {"code": ANOTHER_SOFTWARE_CODE, "version": ANOTHER_SOFTWARE_VERSION}
 REFERENCE_GENOME_CODE = "GRCh38"
-<<<<<<< HEAD
 TARGET_GENOME_CODE = "Hela_DSA"
 
-=======
-TARGET_GENOME_CODE = "HELA_DSA"
 GENE_ANNOTATION_CODE = "gencode"
 GENE_ANNOTATION_VERSION = "v45"
->>>>>>> 844748e0
 SOME_REFERENCE_GENOME = {"code": REFERENCE_GENOME_CODE}
 SOME_GENE_ANNOTATION = [{"code": GENE_ANNOTATION_CODE, "version": GENE_ANNOTATION_VERSION}]
 SOME_UNALIGNED_READS = {"data_type": ["Unaligned Reads"]}
 SOME_ALIGNED_READS = {"data_type": ["Aligned Reads"]}
 RNA_ALIGNED_READS = {"data_type": ["Aligned Reads"], "data_category": ["RNA Quantification"]}
 SOME_CHAIN_FILE = {
-    "data_type": ["SupplementaryFile"],
+    "data_category": ["Genome Conversion"],
+    "data_type": ["Chain File"],
     "source_assembly": REFERENCE_GENOME_CODE,
     "target_assembly": TARGET_GENOME_CODE
 }
-<<<<<<< HEAD
 SOME_FASTA_FILE = {
-    "data_type": ["SupplementaryFile"],
+    "data_type": ["Reference Sequence"],
     "donor_specific_assembly": "Some_DSA",
     "haplotype": "hapX"
 }
 ANOTHER_FASTA_FILE = {
-    "data_type": ["SupplementaryFile"],
-=======
+    "data_category": ["Genome Assembly"],
+    "data_type": ["Reference Sequence"],
+}
 SOME_TSV_FILE = {
     "data_type": ["Gene Expression"],
     "data_category": ["RNA Quantification"]
@@ -567,7 +564,6 @@
 SOME_ISOFORM_TSV_FILE = {
     "data_type": ["Transcript Expression"],
     "data_category": ["RNA Quantification"]
->>>>>>> 844748e0
 }
 SOME_SOMATIC_VARIANT_CALLS = {"data_category": ["Somatic Variant Calls"]}
 SOME_VARIANT_CALLS = {
@@ -589,17 +585,15 @@
     "standard_file_extension": "chain.gz",
     "valid_item_types": ["SupplementaryFile"]
 }
-<<<<<<< HEAD
 FASTA_FILE_EXTENSION = {
     "identifier": "FASTA",
     "standard_file_extension": "fa",
     "valid_item_types": ["SupplementaryFile"]
-=======
+}
 TSV_FILE_EXTENSION = {
     "identifier": "TSV",
     "standard_file_extension": "tsv",
     "valid_item_types": ["SupplementaryFile", "OutputFile"]
->>>>>>> 844748e0
 }
 
 
@@ -629,7 +623,15 @@
             f"{SOFTWARE_CODE}_{SOFTWARE_VERSION}_{REFERENCE_GENOME_CODE}",
             False,
         ),
-        (SOME_SOMATIC_VARIANT_CALLS, [SOME_SOFTWARE], SOME_REFERENCE_GENOME, {}, VCF_FILE_EXTENSION, f"{SOFTWARE_CODE}_{SOFTWARE_VERSION}_{REFERENCE_GENOME_CODE}", False),
+        (
+            SOME_SOMATIC_VARIANT_CALLS,
+            [SOME_SOFTWARE],
+            SOME_REFERENCE_GENOME,
+            {},
+            VCF_FILE_EXTENSION,
+            f"{SOFTWARE_CODE}_{SOFTWARE_VERSION}_{REFERENCE_GENOME_CODE}", 
+            False
+        ),
         (
             SOME_VARIANT_CALLS,
             [SOME_SOFTWARE],
@@ -667,10 +669,10 @@
             False,
         ),
         (
-<<<<<<< HEAD
             SOME_FASTA_FILE,
             [SOME_SOFTWARE, SOME_ITEM],
             {},
+            {},
             FASTA_FILE_EXTENSION,
             f"{SOFTWARE_CODE}_{SOFTWARE_VERSION}_hapX",
             False,
@@ -679,18 +681,19 @@
             ANOTHER_FASTA_FILE,
             [SOME_SOFTWARE, SOME_ITEM],
             {},
+            {},
             FASTA_FILE_EXTENSION,
             f"{SOFTWARE_CODE}_{SOFTWARE_VERSION}",
             False,
         ),
-=======
+        (
             SOME_TSV_FILE,
             [SOME_SOFTWARE],
             SOME_REFERENCE_GENOME,
             SOME_GENE_ANNOTATION,
             TSV_FILE_EXTENSION,
             f"{SOFTWARE_CODE}_{SOFTWARE_VERSION}_{REFERENCE_GENOME_CODE}_{GENE_ANNOTATION_CODE}_{GENE_ANNOTATION_VERSION}_gene",
-            False
+            False,
         ),
         (
             SOME_ISOFORM_TSV_FILE,
@@ -728,7 +731,6 @@
             "",
             True
         )
->>>>>>> 844748e0
     ],
 )
 def test_get_analysis(
