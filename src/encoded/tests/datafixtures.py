--- conflicted
+++ resolved
@@ -233,8 +233,6 @@
 
 
 @pytest.fixture
-<<<<<<< HEAD
-=======
 def submission_center_user_app(testapp, test_submission_center, smaht_gcc_user):
     """ App associated with a consortia member who is a submitter """
     return remote_user_testapp(testapp.app, smaht_gcc_user['uuid'])
@@ -266,7 +264,6 @@
 
 
 @pytest.fixture
->>>>>>> 97d92b61
 def workflow(testapp: TestApp, test_consortium: Dict[str, Any]) -> Dict[str, Any]:
     item = {
         "name": "simply-the-best",
