--- conflicted
+++ resolved
@@ -32,7 +32,6 @@
         "preservation_type": "Snap Frozen"
     },
     {
-<<<<<<< HEAD
         "uuid": "6facfca7-ac0e-4577-963a-496435aa0bcd",
         "submission_centers": [
             "smaht"
@@ -44,7 +43,8 @@
         "anatomical_location": "Brain",
         "weight": 3.4,
         "preservation_type": "Fresh"
-=======
+    },
+    {
         "uuid": "9d23bfb8-07ae-4dad-999e-4cc45f68af29",
         "submission_centers": [
             "smaht"
@@ -54,6 +54,5 @@
         "donor": "TEST_DONOR_ALT1",
         "uberon_id": "UBERON:0002108",
         "anatomical_location": "Lung: Left Lobe"
->>>>>>> 77ec215f
     }
 ]