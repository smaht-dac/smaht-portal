[
    {
        "uuid": "b50c1dde-9fd0-4bd7-a197-726a095f6ffd",
        "submission_centers": [
            "smaht"
        ],
        "submitted_id": "TEST_TISSUE_LIVER",
        "external_id": "SMHT001-1A",
        "donor": "TEST_DONOR_FEMALE",
        "uberon_id": "UBERON:0002107",
        "anatomical_location": "Liver: Left Lobe",
        "ischemic_time": 50,
        "ph": 6.7,
        "sample_count": 7,
        "weight": 3.4,
        "preservation_type": "Fixed",
        "preservation_medium": "Formalin",
        "size": 2.3,
        "size_unit" : "cm^2"
    },
    {
        "uuid": "4e92d8b9-e0ad-4469-8e8c-01a0a5d7b313",
        "submission_centers": [
            "smaht"
        ],
        "submitted_id": "TEST_TISSUE_LUNG",
        "external_id": "ST001-1D",
        "donor": "TEST_DONOR_MALE",
        "uberon_id": "UBERON:0008952",
        "anatomical_location": "Lung: Left Lobe",
        "weight": 3.4,
        "preservation_type": "Snap Frozen"
    },
    {
        "uuid": "6facfca7-ac0e-4577-963a-496435aa0bcd",
        "submission_centers": [
            "smaht"
        ],
        "submitted_id": "TEST_TISSUE_BRAIN",
        "external_id": "SMHT001-3AJ",
        "donor": "TEST_DONOR_FEMALE",
        "uberon_id": "UBERON:0000955",
        "anatomical_location": "Brain",
        "weight": 3.4,
        "preservation_type": "Fresh"
    },
    {
        "uuid": "9d23bfb8-07ae-4dad-999e-4cc45f68af29",
        "submission_centers": [
            "smaht"
        ],
        "submitted_id": "TEST_TISSUE_LUNG_ALT1",
        "external_id": "T12",
        "donor": "TEST_DONOR_ALT1",
<<<<<<< HEAD
        "uberon_id": "UBERON:0002107",
=======
        "uberon_id": "UBERON:0008952",
>>>>>>> fd9a054f
        "anatomical_location": "Lung: Left Lobe"
    }
]<|MERGE_RESOLUTION|>--- conflicted
+++ resolved
@@ -52,11 +52,7 @@
         "submitted_id": "TEST_TISSUE_LUNG_ALT1",
         "external_id": "T12",
         "donor": "TEST_DONOR_ALT1",
-<<<<<<< HEAD
-        "uberon_id": "UBERON:0002107",
-=======
         "uberon_id": "UBERON:0008952",
->>>>>>> fd9a054f
         "anatomical_location": "Lung: Left Lobe"
     }
 ]