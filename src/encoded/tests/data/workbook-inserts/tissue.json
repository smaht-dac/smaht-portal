--- conflicted
+++ resolved
@@ -32,8 +32,6 @@
         "preservation_type": "Snap Frozen"
     },
     {
-<<<<<<< HEAD
-=======
         "uuid": "6facfca7-ac0e-4577-963a-496435aa0bcd",
         "submission_centers": [
             "smaht"
@@ -47,7 +45,6 @@
         "preservation_type": "Fresh"
     },
     {
->>>>>>> 6fe43b30
         "uuid": "9d23bfb8-07ae-4dad-999e-4cc45f68af29",
         "submission_centers": [
             "smaht"
@@ -55,11 +52,7 @@
         "submitted_id": "TEST_TISSUE_LUNG_ALT1",
         "external_id": "T12",
         "donor": "TEST_DONOR_ALT1",
-<<<<<<< HEAD
-        "uberon_id": "UBERON:0002108",
-=======
         "uberon_id": "UBERON:0008952",
->>>>>>> 6fe43b30
         "anatomical_location": "Lung: Left Lobe"
     }
 ]