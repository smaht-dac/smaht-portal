[
    {
        "uuid": "b50c1dde-9fd0-4bd7-a197-726a095f6ffd",
        "submission_centers": [
            "smaht"
        ],
        "submitted_id": "TEST_TISSUE_LIVER",
        "external_id": "SMHT001-1A",
        "donor": "TEST_DONOR_FEMALE",
        "uberon_id": "UBERON:0002107",
        "anatomical_location": "Liver: Left Lobe",
        "ischemic_time": 50,
        "ph": 6.7,
        "sample_count": 7,
        "weight": 3.4,
        "preservation_type": "Fixed",
        "preservation_medium": "Formalin",
        "size": 2.3,
        "size_unit" : "cm^2"
    },
    {
        "uuid": "4e92d8b9-e0ad-4469-8e8c-01a0a5d7b313",
        "submission_centers": [
            "tpc"
        ],
<<<<<<< HEAD
        "submitted_id": "TPCTEST_TISSUE_LUNG",
        "external_id": "ST001-1A",
=======
        "submitted_id": "TEST_TISSUE_LUNG",
        "external_id": "ST001-1D",
>>>>>>> 73d20365
        "donor": "TEST_DONOR_MALE",
        "uberon_id": "UBERON:0002108",
        "anatomical_location": "Lung: Left Lobe",
        "weight": 3.4,
        "preservation_type": "Snap Frozen"
    }
]<|MERGE_RESOLUTION|>--- conflicted
+++ resolved
@@ -23,13 +23,8 @@
         "submission_centers": [
             "tpc"
         ],
-<<<<<<< HEAD
         "submitted_id": "TPCTEST_TISSUE_LUNG",
-        "external_id": "ST001-1A",
-=======
-        "submitted_id": "TEST_TISSUE_LUNG",
         "external_id": "ST001-1D",
->>>>>>> 73d20365
         "donor": "TEST_DONOR_MALE",
         "uberon_id": "UBERON:0002108",
         "anatomical_location": "Lung: Left Lobe",
