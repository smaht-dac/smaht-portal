[
    {
        "uuid": "6fa52580-fc11-402c-aae0-1eb1875dc560",
        "submission_centers": [
            "smaht"
        ],
        "submitted_id": "TEST_LIBRARY_LIVER-DNA",
        "analytes": [
            "TEST_ANALYTE_LIVER-DNA"
        ],
        "comments": [
            "Liver WGS DNA"
        ],
        "external_id": "P31566",
        "a260_a280_ratio": 3.2,
        "adapter_name": "bcM0002",
        "adapter_sequence": "GTCACC",
        "barcode_sequences": [
            "CTACACGACGCTCTTC"
        ],
        "amplification_cycles": 10,
        "analyte_weight": 5.4,
        "fragment_mean_length": 150.7,
        "insert_mean_length": 150.2,
        "insert_minimum_length": 148,
        "insert_maximum_length": 152,
        "insert_coefficient_of_variation": 0.5,
        "preparation_date": "2023-05-11",
        "assay": "bulk_wgs",
        "library_preparation": "TEST_LIBRARY-PREPARATION_LIVER"
    },
    {
        "uuid": "f14533e1-de91-4390-9c16-28e420029d41",
        "submission_centers": [
            "smaht"
        ],
        "submitted_id": "TEST_LIBRARY_HELA-RNA",
        "analytes": [
            "TEST_ANALYTE_HELA-RNA"
        ],
        "a260_a280_ratio": 3.2,
        "fragment_mean_length": 150.7,
        "target_fragment_size": 150,
        "target_insert_maximum_length": 151,
        "target_insert_minimum_length": 150,
        "insert_mean_length": 150.2,
        "assay": "bulk_rna_seq"
    },
    {
        "uuid": "225356c9-7a02-4ad9-9214-f45ae8eeffec",
        "submission_centers": [
            "smaht"
        ],
        "submitted_id": "TEST_LIBRARY_HELA_ONLY-RNA",
        "analytes": [
            "TEST_ANALYTE_HELA_ONLY-RNA"
        ],
        "concatenated_reads": "Yes",
        "assay": "bulk_mas_iso_seq"
    },
    {
        "uuid": "fa00fbc9-360f-4974-9760-3e36b1b8bdba",
        "submission_centers": [
            "smaht"
        ],
        "submitted_id": "TEST_LIBRARY_HELA-HEK293-DNA",
        "analytes": [
            "TEST_ANALYTE_HELA-HEK293-DNA"
        ],
        "assay": "cas9_nanopore"
    },
    {
        "uuid": "c9464515-db14-475e-af1a-16cc87bfcbbb",
        "submission_centers": [
            "smaht"
        ],
        "submitted_id": "TEST_LIBRARY_LUNG-HOMOGENATE-DNA",
        "analytes": [
            "TEST_ANALYTE_LUNG-HOMOGENATE-DNA"
        ],
        "assay": "bulk_fiberseq"
    },
    {
        "uuid": "fbb206d8-a6ff-46cf-8417-fe636d0a6403",
        "submission_centers": [
            "smaht"
        ],
        "submitted_id": "TEST_LIBRARY_LIVER_MERGED",
        "analytes": [
            "TEST_ANALYTE_LIVER_MERGED"
        ],
        "assay": "bulk_wgs"
    },
    {
        "uuid": "cebf54cd-3a6d-48a8-89b7-481701620196",
        "submission_centers": [
            "smaht"
        ],
        "submitted_id": "TEST_LIBRARY_IPSC_FIBROBLAST-DNA",
        "analytes": [
            "TEST_ANALYTE_IPSC_FIBROBLAST-DNA"
        ],
<<<<<<< HEAD
        "assay": "bulk_wgs"
    },
    {
        "uuid": "1e4c1453-8fc2-4977-bf8e-65f1cba3061b",
        "analytes": [
            "TEST_ANALYTE_LIVER-CELL"
        ],
        "submission_centers": [
            "smaht"
        ],
        "submitted_id": "TEST_LIBRARY_LIVER-CELL-DNA",
        "assay": "sc_pta_wgs"
=======
        "assay": "bulk_wgs",
        "antibody": [
            "Pol-II"
        ],
        "dna_target": [
            "AluY8"
        ],
        "guide_sequence": [
            "CCAGGCTGGAGTGCAGTGGC",
            "CGCCACTGCAGTCCGCAGTC"
        ]
>>>>>>> 2ce7a70e
    }
]<|MERGE_RESOLUTION|>--- conflicted
+++ resolved
@@ -100,8 +100,17 @@
         "analytes": [
             "TEST_ANALYTE_IPSC_FIBROBLAST-DNA"
         ],
-<<<<<<< HEAD
-        "assay": "bulk_wgs"
+        "assay": "bulk_wgs",
+        "antibody": [
+            "Pol-II"
+        ],
+        "dna_target": [
+            "AluY8"
+        ],
+        "guide_sequence": [
+            "CCAGGCTGGAGTGCAGTGGC",
+            "CGCCACTGCAGTCCGCAGTC"
+        ]
     },
     {
         "uuid": "1e4c1453-8fc2-4977-bf8e-65f1cba3061b",
@@ -113,18 +122,5 @@
         ],
         "submitted_id": "TEST_LIBRARY_LIVER-CELL-DNA",
         "assay": "sc_pta_wgs"
-=======
-        "assay": "bulk_wgs",
-        "antibody": [
-            "Pol-II"
-        ],
-        "dna_target": [
-            "AluY8"
-        ],
-        "guide_sequence": [
-            "CCAGGCTGGAGTGCAGTGGC",
-            "CGCCACTGCAGTCCGCAGTC"
-        ]
->>>>>>> 2ce7a70e
     }
 ]