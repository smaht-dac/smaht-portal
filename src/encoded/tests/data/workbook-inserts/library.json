--- conflicted
+++ resolved
@@ -57,15 +57,9 @@
         "submission_centers": [
             "smaht"
         ],
-<<<<<<< HEAD
-        "submitted_id": "TEST_LIBRARY_LIVER-HOMOGENATE-DNA",
+        "submitted_id": "TEST_LIBRARY_LUNG-HOMOGENATE-DNA",
         "analytes": [
-            "TEST_ANALYTE_LIVER-HOMOGENATE-DNA"
-=======
-        "submitted_id": "TEST_LIBRARY_LUNG-HOMOGENATE",
-        "analytes": [
-            "TEST_ANALYTE_LUNG-HOMOGENATE"
->>>>>>> 0cc23f8d
+            "TEST_ANALYTE_LUNG-HOMOGENATE-DNA"
         ],
         "assay": "bulk_fiberseq"
     },
@@ -74,9 +68,9 @@
         "submission_centers": [
             "smaht"
         ],
-        "submitted_id": "TEST_LIBRARY_IPSC_FIBROBLAST",
+        "submitted_id": "TEST_LIBRARY_IPSC_FIBROBLAST-DNA",
         "analytes": [
-            "TEST_ANALYTE_IPSC_FIBROBLAST"
+            "TEST_ANALYTE_IPSC_FIBROBLAST-DNA"
         ],
         "assay": "bulk_wgs"
     }
