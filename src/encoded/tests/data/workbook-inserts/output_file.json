[
    {
        "uuid": "cca15caa-bc11-4a6a-8998-ea0c69df8b9d",
        "data_category": [
            "Sequencing Reads"
        ],
        "data_type": [
            "Aligned Reads"
        ],
        "file_format": "BAM",
        "accession": "TSTFI2115172",
        "extra_files": [
            {
                "filename": "TSTFI2115172.bai",
                "file_size": 3000,
                "status": "uploaded",
                "file_format": "BAI"
            },
            {
                "filename": "TSTFI2115172.vcf",
                "file_size": 5000,
                "status": "uploaded",
                "file_format": "VCF"
            }
        ],
        "consortia": [
            "smaht"
        ],
        "submission_centers": [
            "smaht"
        ],
        "file_sets": [
            "TEST_FILE-SET_LIVER-DNA"
        ],
        "file_size": 5000,
        "md5sum": "211e09ebf240c7256747d10e24cb99fd"
    },
    {
        "uuid": "cca15caa-bc11-4a6a-8998-ea0c69df8b9e",
        "accession": "SMAFI8LOZ6MU",
        "data_category": [
            "Sequencing Reads"
        ],
        "data_type": [
            "Aligned Reads"
        ],
        "file_format": "BAM",
        "alignment_details": [
            "Phased",
            "Sorted"
        ],
        "extra_files": [
            {
                "filename": "a_second_bam_bai.bai",
                "file_size": 6000,
                "status": "uploaded",
                "file_format": "BAI"
            }
        ],
        "consortia": [
            "smaht"
        ],
        "sequencing_center": "smaht",
        "file_size": 10000,
        "file_sets": [
<<<<<<< HEAD
            "TEST_FILE-SET_LIVER-HOMOGENATE-DNA"
=======
            "TEST_FILE-SET_LUNG-HOMOGENATE"
>>>>>>> 0cc23f8d
        ],
        "software": [
            "TEST_SOFTWARE_BWA-MEM",
            "foo:software_vep"
        ],
        "reference_genome": "GRCh38",
        "status": "released",
        "dataset": "colo829t",
        "annotated_filename": "ST001-1D-XX-M45-B004-test-SMAFI8LOZ6MU-bwamem_1.2.3_GRCh38.aligned.sorted.phased.bam"
    }
]<|MERGE_RESOLUTION|>--- conflicted
+++ resolved
@@ -63,11 +63,7 @@
         "sequencing_center": "smaht",
         "file_size": 10000,
         "file_sets": [
-<<<<<<< HEAD
-            "TEST_FILE-SET_LIVER-HOMOGENATE-DNA"
-=======
-            "TEST_FILE-SET_LUNG-HOMOGENATE"
->>>>>>> 0cc23f8d
+            "TEST_FILE-SET_LUNG-HOMOGENATE-DNA"
         ],
         "software": [
             "TEST_SOFTWARE_BWA-MEM",
