[
    {
        "uuid": "078256f2-e8b4-48eb-8a53-9bd2b01cda72",
        "submitted_id": "TEST_DONOR_FEMALE",
        "external_id": "SMHT001",
        "submission_centers": [
            "smaht"
        ],
        "age": 65,
        "sex": "Female",
<<<<<<< HEAD
        "body_mass_index": 21.5,
        "height": 3.2,
        "weight": 45,
        "tpc_submitted": "True"
=======
        "hardy_scale": 3
>>>>>>> 8544ac16
    },
    {
        "uuid": "637232c9-4008-462c-9b2f-bfc376db641e",
        "submitted_id": "TEST_DONOR_MALE",
        "external_id": "ST001",
        "submission_centers": [
            "smaht"
        ],
        "age": 45,
        "sex": "Male",
        "tpc_submitted": "True"
    },
    {
        "uuid": "a6f312a3-909b-41cd-ac14-bb72541df6b9",
        "submitted_id": "TEST_DONOR_ALT1",
        "submission_centers": [
            "smaht"
        ],
        "age": 89,
        "sex": "Male",
        "tpc_submitted": "False"
    }
]<|MERGE_RESOLUTION|>--- conflicted
+++ resolved
@@ -8,14 +8,7 @@
         ],
         "age": 65,
         "sex": "Female",
-<<<<<<< HEAD
-        "body_mass_index": 21.5,
-        "height": 3.2,
-        "weight": 45,
-        "tpc_submitted": "True"
-=======
         "hardy_scale": 3
->>>>>>> 8544ac16
     },
     {
         "uuid": "637232c9-4008-462c-9b2f-bfc376db641e",
