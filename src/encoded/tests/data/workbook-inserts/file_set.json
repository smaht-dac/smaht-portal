[
    {
        "uuid": "b98f9849-3b7f-4f2f-a58f-81100954e00d",
        "submission_centers": [
            "smaht"
        ],
        "submitted_id": "TEST_FILE-SET_LIVER-DNA",
        "libraries": [
            "TEST_LIBRARY_LIVER-DNA"
        ],
        "sequencing": "TEST_SEQUENCING_DNA-NOVASEQ-500X",
        "samples": [
            "TEST_CELL-SAMPLE_LIVER-CELL"
        ]
    },
    {
        "uuid": "6b6531f3-7512-4ed4-8d88-b0807579f883",
        "submission_centers": [
            "smaht"
        ],
        "submitted_id": "TEST_FILE-SET_HELA-RNA",
        "libraries": [
            "TEST_LIBRARY_HELA-RNA"
        ],
        "sequencing": "TEST_SEQUENCING_RNA-NOVASEQ-500X"
    },
    {
        "uuid": "b9f0f412-927f-4129-b165-f6a99935a44f",
        "submission_centers": [
            "smaht"
        ],
        "submitted_id": "TEST_FILE-SET_HELA_ONLY-RNA",
        "libraries": [
            "TEST_LIBRARY_HELA_ONLY-RNA"
        ],
        "sequencing": "TEST_SEQUENCING_RNA-PACBIO_30X-30H"
    },
    {
        "uuid": "e8e1885a-705a-46d7-8937-5969d30280f0",
        "submission_centers": [
            "smaht"
        ],
        "submitted_id": "TEST_FILE-SET_HELA-HEK293-DNA",
        "libraries": [
            "TEST_LIBRARY_HELA-HEK293-DNA"
        ],
        "sequencing": "TEST_SEQUENCING_DNA-ONT-90X"
    },
    {
        "uuid": "8a55c725-eb48-4ef9-9a54-9271bdf11239",
        "submission_centers": [
            "smaht"
        ],
<<<<<<< HEAD
        "submitted_id": "TEST_FILE-SET_LIVER-HOMOGENATE-DNA",
        "libraries": [
            "TEST_LIBRARY_LIVER-HOMOGENATE-DNA"
        ],
        "sequencing": "TEST_SEQUENCING_DNA-PACBIO_30X-30H"
=======
        "submitted_id": "TEST_FILE-SET_LUNG-HOMOGENATE",
        "libraries": [
            "TEST_LIBRARY_LUNG-HOMOGENATE"
        ],
        "sequencing": "TEST_SEQUENCING_PACBIO_30X-30H"
    },
    {
        "uuid": "0f50e72d-13c7-422e-9f8a-4e42ce927b87",
        "submission_centers": [
            "smaht"
        ],
        "submitted_id": "TEST_FILE-SET_IPSC_FIBROBLAST",
        "libraries": [
            "TEST_LIBRARY_IPSC_FIBROBLAST"
        ],
        "sequencing": "TEST_SEQUENCING_NOVASEQ-500X"
>>>>>>> 0cc23f8d
    }
]<|MERGE_RESOLUTION|>--- conflicted
+++ resolved
@@ -51,29 +51,21 @@
         "submission_centers": [
             "smaht"
         ],
-<<<<<<< HEAD
-        "submitted_id": "TEST_FILE-SET_LIVER-HOMOGENATE-DNA",
+        "submitted_id": "TEST_FILE-SET_LUNG-HOMOGENATE-DNA",
         "libraries": [
-            "TEST_LIBRARY_LIVER-HOMOGENATE-DNA"
+            "TEST_LIBRARY_LUNG-HOMOGENATE-DNA"
         ],
         "sequencing": "TEST_SEQUENCING_DNA-PACBIO_30X-30H"
-=======
-        "submitted_id": "TEST_FILE-SET_LUNG-HOMOGENATE",
-        "libraries": [
-            "TEST_LIBRARY_LUNG-HOMOGENATE"
-        ],
-        "sequencing": "TEST_SEQUENCING_PACBIO_30X-30H"
     },
     {
         "uuid": "0f50e72d-13c7-422e-9f8a-4e42ce927b87",
         "submission_centers": [
             "smaht"
         ],
-        "submitted_id": "TEST_FILE-SET_IPSC_FIBROBLAST",
+        "submitted_id": "TEST_FILE-SET_IPSC_FIBROBLAST-DNA",
         "libraries": [
-            "TEST_LIBRARY_IPSC_FIBROBLAST"
+            "TEST_LIBRARY_IPSC_FIBROBLAST-DNA"
         ],
-        "sequencing": "TEST_SEQUENCING_NOVASEQ-500X"
->>>>>>> 0cc23f8d
+        "sequencing": "TEST_SEQUENCING_DNA-NOVASEQ-500X"
     }
 ]