--- conflicted
+++ resolved
@@ -8,13 +8,10 @@
         "libraries": [
             "TEST_LIBRARY_LIVER"
         ],
-<<<<<<< HEAD
         "sequencing": "TEST_SEQUENCING_NOVASEQ-500X",
         "samples": [
             "TEST_TISSUE-SAMPLE_LIVER"
         ]
-=======
-        "sequencing": "TEST_SEQUENCING_NOVASEQ-500X"
     },
     {
         "uuid": "6b6531f3-7512-4ed4-8d88-b0807579f883",
@@ -26,6 +23,5 @@
             "TEST_LIBRARY_HELA"
         ],
         "sequencing": "TEST_SEQUENCING_NOVASEQ-500X"
->>>>>>> 78264815
     }
 ]