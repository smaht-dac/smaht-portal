[
    {
        "uuid": "a311f4f4-5bbb-4be7-975a-f5b7ec7585bc",
        "submission_centers": [
            "smaht"
        ],
        "submitted_id": "TEST_TISSUE-SAMPLE_LIVER",
        "sample_sources": [
            "TEST_TISSUE_LIVER"
        ],
        "external_id": "SMHT001-1A-100A1",
        "category": "Core",
        "core_size": "1.5",
        "weight": 800,
        "preservation_type": "Fixed",
        "preservation_medium": "Formalin",
        "tags": [
            "test_sample_names",
            "sample_names-SMHT001-1A-100A1",
            "test_sample_descriptions",
            "sample_descriptions-Core",
            "test_sample_studies",
            "sample_studies-Production"
        ]
    },
    {
        "uuid": "61850d04-9207-43ab-aab9-1a62821febc3",
        "submission_centers": [
            "smaht"
        ],
        "submitted_id": "TEST_TISSUE-SAMPLE_BRAIN",
        "sample_sources": [
            "TEST_TISSUE_BRAIN"
        ],
        "category": "Specimen",
        "external_id": "SMHT001-3AJ-001S1",
        "preservation_type": "Fresh"
    },
    {
        "uuid": "b59d424d-85a4-43f2-ac1c-ed81d41dd6b4",
        "submission_centers": [
            "smaht"
        ],
        "submitted_id": "TEST_TISSUE-SAMPLE_LUNG-HOMOGENATE",
        "sample_sources": [
            "TEST_TISSUE_LUNG"
        ],
        "external_id": "ST001-1D-020X",
        "category": "Homogenate",
        "preservation_type": "Snap Frozen"
    },
    {
        "uuid": "53c566f5-9162-4183-a34d-7ece38b4275f",
        "submission_centers": [
            "smaht"
        ],
        "submitted_id": "TEST_TISSUE-SAMPLE_LUNG-CORE",
        "sample_sources": [
            "TEST_TISSUE_LUNG"
        ],
        "external_id": "ST001-1D-001A1",
        "category": "Core",
        "preservation_type": "Fresh"
    },
    {
        "uuid": "5e07cc95-ca4b-4dbf-8c0e-9c33ea6e9cab",
        "submission_centers": [
            "smaht"
        ],
        "submitted_id": "TEST_TISSUE-SAMPLE_LIVER-SPECIMEN",
        "sample_sources": [
            "TEST_TISSUE_LIVER"
        ],
<<<<<<< HEAD
        "external_id": "ST001-1A-001S8",
=======
        "external_id": "SMHT001-1A-001S8",
>>>>>>> 6fe43b30
        "category": "Specimen",
        "preservation_type": "Snap Frozen"
    },
    {
        "uuid": "3550c0a6-b8ca-436a-b563-737a7ce68c3c",
        "submission_centers": [
            "smaht"
        ],
        "submitted_id": "TEST_TISSUE-SAMPLE_LUNG",
        "sample_sources": [
            "TEST_TISSUE_LUNG_ALT1"
        ],
        "external_id": "12-40",
        "category": "Specimen",
        "preservation_type": "Snap Frozen"
    },
    {
        "uuid": "3b22bab3-ebd8-438b-9631-5c90f51bb3b6",
        "submission_centers": [
            "smaht"
        ],
        "submitted_id": "TEST_TISSUE-SAMPLE_LIVER_2",
        "sample_sources": [
            "TEST_TISSUE_LIVER"
        ],
        "external_id": "SMHT001-1A-101A1",
        "category": "Core",
        "core_size": "1.5",
        "weight": 800
    }
]<|MERGE_RESOLUTION|>--- conflicted
+++ resolved
@@ -71,11 +71,7 @@
         "sample_sources": [
             "TEST_TISSUE_LIVER"
         ],
-<<<<<<< HEAD
-        "external_id": "ST001-1A-001S8",
-=======
         "external_id": "SMHT001-1A-001S8",
->>>>>>> 6fe43b30
         "category": "Specimen",
         "preservation_type": "Snap Frozen"
     },
