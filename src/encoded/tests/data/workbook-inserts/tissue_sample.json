--- conflicted
+++ resolved
@@ -24,7 +24,6 @@
         ]
     },
     {
-<<<<<<< HEAD
         "uuid": "92b37a58-3abc-48aa-bde2-c839f3b67dd3",
         "submission_centers": [
             "ndri_tpc"
@@ -36,7 +35,8 @@
         "sample_sources": [
             "TEST_TISSUE_LUNG"
         ]
-=======
+    },
+    {
         "uuid": "61850d04-9207-43ab-aab9-1a62821febc3",
         "submission_centers": [
             "smaht"
@@ -48,7 +48,6 @@
         "category": "Specimen",
         "external_id": "SMHT001-3AJ-001S1",
         "preservation_type": "Fresh"
->>>>>>> b2271df3
     },
     {
         "uuid": "b59d424d-85a4-43f2-ac1c-ed81d41dd6b4",
