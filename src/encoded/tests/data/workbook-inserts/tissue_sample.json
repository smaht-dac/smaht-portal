--- conflicted
+++ resolved
@@ -37,7 +37,6 @@
         "preservation_type": "Snap Frozen"
     },
     {
-<<<<<<< HEAD
         "uuid": "53c566f5-9162-4183-a34d-7ece38b4275f",
         "submission_centers": [
             "gcc"
@@ -75,7 +74,8 @@
         "external_id": "12-40",
         "category": "Specimen",
         "preservation_type": "Snap Frozen"
-=======
+    },
+    {
         "uuid": "3b22bab3-ebd8-438b-9631-5c90f51bb3b6",
         "submission_centers": [
             "smaht"
@@ -88,6 +88,5 @@
         "category": "Core",
         "core_size": "1.5",
         "weight": 800
->>>>>>> 73d20365
     }
 ]