--- conflicted
+++ resolved
@@ -16,16 +16,12 @@
         "file_sets": [
             "TEST_FILE-SET_LIVER"
         ],
-<<<<<<< HEAD
         "software": [
             "foo:software_vep"
         ],
         "reference_genome": "GRCh38",
         "access_status": "Open",
-        "annotated_filename": "SMHT-FOO-BAR-M45-B003-DAC_SMAURF3ETDQJ_bwamem0.1.2_GRCh38.aligned.sorted.bam"
-=======
-        "reference_genome": "GRCh38",
+        "annotated_filename": "SMHT-FOO-BAR-M45-B003-DAC_SMAURF3ETDQJ_bwamem0.1.2_GRCh38.aligned.sorted.bam",
         "file_size": 1000
->>>>>>> eeb0b8db
     }
 ]