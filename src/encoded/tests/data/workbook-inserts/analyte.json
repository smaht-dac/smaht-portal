[
    {
        "uuid": "3932c9d7-c5e6-46c3-9e67-2ccd276f4b74",
        "submission_centers": [
            "smaht"
        ],
        "submitted_id": "TEST_ANALYTE_LIVER-DNA",
        "molecule_detail": [
            "Total DNA"
        ],
        "molecule": [
            "DNA"
        ],
        "a260_a280_ratio": 3.2,
        "concentration": 6.2,
        "concentration_unit": "ng/uL",
        "samples": [
            "TEST_TISSUE-SAMPLE_LIVER"
        ]
    },
    {
        "uuid": "ecff361b-a0ce-4805-9201-301e42c868bf",
        "submission_centers": [
            "smaht"
        ],
        "submitted_id": "TEST_ANALYTE_HELA-RNA",
        "molecule_detail": [
            "mRNA"
        ],
        "molecule": [
            "RNA"
        ],
        "a260_a280_ratio": 3.2,
        "concentration": 6.2,
        "concentration_unit": "ng/uL",
        "samples": [
            "TEST_CELL-CULTURE-SAMPLE_HELA",
            "TEST_CELL-CULTURE-SAMPLE_HELA-HEK293"
        ]
    },
    {
        "uuid": "f40150b3-fb8c-4ff2-8102-b37ac00f2af0",
        "submission_centers": [
            "smaht"
        ],
        "submitted_id": "TEST_ANALYTE_HELA_ONLY-RNA",
        "molecule_detail": [
            "mRNA"
        ],
        "molecule": [
            "RNA"
        ],
        "a260_a280_ratio": 3.2,
        "concentration": 6.2,
        "concentration_unit": "ng/uL",
        "samples": [
            "TEST_CELL-CULTURE-SAMPLE_HELA"
        ]
    },
    {
        "uuid": "bbaf4f08-f433-4dea-9a9f-c7f9f88191e3",
        "submission_centers": [
            "smaht"
        ],
        "submitted_id": "TEST_ANALYTE_HELA-HEK293-DNA",
        "molecule_detail": [
            "Total DNA"
        ],
        "molecule": [
            "DNA"
        ],
        "samples": [
            "TEST_CELL-CULTURE-SAMPLE_HELA-HEK293-MIX"
        ]
    },
    {
        "uuid": "9082e5a5-87d5-4871-aaa7-3684b260f4dc",
        "submission_centers": [
            "smaht"
        ],
<<<<<<< HEAD
        "submitted_id": "TEST_ANALYTE_LIVER-HOMOGENATE-DNA",
=======
        "submitted_id": "TEST_ANALYTE_LUNG-HOMOGENATE",
>>>>>>> 0cc23f8d
        "molecule_detail": [
            "Total DNA"
        ],
        "molecule": [
            "DNA"
        ],
        "samples": [
            "TEST_TISSUE-SAMPLE_LUNG-HOMOGENATE"
        ]
    },
    {
        "uuid": "be28cc9e-0af0-4274-b592-740602ce84cd",
        "submission_centers": [
            "smaht"
        ],
        "submitted_id": "TEST_ANALYTE_IPSC_FIBROBLAST",
        "molecule_detail": [
            "Total DNA"
        ],
        "molecule": [
            "DNA"
        ],
        "samples": [
            "TEST_CELL-CULTURE-SAMPLE_IPSC_FIBROBLAST"
        ]
    }
]<|MERGE_RESOLUTION|>--- conflicted
+++ resolved
@@ -78,11 +78,7 @@
         "submission_centers": [
             "smaht"
         ],
-<<<<<<< HEAD
-        "submitted_id": "TEST_ANALYTE_LIVER-HOMOGENATE-DNA",
-=======
-        "submitted_id": "TEST_ANALYTE_LUNG-HOMOGENATE",
->>>>>>> 0cc23f8d
+        "submitted_id": "TEST_ANALYTE_LUNG-HOMOGENATE-DNA",
         "molecule_detail": [
             "Total DNA"
         ],
@@ -98,7 +94,7 @@
         "submission_centers": [
             "smaht"
         ],
-        "submitted_id": "TEST_ANALYTE_IPSC_FIBROBLAST",
+        "submitted_id": "TEST_ANALYTE_IPSC_FIBROBLAST-DNA",
         "molecule_detail": [
             "Total DNA"
         ],
