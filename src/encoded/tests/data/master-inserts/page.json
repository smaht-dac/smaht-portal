[
    {
        "identifier": "about",
        "title": "About",
        "status": "public",
        "children": [
            "c57a5299-64aa-4e8d-bf01-6668d815b94f",
            "d2d042e7-09e5-4a34-a8c5-530ba9c9cdec",
            "af03023c-1ce0-49a1-b85b-20f5abd8cc30"
        ],
        "content": [
           "3fd92b15-9771-4218-a3f9-77b15805443e"
        ],
        "table-of-contents": {
            "enabled": true,
            "header-depth": 4
        },
        "uuid": "c79afee0-7ba5-4dc6-9c1c-684984f85607",
        "consortia": [
            "358aed10-9b9d-4e26-ab84-4bd162da182b"
        ],
        "submission_centers": [
            "9626d82e-8110-4213-ac75-0a50adf890ff"
        ]
    },
    {
        "identifier": "about/what-is-smaht",
        "title": "What is SMaHT?",
        "status": "public",
        "content": [
            "10d45e8c-aeab-4e07-9257-1d78f3329de5"
        ],
        "table-of-contents": {
          "enabled": false,
          "skip-depth": 1,
          "header-depth": 4,
          "include-top-link": false
        },
        "uuid": "c57a5299-64aa-4e8d-bf01-6668d815b94f",
        "consortia": [
            "358aed10-9b9d-4e26-ab84-4bd162da182b"
        ],
        "submission_centers": [
            "9626d82e-8110-4213-ac75-0a50adf890ff"
        ]
    },
    {
        "identifier": "about/consortium",
        "title": "SMaHT Consortium Information",
        "status": "public",
        "children": [
            "6da98599-12a7-456f-8598-da510a88c7e8",
            "1ef242a4-954c-4c77-9193-3ec3b1a8e7d7"
        ],
        "content": [
            "10d45e8c-aeab-4e07-9257-1d78f3329de5"
        ],
        "table-of-contents": {
          "enabled": false,
          "skip-depth": 1,
          "header-depth": 4,
          "include-top-link": false
        },
        "uuid": "d2d042e7-09e5-4a34-a8c5-530ba9c9cdec",
        "consortia": [
            "358aed10-9b9d-4e26-ab84-4bd162da182b"
        ],
        "submission_centers": [
            "9626d82e-8110-4213-ac75-0a50adf890ff"
        ]
    },
    {
        "identifier": "about/join",
        "title": "How to Join SMaHt",
        "status": "public",
        "children": [
            "fd79ef6d-bbb3-4318-b1e0-9b108a57cccd"
        ],
        "content": [
            "10d45e8c-aeab-4e07-9257-1d78f3329de5"
        ],
        "table-of-contents": {
          "enabled": false,
          "skip-depth": 1,
          "header-depth": 4,
          "include-top-link": false
        },
        "uuid": "af03023c-1ce0-49a1-b85b-20f5abd8cc30",
        "consortia": [
            "358aed10-9b9d-4e26-ab84-4bd162da182b"
        ],
        "submission_centers": [
            "9626d82e-8110-4213-ac75-0a50adf890ff"
        ]
    },
    {
        "identifier": "about/consortium/awardees",
        "title": "SMaHT Awardees",
        "status": "public",
        "content": [
            "10d45e8c-aeab-4e07-9257-1d78f3329de5",
            "f1601ba5-483b-4133-a76b-5bec7caa2dd2"
        ],
        "table-of-contents": {
          "enabled": false,
          "skip-depth": 1,
          "header-depth": 4,
          "include-top-link": false
        },
        "uuid": "6da98599-12a7-456f-8598-da510a88c7e8",
        "consortia": [
            "358aed10-9b9d-4e26-ab84-4bd162da182b"
        ],
        "submission_centers": [
            "9626d82e-8110-4213-ac75-0a50adf890ff"
        ]
    },
    {
        "identifier": "about/consortium/data",
        "title": "SMaHT Data",
        "status": "public",
        "content": [
            "10d45e8c-aeab-4e07-9257-1d78f3329de5",
            "d3d9c545-4340-495a-92ea-7ccb7eebc71b"
        ],
        "table-of-contents": {
          "enabled": false,
          "skip-depth": 1,
          "header-depth": 4,
          "include-top-link": false
        },
        "uuid": "1ef242a4-954c-4c77-9193-3ec3b1a8e7d7",
        "consortia": [
            "358aed10-9b9d-4e26-ab84-4bd162da182b"
        ],
        "submission_centers": [
            "9626d82e-8110-4213-ac75-0a50adf890ff"
        ]
    },
    {
        "identifier": "about/join/policy",
        "title": "Associate Membership policy",
        "status": "public",
        "content": [
            "10d45e8c-aeab-4e07-9257-1d78f3329de5"
        ],
        "table-of-contents": {
          "enabled": false,
          "skip-depth": 1,
          "header-depth": 4,
          "include-top-link": false
        },
        "uuid": "fd79ef6d-bbb3-4318-b1e0-9b108a57cccd",
        "consortia": [
            "358aed10-9b9d-4e26-ab84-4bd162da182b"
        ],
        "submission_centers": [
            "9626d82e-8110-4213-ac75-0a50adf890ff"
        ]
    },
    {
        "identifier": "docs",
        "title": "Documentation",
        "status": "public",
        "children": [
            "5153c902-a0d2-4246-9b41-cea7a1c91f52",
            "6292facf-9eb4-451e-8d05-2e56e1bd7cbe",
            "6292facf-9eb4-451e-8d05-2e56e1bd7cbf"
        ],
        "table-of-contents": {
            "enabled": true,
            "header-depth": 4
        },
        "uuid": "089319c4-3ce9-4ec1-bd0b-5451a48bd99e",
        "consortia": [
            "358aed10-9b9d-4e26-ab84-4bd162da182b"
        ],
        "submission_centers": [
            "9626d82e-8110-4213-ac75-0a50adf890ff"
        ]
    },
    {
        "identifier": "docs/how-to-download",
        "title": "How to Download Data",
        "status": "public",
        "content": [
            "10d45e8c-aeab-4e07-9257-1d78f3329de5"
        ],
        "table-of-contents": {
            "enabled": true,
            "skip-depth": 3,
            "header-depth": 6,
            "include-top-link": false
        },
        "uuid": "859b2c48-0bda-406c-b49b-07d68bd236d4",
        "consortia": [
            "358aed10-9b9d-4e26-ab84-4bd162da182b"
        ],
        "submission_centers": [
            "9626d82e-8110-4213-ac75-0a50adf890ff"
        ]
    },
    {
        "identifier": "docs/how-to-register",
        "title": "How to Create Account",
        "status": "public",
        "content": [
            "10d45e8c-aeab-4e07-9257-1d78f3329de5"
        ],
        "table-of-contents": {
            "enabled": true,
            "skip-depth": 3,
            "header-depth": 6,
            "include-top-link": false
        },
        "uuid": "faabe1c0-3d8a-4651-bc86-072fb49ad016",
        "consortia": [
            "358aed10-9b9d-4e26-ab84-4bd162da182b"
        ],
        "submission_centers": [
            "9626d82e-8110-4213-ac75-0a50adf890ff"
        ]
    },
    {
        "identifier": "docs/pipeline-protocols",
        "title": "Pipeline Protocols",
        "status": "in review",
        "content": [
            "10d45e8c-aeab-4e07-9257-1d78f3329de5"
        ],
        "table-of-contents": {
            "enabled": true,
            "skip-depth": 3,
            "header-depth": 6,
            "include-top-link": false
        },
        "uuid": "4a63980c-d43a-403d-b872-51b658e1d39c",
        "consortia": [
            "358aed10-9b9d-4e26-ab84-4bd162da182b"
        ],
        "submission_centers": [
            "9626d82e-8110-4213-ac75-0a50adf890ff"
        ]
    },
    {
        "identifier": "docs/summary-of-data",
        "title": "Summary of Data Generated",
        "status": "in review",
        "content": [
            "10d45e8c-aeab-4e07-9257-1d78f3329de5"
        ],
        "table-of-contents": {
            "enabled": true,
            "skip-depth": 3,
            "header-depth": 6,
            "include-top-link": false
        },
        "uuid": "d753df69-8830-4cce-bf5c-44f55686d8a7",
        "consortia": [
            "358aed10-9b9d-4e26-ab84-4bd162da182b"
        ],
        "submission_centers": [
            "9626d82e-8110-4213-ac75-0a50adf890ff"
        ]
    },
    {
        "identifier": "docs/how-to-upload",
        "title": "How to Upload Data",
        "status": "public",
        "content": [
            "10d45e8c-aeab-4e07-9257-1d78f3329de5"
        ],
        "table-of-contents": {
            "enabled": true,
            "skip-depth": 3,
            "header-depth": 6,
            "include-top-link": false
        },
        "uuid": "22cf1831-aa96-4da1-bc62-4bccba4365af",
        "consortia": [
            "358aed10-9b9d-4e26-ab84-4bd162da182b"
        ],
        "submission_centers": [
            "9626d82e-8110-4213-ac75-0a50adf890ff"
        ]
    },
     {
        "identifier": "docs/user-guide/account-creation",
        "uuid": "5153c902-a0d2-4246-9b41-cea7a1c91f52",
        "title": "Creating an Account",
        "content": [
            "442c8aa0-dc6c-43d7-814a-854af460b014"
        ],
        "table-of-contents": {
            "enabled": true
        },
        "status": "public",
         "consortia": [
            "358aed10-9b9d-4e26-ab84-4bd162da182b"
        ],
        "submission_centers": [
            "9626d82e-8110-4213-ac75-0a50adf890ff"
        ]
    },
    {
        "identifier": "docs/user-guide/getting-started",
        "uuid": "6292facf-9eb4-451e-8d05-2e56e1bd7cbe",
        "title": "Getting Started with Submissions",
        "content": [
            "442c8aa0-dc6c-43d7-814a-854af460b015"
        ],
        "table-of-contents": {
            "enabled": true,
            "header-depth": 4
        },
        "status": "public",
        "consortia": [
            "358aed10-9b9d-4e26-ab84-4bd162da182b"
        ],
        "submission_centers": [
            "9626d82e-8110-4213-ac75-0a50adf890ff"
        ]
    },
    {
        "identifier": "docs/user-guide/file-uploads",
        "uuid": "6292facf-9eb4-451e-8d05-2e56e1bd7cbf",
        "title": "How to Upload Files to DAC",
        "content": [
            "d3d9c545-4340-495a-92ea-7ccb7eebc71c"
        ],
        "table-of-contents": {
            "enabled": true,
            "header-depth": 4
        },
        "status": "public",
        "consortia": [
            "358aed10-9b9d-4e26-ab84-4bd162da182b"
        ],
        "submission_centers": [
            "9626d82e-8110-4213-ac75-0a50adf890ff"
        ]
    },
    {
        "identifier": "data",
        "title": "Data",
        "status": "public",
        "children": [
            "39deafe0-34ae-4ab8-8261-3661b0c79a38"
        ],
        "table-of-contents": {
            "enabled": true,
            "header-depth": 4
        },
        "uuid": "1b722f51-c873-4a29-90bb-29618c4f4dc2",
        "consortia": [
            "358aed10-9b9d-4e26-ab84-4bd162da182b"
        ],
        "submission_centers": [
            "9626d82e-8110-4213-ac75-0a50adf890ff"
        ]
    },
    {
        "identifier": "data/benchmarking",
        "title": "Benchmarking Data",
        "status": "public",
        "children": [
            "63dde5c8-75b7-4335-9fc7-04a25c494148",
            "086fd04b-0098-4138-aa15-0f4affd649a3",
            "b32b1d8c-52d4-4bb2-a4a0-ec18d4fe6872",
            "ad073f5b-40d9-47b4-a0b5-ac209b73dca3",
            "35dbba20-3df6-48e9-8e6a-47051d2289f5",
            "253d3f85-b471-4802-b29c-6d979f7233a5",
            "13386ef6-696b-47bd-955c-bee2384739c9",
            "66053267-3ffc-499e-989d-da8163d4cafe"
        ],
        "content": [
            "56a7ca2a-e9aa-4c19-960d-2cd0ca2d9686"
        ],
        "table-of-contents": {
            "enabled": false,
            "skip-depth": 1,
            "header-depth": 4,
            "include-top-link": false
        },
        "uuid": "39deafe0-34ae-4ab8-8261-3661b0c79a38",
        "consortia": [
            "358aed10-9b9d-4e26-ab84-4bd162da182b"
        ],
        "submission_centers": [
            "9626d82e-8110-4213-ac75-0a50adf890ff"
        ]
    },
    {
        "identifier": "data/benchmarking/COLO829",
        "title": "COLO829",
        "status": "public",
        "content": [
            "dea41934-619a-4a3b-a2bd-0521d0fffab1"
        ],
        "table-of-contents": {
            "enabled": false,
            "skip-depth": 1,
            "header-depth": 4,
            "include-top-link": false
        },
        "uuid": "63dde5c8-75b7-4335-9fc7-04a25c494148",
        "consortia": [
            "358aed10-9b9d-4e26-ab84-4bd162da182b"
        ],
        "submission_centers": [
            "9626d82e-8110-4213-ac75-0a50adf890ff"
        ]
    },
    {
        "identifier": "data/benchmarking/HapMap",
        "title": "HapMap",
        "status": "in review",
        "content": [
            "cb2cdf19-ebec-4332-ae08-490404384d56"
        ],
        "table-of-contents": {
            "enabled": false,
            "skip-depth": 1,
            "header-depth": 4,
            "include-top-link": false
        },
        "uuid": "086fd04b-0098-4138-aa15-0f4affd649a3",
        "consortia": [
            "358aed10-9b9d-4e26-ab84-4bd162da182b"
        ],
        "submission_centers": [
            "9626d82e-8110-4213-ac75-0a50adf890ff"
        ]
    },
    {
        "identifier": "data/benchmarking/iPSC-fibroblasts",
        "title": "iPSC and Fibroblasts",
        "status": "in review",
        "content": [
            "cb2cdf19-ebec-4332-ae08-490404384d56"
        ],
        "table-of-contents": {
            "enabled": false,
            "skip-depth": 1,
            "header-depth": 4,
            "include-top-link": false
        },
        "uuid": "b32b1d8c-52d4-4bb2-a4a0-ec18d4fe6872",
        "consortia": [
            "358aed10-9b9d-4e26-ab84-4bd162da182b"
        ],
        "submission_centers": [
            "9626d82e-8110-4213-ac75-0a50adf890ff"
        ]
    },
    {
        "identifier": "data/benchmarking/brain",
        "title": "Brain",
        "status": "in review",
        "content": [
            "cb2cdf19-ebec-4332-ae08-490404384d56"
        ],
        "table-of-contents": {
            "enabled": false,
            "skip-depth": 1,
            "header-depth": 4,
            "include-top-link": false
        },
        "uuid": "ad073f5b-40d9-47b4-a0b5-ac209b73dca3",
        "consortia": [
            "358aed10-9b9d-4e26-ab84-4bd162da182b"
        ],
        "submission_centers": [
            "9626d82e-8110-4213-ac75-0a50adf890ff"
        ]
    },
    {
        "identifier": "data/benchmarking/lung",
        "title": "Lung",
        "status": "in review",
        "content": [
            "cb2cdf19-ebec-4332-ae08-490404384d56"
        ],
        "table-of-contents": {
            "enabled": false,
            "skip-depth": 1,
            "header-depth": 4,
            "include-top-link": false
        },
        "uuid": "35dbba20-3df6-48e9-8e6a-47051d2289f5",
        "consortia": [
            "358aed10-9b9d-4e26-ab84-4bd162da182b"
        ],
        "submission_centers": [
            "9626d82e-8110-4213-ac75-0a50adf890ff"
        ]
    },
    {
        "identifier": "data/benchmarking/heart",
        "title": "Heart",
        "status": "in review",
        "content": [
            "cb2cdf19-ebec-4332-ae08-490404384d56"
        ],
        "table-of-contents": {
            "enabled": false,
            "skip-depth": 1,
            "header-depth": 4,
            "include-top-link": false
        },
        "uuid": "253d3f85-b471-4802-b29c-6d979f7233a5",
        "consortia": [
            "358aed10-9b9d-4e26-ab84-4bd162da182b"
        ],
        "submission_centers": [
            "9626d82e-8110-4213-ac75-0a50adf890ff"
        ]
    },
    {
        "identifier": "data/benchmarking/colon",
        "title": "Colon",
        "status": "in review",
        "content": [
            "cb2cdf19-ebec-4332-ae08-490404384d56"
        ],
        "table-of-contents": {
            "enabled": false,
            "skip-depth": 1,
            "header-depth": 4,
            "include-top-link": false
        },
        "uuid": "13386ef6-696b-47bd-955c-bee2384739c9",
        "consortia": [
            "358aed10-9b9d-4e26-ab84-4bd162da182b"
        ],
        "submission_centers": [
            "9626d82e-8110-4213-ac75-0a50adf890ff"
        ]
    },
    {
        "identifier": "data/benchmarking/skin",
        "title": "Skin",
        "status": "in review",
        "content": [
            "cb2cdf19-ebec-4332-ae08-490404384d56"
        ],
        "table-of-contents": {
            "enabled": false,
            "skip-depth": 1,
            "header-depth": 4,
            "include-top-link": false
        },
        "uuid": "66053267-3ffc-499e-989d-da8163d4cafe",
        "consortia": [
            "358aed10-9b9d-4e26-ab84-4bd162da182b"
        ],
        "submission_centers": [
            "9626d82e-8110-4213-ac75-0a50adf890ff"
        ]
    },
    {
<<<<<<< HEAD
        "identifier": "privacy-policy",
        "title": "Privacy Policy",
        "status": "public",
        "content": [
            "ad816266-12c7-47bd-9617-dfe2a2328528"
        ],
        "table-of-contents": {
            "enabled": false,
            "skip-depth": 1,
            "header-depth": 4,
            "include-top-link": false
        },
        "uuid": "92b70c7e-6503-47e4-8f6a-35512d85099b",
        "consortia": [
            "358aed10-9b9d-4e26-ab84-4bd162da182b"
        ],
        "submission_centers": [
            "9626d82e-8110-4213-ac75-0a50adf890ff"
        ]
    },
    {
        "identifier": "legal",
        "title": "Legal",
        "status": "public",
        "content": [
            "032e2512-9168-4db4-b21d-5a10a8b8b14c"
        ],
        "table-of-contents": {
            "enabled": false,
            "skip-depth": 1,
            "header-depth": 4,
            "include-top-link": false
        },
        "uuid": "a5b90fc7-cb21-4a84-8bf2-b6c2b282cf0b",
=======
        "identifier": "statistics",
        "uuid": "f0f0f0f0-0000-0000-0000-ffffff040000",
        "title": "Portal Statistics (BETA)",
>>>>>>> 1f77a087
        "consortia": [
            "358aed10-9b9d-4e26-ab84-4bd162da182b"
        ],
        "submission_centers": [
            "9626d82e-8110-4213-ac75-0a50adf890ff"
        ]
    }
]<|MERGE_RESOLUTION|>--- conflicted
+++ resolved
@@ -559,7 +559,6 @@
         ]
     },
     {
-<<<<<<< HEAD
         "identifier": "privacy-policy",
         "title": "Privacy Policy",
         "status": "public",
@@ -594,11 +593,17 @@
             "include-top-link": false
         },
         "uuid": "a5b90fc7-cb21-4a84-8bf2-b6c2b282cf0b",
-=======
+        "consortia": [
+            "358aed10-9b9d-4e26-ab84-4bd162da182b"
+        ],
+        "submission_centers": [
+            "9626d82e-8110-4213-ac75-0a50adf890ff"
+        ]
+    },
+    {
         "identifier": "statistics",
         "uuid": "f0f0f0f0-0000-0000-0000-ffffff040000",
         "title": "Portal Statistics (BETA)",
->>>>>>> 1f77a087
         "consortia": [
             "358aed10-9b9d-4e26-ab84-4bd162da182b"
         ],
