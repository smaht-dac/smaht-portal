--- conflicted
+++ resolved
@@ -663,13 +663,8 @@
     {
         "identifier": "docs/additional-resources",
         "uuid": "1ada4fca-af4b-4304-947d-59e2918ab728",
-<<<<<<< HEAD
-        "title": "Additional Documentation",
-        "status": "public",
-=======
         "title": "Analysis & Additional Resources",
         "status": "open",
->>>>>>> 09789ba0
         "children": [
             "b3e754fd-be49-4998-bd05-040623617cdf",
             "5e64b78a-58c1-48c3-b031-e8837a19b4a4",
