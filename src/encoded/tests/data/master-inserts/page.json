--- conflicted
+++ resolved
@@ -861,7 +861,48 @@
         ]
     },
     {
-<<<<<<< HEAD
+        "identifier": "data/analysis",
+        "title": "Benchmarking Analysis",
+        "status": "public",
+        "children": [
+            "b4b2da6b-d5be-4cd3-81da-691ecc1f9308"
+        ],
+        "table-of-contents": {
+            "enabled": false,
+            "skip-depth": 1,
+            "header-depth": 4,
+            "include-top-link": false
+        },
+        "uuid": "aa7a1d0f-6638-44a2-891e-95bb96aaa868",
+        "consortia": [
+            "358aed10-9b9d-4e26-ab84-4bd162da182b"
+        ],
+        "submission_centers": [
+            "9626d82e-8110-4213-ac75-0a50adf890ff"
+        ]
+    },
+    {
+        "identifier": "data/analysis/colo829-snv-indel-detection",
+        "title": "COLO829 SNV/Indel Detection Challenge",
+        "status": "public",
+        "content": [
+            "6843c6e7-7b47-457d-96c3-387af3c07207"
+        ],
+        "table-of-contents": {
+            "enabled": false,
+            "skip-depth": 1,
+            "header-depth": 4,
+            "include-top-link": false
+        },
+        "uuid": "b4b2da6b-d5be-4cd3-81da-691ecc1f9308",
+        "consortia": [
+            "358aed10-9b9d-4e26-ab84-4bd162da182b"
+        ],
+        "submission_centers": [
+            "9626d82e-8110-4213-ac75-0a50adf890ff"
+        ]
+    },
+    {
         "identifier": "resources",
         "title": "Resources",
         "status": "public",
@@ -884,30 +925,14 @@
             "192a220e-64c8-4ec3-93d9-4e4218f0a7fe"
         ],
         "uuid": "5e7962d0-a218-45ba-8a76-729ef683695b",
-=======
-        "identifier": "data/analysis",
-        "title": "Benchmarking Analysis",
-        "status": "public",
-        "children": [
-            "b4b2da6b-d5be-4cd3-81da-691ecc1f9308"
-        ],
-        "table-of-contents": {
-            "enabled": false,
-            "skip-depth": 1,
-            "header-depth": 4,
-            "include-top-link": false
-        },
-        "uuid": "aa7a1d0f-6638-44a2-891e-95bb96aaa868",
->>>>>>> d62121cd
-        "consortia": [
-            "358aed10-9b9d-4e26-ab84-4bd162da182b"
-        ],
-        "submission_centers": [
-            "9626d82e-8110-4213-ac75-0a50adf890ff"
-        ]
-    },
-    {
-<<<<<<< HEAD
+        "consortia": [
+            "358aed10-9b9d-4e26-ab84-4bd162da182b"
+        ],
+        "submission_centers": [
+            "9626d82e-8110-4213-ac75-0a50adf890ff"
+        ]
+    },
+    {
         "identifier": "resources/genome-related/genome-reference-and-related-data",
         "title": "Genome Reference and Related Data",
         "status": "public",
@@ -919,21 +944,6 @@
             "header-depth": 4
         },
         "uuid": "192a220e-64c8-4ec3-93d9-4e4218f0a7fe",
-=======
-        "identifier": "data/analysis/colo829-snv-indel-detection",
-        "title": "COLO829 SNV/Indel Detection Challenge",
-        "status": "public",
-        "content": [
-            "6843c6e7-7b47-457d-96c3-387af3c07207"
-        ],
-        "table-of-contents": {
-            "enabled": false,
-            "skip-depth": 1,
-            "header-depth": 4,
-            "include-top-link": false
-        },
-        "uuid": "b4b2da6b-d5be-4cd3-81da-691ecc1f9308",
->>>>>>> d62121cd
         "consortia": [
             "358aed10-9b9d-4e26-ab84-4bd162da182b"
         ],
