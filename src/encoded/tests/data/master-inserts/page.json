--- conflicted
+++ resolved
@@ -161,11 +161,7 @@
     {
         "identifier": "docs",
         "title": "Documentation",
-<<<<<<< HEAD
-        "status": "in review",
-=======
         "status": "public",
->>>>>>> 46851a5e
         "children": [
             "859b2c48-0bda-406c-b49b-07d68bd236d4",
             "faabe1c0-3d8a-4651-bc86-072fb49ad016",
@@ -188,11 +184,7 @@
     {
         "identifier": "docs/how-to-download",
         "title": "How to Download Data",
-<<<<<<< HEAD
-        "status": "in review",
-=======
         "status": "public",
->>>>>>> 46851a5e
         "content": [
             "10d45e8c-aeab-4e07-9257-1d78f3329de5"
         ],
@@ -213,11 +205,7 @@
     {
         "identifier": "docs/how-to-register",
         "title": "How to Create Account",
-<<<<<<< HEAD
-        "status": "in review",
-=======
         "status": "public",
->>>>>>> 46851a5e
         "content": [
             "10d45e8c-aeab-4e07-9257-1d78f3329de5"
         ],
@@ -238,11 +226,7 @@
     {
         "identifier": "docs/pipeline-protocols",
         "title": "Pipeline Protocols",
-<<<<<<< HEAD
-        "status": "in review",
-=======
-        "status": "public",
->>>>>>> 46851a5e
+        "status": "in review",
         "content": [
             "10d45e8c-aeab-4e07-9257-1d78f3329de5"
         ],
@@ -263,11 +247,7 @@
     {
         "identifier": "docs/summary-of-data",
         "title": "Summary of Data Generated",
-<<<<<<< HEAD
-        "status": "in review",
-=======
-        "status": "public",
->>>>>>> 46851a5e
+        "status": "in review",
         "content": [
             "10d45e8c-aeab-4e07-9257-1d78f3329de5"
         ],
@@ -288,11 +268,7 @@
     {
         "identifier": "docs/how-to-upload",
         "title": "How to Upload Data",
-<<<<<<< HEAD
-        "status": "in review",
-=======
         "status": "public",
->>>>>>> 46851a5e
         "content": [
             "10d45e8c-aeab-4e07-9257-1d78f3329de5"
         ],
@@ -313,11 +289,7 @@
     {
         "identifier": "data",
         "title": "Data",
-<<<<<<< HEAD
-        "status": "in review",
-=======
-        "status": "public",
->>>>>>> 46851a5e
+        "status": "in review",
         "children": [
             "39deafe0-34ae-4ab8-8261-3661b0c79a38"
         ],
@@ -336,11 +308,7 @@
     {
         "identifier": "data/benchmarking",
         "title": "Benchmarking Data",
-<<<<<<< HEAD
-        "status": "in review",
-=======
-        "status": "public",
->>>>>>> 46851a5e
+        "status": "in review",
         "children": [
             "63dde5c8-75b7-4335-9fc7-04a25c494148",
             "086fd04b-0098-4138-aa15-0f4affd649a3",
@@ -371,11 +339,7 @@
     {
         "identifier": "data/benchmarking/COLO829",
         "title": "COLO829",
-<<<<<<< HEAD
-        "status": "in review",
-=======
-        "status": "public",
->>>>>>> 46851a5e
+        "status": "in review",
         "content": [
             "10d45e8c-aeab-4e07-9257-1d78f3329de5"
         ],
@@ -396,11 +360,7 @@
     {
         "identifier": "data/benchmarking/HapMap",
         "title": "HapMap",
-<<<<<<< HEAD
-        "status": "in review",
-=======
-        "status": "public",
->>>>>>> 46851a5e
+        "status": "in review",
         "content": [
             "10d45e8c-aeab-4e07-9257-1d78f3329de5"
         ],
@@ -421,11 +381,7 @@
     {
         "identifier": "data/benchmarking/iPSC-fibroblasts",
         "title": "iPSC and Fibroblasts",
-<<<<<<< HEAD
-        "status": "in review",
-=======
-        "status": "public",
->>>>>>> 46851a5e
+        "status": "in review",
         "content": [
             "10d45e8c-aeab-4e07-9257-1d78f3329de5"
         ],
@@ -446,11 +402,7 @@
     {
         "identifier": "data/benchmarking/brain",
         "title": "Brain",
-<<<<<<< HEAD
-        "status": "in review",
-=======
-        "status": "public",
->>>>>>> 46851a5e
+        "status": "in review",
         "content": [
             "10d45e8c-aeab-4e07-9257-1d78f3329de5"
         ],
@@ -471,11 +423,7 @@
     {
         "identifier": "data/benchmarking/lung",
         "title": "Lung",
-<<<<<<< HEAD
-        "status": "in review",
-=======
-        "status": "public",
->>>>>>> 46851a5e
+        "status": "in review",
         "content": [
             "10d45e8c-aeab-4e07-9257-1d78f3329de5"
         ],
@@ -496,11 +444,7 @@
     {
         "identifier": "data/benchmarking/heart",
         "title": "Heart",
-<<<<<<< HEAD
-        "status": "in review",
-=======
-        "status": "public",
->>>>>>> 46851a5e
+        "status": "in review",
         "content": [
             "10d45e8c-aeab-4e07-9257-1d78f3329de5"
         ],
@@ -521,11 +465,7 @@
     {
         "identifier": "data/benchmarking/colon",
         "title": "Colon",
-<<<<<<< HEAD
-        "status": "in review",
-=======
-        "status": "public",
->>>>>>> 46851a5e
+        "status": "in review",
         "content": [
             "10d45e8c-aeab-4e07-9257-1d78f3329de5"
         ],
@@ -546,11 +486,7 @@
     {
         "identifier": "data/benchmarking/skin",
         "title": "Skin",
-<<<<<<< HEAD
-        "status": "in review",
-=======
-        "status": "public",
->>>>>>> 46851a5e
+        "status": "in review",
         "content": [
             "10d45e8c-aeab-4e07-9257-1d78f3329de5"
         ],
