[
    {
        "email": "loadxl@hms.harvard.edu",
        "first_name": "loadxl",
        "groups": [
            "admin"
        ],
        "last_name": "loadxl",
        "status": "current",
        "time_zone": "US/Pacific",
        "uuid": "3202fd57-44d2-44fb-a131-afb1e43d8ae5"
    },
    {
        "email": "snovault.platform@gmail.com",
        "first_name": "Genomics Platform",
        "last_name": "Administration",
        "groups": [
            "admin"
        ],
        "uuid": "b5f738b6-455a-42e5-bc1c-77fbfd9b15d2"
    },
    {
        "email": "william_ronchetti@hms.harvard.edu",
        "first_name": "Will",
        "last_name": "Ronchetti",
        "uuid": "986b362f-4eb6-4a9c-8173-3ab267226992",
        "groups": [
            "admin"
        ],
        "consortia": [
            "358aed10-9b9d-4e26-ab84-4bd162da182b"
        ],
        "submits_for": [
            "9626d82e-8110-4213-ac75-0a50adf890ff"
        ],
        "submission_centers": [
            "9626d82e-8110-4213-ac75-0a50adf890ff"
        ]
    },
    {
        "email": "andrew_schroeder@hms.harvard.edu",
        "first_name": "Andy",
        "last_name": "Schroeder",
        "uuid": "986b362f-4eb6-4a9c-8173-3ab267227777",
        "groups": [
            "admin"
        ],
        "consortia": [
            "358aed10-9b9d-4e26-ab84-4bd162da182b"
        ],
        "submits_for": [
            "9626d82e-8110-4213-ac75-0a50adf890ff"
        ],
        "submission_centers": [
            "9626d82e-8110-4213-ac75-0a50adf890ff"
        ]
    },
    {
        "last_name": "App",
        "first_name": "Foursight",
        "status": "current",
        "groups": [
            "admin"
        ],
        "email": "foursight.app@gmail.com",
        "uuid": "7677f8a8-79d2-4cff-ab0a-a967a2a68e39"
    },
    {
        "last_name": "App",
        "first_name": "Tibanna",
        "time_zone": "US/Eastern",
        "status": "current",
        "groups": [
            "admin"
        ],
        "email": "tibanna.app@gmail.com",
        "uuid": "b041dba8-e2b2-4e54-a621-97edb508a0c4"
    },
    {
        "email": "alexander_veit@hms.harvard.edu",
        "first_name": "Alexander",
        "last_name": "Veit",
        "uuid": "45ac3b0a-6640-4ccc-8ba7-e4cc7c778c15",
        "groups": [
            "admin"
        ],
        "consortia": [
            "358aed10-9b9d-4e26-ab84-4bd162da182b"
        ],
        "submits_for": [
            "9626d82e-8110-4213-ac75-0a50adf890ff"
        ],
        "submission_centers": [
            "9626d82e-8110-4213-ac75-0a50adf890ff"
        ]
    },
    {
        "email": "michele_berselli@hms.harvard.edu",
        "first_name": "Michele",
        "last_name": "Berselli",
        "uuid": "f9524d43-01b5-4b71-94c6-32d2d09c2222",
        "groups": [
            "admin"
        ],
        "consortia": [
            "358aed10-9b9d-4e26-ab84-4bd162da182b"
        ],
        "submits_for": [
            "9626d82e-8110-4213-ac75-0a50adf890ff"
        ],
        "submission_centers": [
            "9626d82e-8110-4213-ac75-0a50adf890ff"
        ]
    },
    {
        "email": "peter_park@hms.harvard.edu",
        "first_name": "Peter",
        "last_name": "Park",
        "uuid": "bf91416d-5d99-48bd-9035-3c6e520131a2",
        "groups": [
            "admin"
        ],
        "consortia": [
            "358aed10-9b9d-4e26-ab84-4bd162da182b"
        ],
        "submits_for": [
            "9626d82e-8110-4213-ac75-0a50adf890ff"
        ],
        "submission_centers": [
            "9626d82e-8110-4213-ac75-0a50adf890ff"
        ]
    },
    {
        "email": "cesar_ferreyra-mansilla@hms.harvard.edu",
        "first_name": "Cesar",
        "last_name": "Ferreyra",
        "uuid": "90a33c84-6b17-4f96-be54-f8cb0458ee67",
        "groups": [
            "admin"
        ],
        "consortia": [
            "358aed10-9b9d-4e26-ab84-4bd162da182b"
        ],
        "submits_for": [
            "9626d82e-8110-4213-ac75-0a50adf890ff"
        ],
        "submission_centers": [
            "9626d82e-8110-4213-ac75-0a50adf890ff"
        ]
    },
    {
        "email": "shannon_ehmsen@hms.harvard.edu",
        "first_name": "Shannon",
        "last_name": "Ehmsen",
        "uuid": "c58ac2fe-fccb-4d21-992d-62a078c2dbc0",
        "groups": [
            "admin"
        ],
        "consortia": [
            "358aed10-9b9d-4e26-ab84-4bd162da182b"
        ],
        "submits_for": [
            "9626d82e-8110-4213-ac75-0a50adf890ff"
        ],
        "submission_centers": [
            "9626d82e-8110-4213-ac75-0a50adf890ff"
        ]
    },
    {
        "email": "dominik_glodzik@hms.harvard.edu",
        "first_name": "Dominik",
        "last_name": "Glodzik",
        "uuid": "42cd3586-0ae7-43bd-9d9c-14a03572e3ac",
        "groups": [
            "admin"
        ],
        "consortia": [
            "358aed10-9b9d-4e26-ab84-4bd162da182b"
        ],
        "submits_for": [
            "9626d82e-8110-4213-ac75-0a50adf890ff"
        ],
        "submission_centers": [
            "9626d82e-8110-4213-ac75-0a50adf890ff"
        ]
    },
    {
        "email": "elizabeth_chun@hms.harvard.edu",
        "first_name": "Elizabeth",
        "last_name": "Chun",
        "uuid": "a0254053-f619-466c-8776-32810d13d95e",
        "groups": [
            "admin"
        ],
        "consortia": [
            "358aed10-9b9d-4e26-ab84-4bd162da182b"
        ],
        "submits_for": [
            "9626d82e-8110-4213-ac75-0a50adf890ff"
        ],
        "submission_centers": [
            "9626d82e-8110-4213-ac75-0a50adf890ff"
        ]
    },
    {
        "email": "dominika_maziec@hms.harvard.edu",
        "first_name": "Dominika",
        "last_name": "Maziec",
        "uuid": "bc8e5ecd-4f3e-430a-97e7-d27f66a3e74f",
        "groups": [
            "admin"
        ],
        "consortia": [
            "358aed10-9b9d-4e26-ab84-4bd162da182b"
        ],
        "submits_for": [
            "9626d82e-8110-4213-ac75-0a50adf890ff"
        ],
        "submission_centers": [
            "9626d82e-8110-4213-ac75-0a50adf890ff"
        ]
    },
    {
        "email": "cypress-main-scientist@cypress.hms.harvard.edu",
        "first_name": "Cypress",
        "last_name": "Dbgap",
        "uuid": "6fc63b40-6620-4a40-bb1b-a99f25ccdb63",
        "groups": [
            "dbgap"
        ],
        "consortia": [
            "358aed10-9b9d-4e26-ab84-4bd162da182b"
        ]
    },
    {
<<<<<<< HEAD
        "email": "cypress-main-non-dbgap@cypress.hms.harvard.edu",
        "first_name": "Cypress",
        "last_name": "Non-dbgap",
        "uuid": "0f237e9e-68e8-4dca-890d-417d8c395698",
        "consortia": [
            "358aed10-9b9d-4e26-ab84-4bd162da182b"
        ]
    },
    {
        "email": "cypress-main-public-dbgap@cypress.hms.harvard.edu",
        "first_name": "Cypress",
        "last_name": "Public Dbgap",
        "uuid": "4dfabc34-3958-4911-8fbc-bec194847cb6",
        "groups": [
            "public-dbgap"
        ]
    },
    {
        "email": "cypress-main-public-non-dbgap@cypress.hms.harvard.edu",
        "first_name": "Cypress",
        "last_name": "Public Non-dbgap",
        "uuid": "1d3edcd4-7cae-49d0-b7ca-eaac97e25df7"
    },
    {
        "email": "rahi_navelkar@hms.harvard.edu",
        "uuid": "06344dd1-30b3-40a0-b06a-1ab8111d3ce5",
        "groups": [
            "admin"
        ],
        "consortia": [
            "358aed10-9b9d-4e26-ab84-4bd162da182b"
        ],
        "submits_for": [
            "9626d82e-8110-4213-ac75-0a50adf890ff"
        ],
        "submission_centers": [
            "9626d82e-8110-4213-ac75-0a50adf890ff"
        ],
        "time_zone": "US/Eastern",
        "last_name": "Navelkar",
        "first_name": "Rahi"
    },
    {
=======
>>>>>>> 6b7e25b3
        "email": "william_feng@hms.harvard.edu",
        "uuid": "0d565156-00db-4948-82fe-021d151a5daf",
        "groups": [
            "admin"
        ],
        "consortia": [
            "358aed10-9b9d-4e26-ab84-4bd162da182b"
        ],
        "submits_for": [
            "9626d82e-8110-4213-ac75-0a50adf890ff"
        ],
        "submission_centers": [
            "9626d82e-8110-4213-ac75-0a50adf890ff"
        ],
        "time_zone": "US/Eastern",
        "last_name": "Feng",
        "first_name": "William"
    },
    {
        "email": "ozturkutku@gmail.com",
        "uuid": "1ade49a9-78e9-4d38-b127-92ac65598137",
        "groups": [
            "admin"
        ],
        "consortia": [
            "358aed10-9b9d-4e26-ab84-4bd162da182b"
        ],
        "submits_for": [
            "9626d82e-8110-4213-ac75-0a50adf890ff"
        ],
        "submission_centers": [
            "9626d82e-8110-4213-ac75-0a50adf890ff"
        ],
        "time_zone": "US/Eastern",
        "first_name": "Serkan Utku",
        "last_name": "\u00d6zt\u00fcrk"
    },
    {
        "email": "sarah_nicholson@hms.harvard.edu",
        "uuid": "5519933a-7772-4188-a318-afc84c1302cd",
        "groups": [
            "admin"
        ],
        "consortia": [
            "358aed10-9b9d-4e26-ab84-4bd162da182b"
        ],
        "submits_for": [
            "9626d82e-8110-4213-ac75-0a50adf890ff"
        ],
        "submission_centers": [
            "9626d82e-8110-4213-ac75-0a50adf890ff"
        ],
        "time_zone": "US/Eastern",
        "first_name": "Sarah",
        "last_name": "Nicholson"
    }
]<|MERGE_RESOLUTION|>--- conflicted
+++ resolved
@@ -221,6 +221,44 @@
         ]
     },
     {
+        "email": "david_michaels@hms.harvard.edu",
+        "uuid": "74fef71a-dfc1-4aa4-acc0-cedcb7ac1d68",
+        "groups": [
+            "admin"
+        ],
+        "consortia": [
+            "358aed10-9b9d-4e26-ab84-4bd162da182b"
+        ],
+        "submission_centers": [
+            "9626d82e-8110-4213-ac75-0a50adf890ff"
+        ],
+        "submits_for": [
+            "9626d82e-8110-4213-ac75-0a50adf890ff"
+        ],
+        "time_zone": "US/Eastern",
+        "last_name": "Michaels",
+        "first_name": "David"
+    },
+    {
+        "email": "dominika_maziec@hms.harvard.edu",
+        "uuid": "bc8e5ecd-4f3e-430a-97e7-d27f66a3e74f",
+        "groups": [
+            "admin"
+        ],
+        "consortia": [
+            "358aed10-9b9d-4e26-ab84-4bd162da182b"
+        ],
+        "submits_for": [
+            "9626d82e-8110-4213-ac75-0a50adf890ff"
+        ],
+        "submission_centers": [
+            "9626d82e-8110-4213-ac75-0a50adf890ff"
+        ],
+        "time_zone": "US/Eastern",
+        "last_name": "Maziec",
+        "first_name": "Dominika"
+    },
+    {
         "email": "cypress-main-scientist@cypress.hms.harvard.edu",
         "first_name": "Cypress",
         "last_name": "Dbgap",
@@ -233,7 +271,6 @@
         ]
     },
     {
-<<<<<<< HEAD
         "email": "cypress-main-non-dbgap@cypress.hms.harvard.edu",
         "first_name": "Cypress",
         "last_name": "Non-dbgap",
@@ -258,27 +295,6 @@
         "uuid": "1d3edcd4-7cae-49d0-b7ca-eaac97e25df7"
     },
     {
-        "email": "rahi_navelkar@hms.harvard.edu",
-        "uuid": "06344dd1-30b3-40a0-b06a-1ab8111d3ce5",
-        "groups": [
-            "admin"
-        ],
-        "consortia": [
-            "358aed10-9b9d-4e26-ab84-4bd162da182b"
-        ],
-        "submits_for": [
-            "9626d82e-8110-4213-ac75-0a50adf890ff"
-        ],
-        "submission_centers": [
-            "9626d82e-8110-4213-ac75-0a50adf890ff"
-        ],
-        "time_zone": "US/Eastern",
-        "last_name": "Navelkar",
-        "first_name": "Rahi"
-    },
-    {
-=======
->>>>>>> 6b7e25b3
         "email": "william_feng@hms.harvard.edu",
         "uuid": "0d565156-00db-4948-82fe-021d151a5daf",
         "groups": [
