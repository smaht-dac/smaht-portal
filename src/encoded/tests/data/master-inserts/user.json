[
    {
        "email": "loadxl@hms.harvard.edu",
        "first_name": "loadxl",
        "groups": [
            "admin"
        ],
        "last_name": "loadxl",
        "status": "current",
        "time_zone": "US/Pacific",
        "uuid": "3202fd57-44d2-44fb-a131-afb1e43d8ae5"
    },
    {
        "email": "snovault.platform@gmail.com",
        "first_name": "Genomics Platform",
        "last_name": "Administration",
        "groups": [
            "admin"
        ],
        "uuid": "b5f738b6-455a-42e5-bc1c-77fbfd9b15d2"
    },
    {
        "email": "william_ronchetti@hms.harvard.edu",
        "first_name": "Will",
        "last_name": "Ronchetti",
        "uuid": "986b362f-4eb6-4a9c-8173-3ab267226992",
        "groups": [
            "admin"
        ],
        "consortia": [
            "358aed10-9b9d-4e26-ab84-4bd162da182b"
        ],
        "submission_centers": [
            "9626d82e-8110-4213-ac75-0a50adf890ff"
        ]
    },
    {
        "email": "andrew_schroeder@hms.harvard.edu",
        "first_name": "Andy",
        "last_name": "Schroeder",
        "uuid": "986b362f-4eb6-4a9c-8173-3ab267227777",
        "groups": [
            "admin"
        ],
        "consortia": [
            "358aed10-9b9d-4e26-ab84-4bd162da182b"
        ],
        "submission_centers": [
            "9626d82e-8110-4213-ac75-0a50adf890ff"
        ]
    },
    {
        "last_name": "App",
        "first_name": "Foursight",
        "status": "current",
        "groups": [
            "admin"
        ],
        "email": "foursight.app@gmail.com",
        "uuid": "7677f8a8-79d2-4cff-ab0a-a967a2a68e39"
    },
    {
        "last_name": "App",
        "first_name": "Tibanna",
        "time_zone": "US/Eastern",
        "status": "current",
        "groups": [
            "admin"
        ],
        "email": "tibanna.app@gmail.com",
        "uuid": "b041dba8-e2b2-4e54-a621-97edb508a0c4"
    },
    {
        "email": "bianca_morris@hms.harvard.edu",
        "first_name": "Bianca",
        "last_name": "Morris",
        "uuid": "70060f34-ec8f-4c34-a6c3-1b7b9ce8d314",
        "groups": [
            "admin"
        ],
        "consortia": [
            "358aed10-9b9d-4e26-ab84-4bd162da182b"
        ],
        "submission_centers": [
            "9626d82e-8110-4213-ac75-0a50adf890ff"
        ]
    },
    {
        "email": "alexander_veit@hms.harvard.edu",
        "first_name": "Alexander",
        "last_name": "Veit",
        "uuid": "45ac3b0a-6640-4ccc-8ba7-e4cc7c778c15",
        "groups": [
            "admin"
        ],
        "consortia": [
            "358aed10-9b9d-4e26-ab84-4bd162da182b"
        ],
        "submission_centers": [
            "9626d82e-8110-4213-ac75-0a50adf890ff"
        ]
    },
    {
        "email": "michele_berselli@hms.harvard.edu",
        "first_name": "Michele",
        "last_name": "Berselli",
        "uuid": "f9524d43-01b5-4b71-94c6-32d2d09c2222",
        "groups": [
            "admin"
        ],
        "consortia": [
            "358aed10-9b9d-4e26-ab84-4bd162da182b"
        ],
        "submission_centers": [
            "9626d82e-8110-4213-ac75-0a50adf890ff"
        ]
    },
    {
        "email": "peter_park@hms.harvard.edu",
        "first_name": "Peter",
        "last_name": "Park",
        "uuid": "bf91416d-5d99-48bd-9035-3c6e520131a2",
        "groups": [
            "admin"
        ],
        "consortia": [
            "358aed10-9b9d-4e26-ab84-4bd162da182b"
        ],
        "submission_centers": [
            "9626d82e-8110-4213-ac75-0a50adf890ff"
        ]
    },
    {
        "email": "douglas_rioux@hms.harvard.edu",
        "first_name": "Douglas",
        "last_name": "Rioux",
        "uuid": "e34b090e-aa4e-494c-9bb3-79d0dbce0301",
        "groups": [
            "admin"
        ],
        "consortia": [
            "358aed10-9b9d-4e26-ab84-4bd162da182b"
        ],
        "submission_centers": [
            "9626d82e-8110-4213-ac75-0a50adf890ff"
        ]
    },
    {
        "email": "cesar_ferreyra-mansilla@hms.harvard.edu",
        "first_name": "Cesar",
        "last_name": "Ferreyra",
        "uuid": "90a33c84-6b17-4f96-be54-f8cb0458ee67",
        "groups": [
            "admin"
        ],
        "consortia": [
            "358aed10-9b9d-4e26-ab84-4bd162da182b"
        ],
        "submission_centers": [
            "9626d82e-8110-4213-ac75-0a50adf890ff"
        ]
    },
    {
        "email": "shannon_ehmsen@hms.harvard.edu",
        "first_name": "Shannon",
        "last_name": "Ehmsen",
        "uuid": "c58ac2fe-fccb-4d21-992d-62a078c2dbc0",
        "groups": [
            "admin"
        ],
        "consortia": [
            "358aed10-9b9d-4e26-ab84-4bd162da182b"
        ],
        "submission_centers": [
            "9626d82e-8110-4213-ac75-0a50adf890ff"
        ]
    },
    {
        "email": "dominik_glodzik@hms.harvard.edu",
        "first_name": "Dominik",
        "last_name": "Glodzik",
        "uuid": "42cd3586-0ae7-43bd-9d9c-14a03572e3ac",
        "groups": [
            "admin"
        ],
        "consortia": [
            "358aed10-9b9d-4e26-ab84-4bd162da182b"
        ],
        "submission_centers": [
            "9626d82e-8110-4213-ac75-0a50adf890ff"
        ]
    },
    {
        "email": "elizabeth_chun@hms.harvard.edu",
        "first_name": "Elizabeth",
        "last_name": "Chun",
        "uuid": "a0254053-f619-466c-8776-32810d13d95e",
        "groups": [
            "admin"
        ],
        "consortia": [
            "358aed10-9b9d-4e26-ab84-4bd162da182b"
        ],
        "submission_centers": [
            "9626d82e-8110-4213-ac75-0a50adf890ff"
        ]
    },
    {
        "email": "dominika_maziec@hms.harvard.edu",
        "first_name": "Dominika",
        "last_name": "Maziec",
        "uuid": "bc8e5ecd-4f3e-430a-97e7-d27f66a3e74f",
        "groups": [
            "admin"
        ],
        "consortia": [
            "358aed10-9b9d-4e26-ab84-4bd162da182b"
        ],
        "submission_centers": [
            "9626d82e-8110-4213-ac75-0a50adf890ff"
        ]
    },
    {
        "email": "david_michaels@hms.harvard.edu",
        "uuid": "74fef71a-dfc1-4aa4-acc0-cedcb7ac1d68",
        "groups": [
            "admin"
        ],
        "consortia": [
            "358aed10-9b9d-4e26-ab84-4bd162da182b"
        ],
        "submission_centers": [
            "9626d82e-8110-4213-ac75-0a50adf890ff"
        ],
        "time_zone": "US/Eastern",
        "last_name": "Michaels",
        "first_name": "David"
    },
    {
        "email": "dominika_maziec@hms.harvard.edu",
        "uuid": "bc8e5ecd-4f3e-430a-97e7-d27f66a3e74f",
        "groups": [
            "admin"
        ],
        "consortia": [
            "358aed10-9b9d-4e26-ab84-4bd162da182b"
        ],
        "submission_centers": [
            "9626d82e-8110-4213-ac75-0a50adf890ff"
        ],
        "time_zone": "US/Eastern",
        "last_name": "Maziec",
        "first_name": "Dominika"
    },
    {
        "email": "cypress-main-scientist@cypress.hms.harvard.edu",
        "first_name": "Scientist",
        "last_name": "Cypress Main",
        "uuid": "6fc63b40-6620-4a40-bb1b-a99f25ccdb63",
        "consortia": [
            "358aed10-9b9d-4e26-ab84-4bd162da182b"
        ],
        "submission_centers": [
            "9626d82e-8110-4213-ac75-0a50adf890ff"
        ]
    },
    {
        "email": "rahi_navelkar@hms.harvard.edu",
        "uuid": "06344dd1-30b3-40a0-b06a-1ab8111d3ce5",
        "groups": [
            "admin"
        ],
        "consortia": [
            "358aed10-9b9d-4e26-ab84-4bd162da182b"
        ],
        "submission_centers": [
            "9626d82e-8110-4213-ac75-0a50adf890ff"
        ],
        "time_zone": "US/Eastern",
        "last_name": "Navelkar",
        "first_name": "Rahi"
    },
    {
<<<<<<< HEAD
        "email": "ozturkutku@gmail.com",
        "first_name": "Serkan Utku",
        "last_name": "Öztürk",
        "uuid": "336b1174-8b79-4c39-a3ce-298be2cc1509",
=======
        "email": "william_feng@hms.harvard.edu",
        "uuid": "0d565156-00db-4948-82fe-021d151a5daf",
>>>>>>> 7bacb0b8
        "groups": [
            "admin"
        ],
        "consortia": [
            "358aed10-9b9d-4e26-ab84-4bd162da182b"
        ],
        "submission_centers": [
            "9626d82e-8110-4213-ac75-0a50adf890ff"
<<<<<<< HEAD
        ]
=======
        ],
        "time_zone": "US/Eastern",
        "last_name": "William",
        "first_name": "Feng"
>>>>>>> 7bacb0b8
    }
]<|MERGE_RESOLUTION|>--- conflicted
+++ resolved
@@ -281,30 +281,35 @@
         "first_name": "Rahi"
     },
     {
-<<<<<<< HEAD
-        "email": "ozturkutku@gmail.com",
-        "first_name": "Serkan Utku",
-        "last_name": "Öztürk",
-        "uuid": "336b1174-8b79-4c39-a3ce-298be2cc1509",
-=======
         "email": "william_feng@hms.harvard.edu",
         "uuid": "0d565156-00db-4948-82fe-021d151a5daf",
->>>>>>> 7bacb0b8
-        "groups": [
-            "admin"
-        ],
-        "consortia": [
-            "358aed10-9b9d-4e26-ab84-4bd162da182b"
-        ],
-        "submission_centers": [
-            "9626d82e-8110-4213-ac75-0a50adf890ff"
-<<<<<<< HEAD
-        ]
-=======
+        "groups": [
+            "admin"
+        ],
+        "consortia": [
+            "358aed10-9b9d-4e26-ab84-4bd162da182b"
+        ],
+        "submission_centers": [
+            "9626d82e-8110-4213-ac75-0a50adf890ff"
         ],
         "time_zone": "US/Eastern",
         "last_name": "William",
         "first_name": "Feng"
->>>>>>> 7bacb0b8
+    },
+    {
+        "email": "ozturkutku@gmail.com",
+        "uuid": "336b1174-8b79-4c39-a3ce-298be2cc1509",
+        "groups": [
+            "admin"
+        ],
+        "consortia": [
+            "358aed10-9b9d-4e26-ab84-4bd162da182b"
+        ],
+        "submission_centers": [
+            "9626d82e-8110-4213-ac75-0a50adf890ff"
+        ],
+        "time_zone": "US/Eastern",
+        "first_name": "Serkan Utku",
+        "last_name": "Öztürk"
     }
 ]