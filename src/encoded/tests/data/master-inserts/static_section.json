[
    {
        "identifier": "coming-soon",
        "title": "Coming Soon",
        "body": "Coming soon!",
        "status": "public",
        "options": {
            "filetype": "md",
            "collapsible": false,
            "default_open": true
        },
        "section_type": "Page Section",
        "uuid": "10d45e8c-aeab-4e07-9257-1d78f3329de5",
        "consortia": [
            "358aed10-9b9d-4e26-ab84-4bd162da182b"
        ],
        "submission_centers": [
            "9626d82e-8110-4213-ac75-0a50adf890ff"
        ]
    },
    {
        "identifier": "about.associate_membership_policy",
        "title": "Associate Membership Policy",
        "file": "/docs/public/about_membership_policy.md",
        "status": "public",
        "options": {
            "filetype": "md",
            "collapsible": false,
            "default_open": true
        },
        "section_type": "Page Section",
        "uuid": "dd5198bb-72ba-4c5b-9736-3ba785814a20",
        "consortia": [
            "358aed10-9b9d-4e26-ab84-4bd162da182b"
        ],
        "submission_centers": [
            "9626d82e-8110-4213-ac75-0a50adf890ff"
        ]
    },
    {
        "identifier": "consortium-map",
        "title": "SMaHT Consortium Members Map",
        "file": "/docs/public/consortium_map.jsx",
        "status": "public",
        "options": {
            "filetype": "jsx",
            "collapsible": false,
            "default_open": true
        },
        "section_type": "Page Section",
        "uuid": "f1601ba5-483b-4133-a76b-5bec7caa2dd2",
        "consortia": [
            "358aed10-9b9d-4e26-ab84-4bd162da182b"
        ],
        "submission_centers": [
            "9626d82e-8110-4213-ac75-0a50adf890ff"
        ]
    },
    {
        "identifier": "alluvial",
        "title": "SMaHT Data Overview",
        "file": "/docs/public/alluvial.jsx",
        "status": "public",
        "options": {
            "filetype": "jsx",
            "collapsible": false,
            "default_open": true
        },
        "section_type": "Page Section",
        "uuid": "d3d9c545-4340-495a-92ea-7ccb7eebc71b",
        "consortia": [
            "358aed10-9b9d-4e26-ab84-4bd162da182b"
        ],
        "submission_centers": [
            "9626d82e-8110-4213-ac75-0a50adf890ff"
        ]
    },
    {
        "identifier": "assay-table",
        "title": "SMaHT Benchmarking Experimental Assays",
        "file": "/docs/public/assay-table.jsx",
        "status": "public",
        "options": {
            "filetype": "jsx",
            "collapsible": false,
            "default_open": true
        },
        "section_type": "Page Section",
        "uuid": "eb1d19d5-5ebe-4e89-a8d7-fc50a8c85a61",
        "consortia": [
            "358aed10-9b9d-4e26-ab84-4bd162da182b"
        ],
        "submission_centers": [
            "9626d82e-8110-4213-ac75-0a50adf890ff"
        ]
    },
    {
        "identifier": "benchmarking.COLO829",
        "title": "COLO829 Data Table",
        "file": "/docs/public/benchmarking_COLO829.jsx",
        "status": "public",
        "options": {
            "filetype": "jsx",
            "collapsible": false,
            "default_open": true
        },
        "section_type": "Page Section",
        "uuid": "dea41934-619a-4a3b-a2bd-0521d0fffab1",
        "consortia": [
            "358aed10-9b9d-4e26-ab84-4bd162da182b"
        ],
        "submission_centers": [
            "9626d82e-8110-4213-ac75-0a50adf890ff"
        ]
    },
    {
        "identifier": "benchmarking.HapMap",
        "title": "HapMap Data Table",
        "file": "/docs/public/benchmarking_HapMap.jsx",
        "status": "public",
        "options": {
            "filetype": "jsx",
            "collapsible": false,
            "default_open": true
        },
        "section_type": "Page Section",
        "uuid": "5b5d9021-4dca-4023-bc5e-123b5ef66ff2",
        "consortia": [
            "358aed10-9b9d-4e26-ab84-4bd162da182b"
        ],
        "submission_centers": [
            "9626d82e-8110-4213-ac75-0a50adf890ff"
        ]
    },
    {
        "identifier": "benchmarking.iPSCFibroblast",
        "title": "iPSC Fibroblast Data Table",
        "file": "/docs/public/benchmarking_iPSCFibroblast.jsx",
        "status": "public",
        "options": {
            "filetype": "jsx",
            "collapsible": false,
            "default_open": true
        },
        "section_type": "Page Section",
        "uuid": "a08bb75d-93e2-455f-9fe2-aa8f4969d233",
        "consortia": [
            "358aed10-9b9d-4e26-ab84-4bd162da182b"
        ],
        "submission_centers": [
            "9626d82e-8110-4213-ac75-0a50adf890ff"
        ]
    },
    {
        "identifier": "benchmarking.donorst001",
        "title": "Donor ST001",
        "file": "/docs/public/benchmarking_tissues_Donor1.jsx",
        "status": "public",
        "options": {
            "filetype": "jsx",
            "collapsible": false,
            "default_open": true
        },
        "section_type": "Page Section",
        "uuid": "a2cdba5c-9e0e-4064-9ad0-353ade82f62e",
        "consortia": [
            "358aed10-9b9d-4e26-ab84-4bd162da182b"
        ],
        "submission_centers": [
            "9626d82e-8110-4213-ac75-0a50adf890ff"
        ]
    },
    {
        "identifier": "benchmarking.donorst002",
        "title": "Donor ST002",
        "file": "/docs/public/benchmarking_tissues_Donor2.jsx",
        "status": "public",
        "options": {
            "filetype": "jsx",
            "collapsible": false,
            "default_open": true
        },
        "section_type": "Page Section",
        "uuid": "f5829bad-3604-4bd8-9b40-685bb2f925f5",
        "consortia": [
            "358aed10-9b9d-4e26-ab84-4bd162da182b"
        ],
        "submission_centers": [
            "9626d82e-8110-4213-ac75-0a50adf890ff"
        ]
    },
    {
        "identifier": "benchmarking.donorst003",
        "title": "Donor ST003",
        "file": "/docs/public/benchmarking_tissues_Donor3.jsx",
        "status": "public",
        "options": {
            "filetype": "jsx",
            "collapsible": false,
            "default_open": true
        },
        "section_type": "Page Section",
        "uuid": "d093f2ec-4c72-4597-aa73-0ba501fb533a",
        "consortia": [
            "358aed10-9b9d-4e26-ab84-4bd162da182b"
        ],
        "submission_centers": [
            "9626d82e-8110-4213-ac75-0a50adf890ff"
        ]
    },
    {
        "identifier": "benchmarking.donorst004",
        "title": "Donor ST004",
        "file": "/docs/public/benchmarking_tissues_Donor4.jsx",
        "status": "public",
        "options": {
            "filetype": "jsx",
            "collapsible": false,
            "default_open": true
        },
        "section_type": "Page Section",
        "uuid": "185c76c9-fcdc-4ac5-be06-5b3b83c09b90",
        "consortia": [
            "358aed10-9b9d-4e26-ab84-4bd162da182b"
        ],
        "submission_centers": [
            "9626d82e-8110-4213-ac75-0a50adf890ff"
        ]
    },
    {
        "identifier": "account_creation",
        "uuid": "442c8aa0-dc6c-43d7-814a-854af460b014",
        "file": "/docs/source/account_creation.rst",
        "section_type": "Page Section",
        "status": "public",
        "options": {
            "filetype": "rst",
            "initial_header_level": 2
        },
        "consortia": [
            "358aed10-9b9d-4e26-ab84-4bd162da182b"
        ],
        "submission_centers": [
            "9626d82e-8110-4213-ac75-0a50adf890ff"
        ]
    },
    {
        "identifier": "benchmarking.intro",
        "title": "Intro Benchmarking Data Table",
        "file": "/docs/public/benchmarking_intro.jsx",
        "status": "in review",
        "options": {
            "filetype": "jsx",
            "collapsible": false,
            "default_open": true
        },
        "section_type": "Page Section",
        "uuid": "56a7ca2a-e9aa-4c19-960d-2cd0ca2d9686",
        "consortia": [
            "358aed10-9b9d-4e26-ab84-4bd162da182b"
        ],
        "submission_centers": [
            "9626d82e-8110-4213-ac75-0a50adf890ff"
        ]
    },
    {
        "identifier": "data.analysis.colo829_snv_indel_detection",
        "title": "Challenge Data: Truth set and other relevant data",
        "file": "/docs/public/colo829_snv_indel_detection.jsx",
        "status": "released",
        "options": {
            "filetype": "jsx",
            "collapsible": false,
            "default_open": true,
            "initial_header_level": 2
        },
        "section_type": "Page Section",
        "uuid": "6843c6e7-7b47-457d-96c3-387af3c07207",
        "consortia": [
            "358aed10-9b9d-4e26-ab84-4bd162da182b"
        ],
        "submission_centers": [
            "9626d82e-8110-4213-ac75-0a50adf890ff"
        ]
    },
    {
        "identifier": "getting_started",
        "uuid": "442c8aa0-dc6c-43d7-814a-854af460b015",
        "file": "/docs/source/getting_started.rst",
        "section_type": "Page Section",
        "status": "public",
        "options": {
            "filetype": "rst",
            "initial_header_level": 2
        },
        "consortia": [
            "358aed10-9b9d-4e26-ab84-4bd162da182b"
        ],
        "submission_centers": [
            "9626d82e-8110-4213-ac75-0a50adf890ff"
        ]
    },
    {
        "identifier": "benchmarking.placeholder",
        "title": "Benchmarking Placeholder",
        "file": "/docs/public/benchmarking_placeholder.jsx",
        "status": "in review",
        "options": {
            "filetype": "jsx",
            "collapsible": false,
            "default_open": true
        },
        "section_type": "Page Section",
        "uuid": "cb2cdf19-ebec-4332-ae08-490404384d56",
        "consortia": [
            "358aed10-9b9d-4e26-ab84-4bd162da182b"
        ],
        "submission_centers": [
            "9626d82e-8110-4213-ac75-0a50adf890ff"
        ]
    },
    {
        "identifier": "credentials",
        "uuid": "442c8aa0-dc6c-43d7-814a-854af460b016",
        "file": "/docs/source/credentials.rst",
        "section_type": "Page Section",
        "status": "public",
        "options": {
            "filetype": "rst",
            "initial_header_level": 2
        },
        "consortia": [
            "358aed10-9b9d-4e26-ab84-4bd162da182b"
        ],
        "submission_centers": [
            "9626d82e-8110-4213-ac75-0a50adf890ff"
        ]
    },
    {
        "identifier": "faq",
        "uuid": "d78edbe6-9a42-4512-ac8d-b909bc287103",
        "file": "/docs/public/faq.jsx",
        "section_type": "Page Section",
        "status": "released",
        "options": {
            "filetype": "jsx",
            "initial_header_level": 2
        },
        "consortia": [
            "358aed10-9b9d-4e26-ab84-4bd162da182b"
        ],
        "submission_centers": [
            "9626d82e-8110-4213-ac75-0a50adf890ff"
        ]
    },
    {
        "identifier": "genome_reference_and_related_data",
        "uuid": "edf6c0f5-e051-4c4e-8e22-99dfde0b8501",
        "file": "/docs/source/genome_reference_and_related_data.rst",
        "section_type": "Page Section",
        "status": "released",
        "options": {
            "filetype": "rst",
            "initial_header_level": 2
        },
        "consortia": [
            "358aed10-9b9d-4e26-ab84-4bd162da182b"
        ],
        "submission_centers": [
            "9626d82e-8110-4213-ac75-0a50adf890ff"
        ]
    },
    {
        "identifier": "legal",
        "title": "Legal",
        "file": "/docs/public/legal.md",
        "status": "in review",
        "options": {
            "filetype": "md",
            "collapsible": false,
            "default_open": true
        },
        "section_type": "Page Section",
        "uuid": "032e2512-9168-4db4-b21d-5a10a8b8b14c",
        "consortia": [
            "358aed10-9b9d-4e26-ab84-4bd162da182b"
        ],
        "submission_centers": [
            "9626d82e-8110-4213-ac75-0a50adf890ff"
        ]
    },
    {
        "identifier": "privacy-policy",
        "title": "Privacy Policy",
        "file": "/docs/public/privacy-policy.md",
        "status": "in review",
        "options": {
            "filetype": "md",
            "collapsible": false,
            "default_open": true
        },
        "uuid": "ad816266-12c7-47bd-9617-dfe2a2328528",
        "consortia": [
            "358aed10-9b9d-4e26-ab84-4bd162da182b"
        ],
        "submission_centers": [
            "9626d82e-8110-4213-ac75-0a50adf890ff"
        ]
    },
    {
        "identifier": "uploading_files",
        "uuid": "1a2fdcbf-eead-4441-a028-76c5a3e2ac16",
        "file": "/docs/source/uploading_files.rst",
        "section_type": "Page Section",
        "status": "public",
        "options": {
            "filetype": "rst"
        },
        "consortia": [
            "358aed10-9b9d-4e26-ab84-4bd162da182b"
        ],
        "submission_centers": [
            "9626d82e-8110-4213-ac75-0a50adf890ff"
        ]
    },
    {
        "identifier": "troubleshooting",
        "uuid": "a74b4355-3721-4a27-a444-e99a55a1407b",
        "file": "/docs/source/troubleshooting.rst",
        "section_type": "Page Section",
        "status": "public",
        "options": {
            "filetype": "rst"
        },
        "consortia": [
            "358aed10-9b9d-4e26-ab84-4bd162da182b"
        ],
        "submission_centers": [
            "9626d82e-8110-4213-ac75-0a50adf890ff"
        ]
    },
    {
        "identifier": "file_download",
        "uuid": "1b656dca-547b-4c2a-b61b-57d4903b4599",
        "file": "/docs/source/file_download.rst",
        "section_type": "Page Section",
        "status": "public",
        "options": {
            "filetype": "rst",
            "initial_header_level": 2
        },
        "consortia": [
            "358aed10-9b9d-4e26-ab84-4bd162da182b"
        ],
        "submission_centers": [
            "9626d82e-8110-4213-ac75-0a50adf890ff"
        ]
    },
    {
        "identifier": "smaht_nomenclature",
        "uuid": "e88a8a3d-cee8-430e-bfed-5c056bc384ea",
        "file": "/docs/public/smaht_nomenclature.rst",
        "section_type": "Page Section",
        "status": "public",
        "options": {
            "filetype": "rst"
        },
        "consortia": [
            "358aed10-9b9d-4e26-ab84-4bd162da182b"
        ],
        "submission_centers": [
            "9626d82e-8110-4213-ac75-0a50adf890ff"
        ]
    },
    {
        "identifier": "referencing_data",
        "uuid": "6206008f-9288-4156-b55d-52a75f5332e8",
        "file": "/docs/source/referencing_data.rst",
        "section_type": "Page Section",
        "status": "public",
        "options": {
            "filetype": "rst",
            "initial_header_level": 2
        },
        "consortia": [
            "358aed10-9b9d-4e26-ab84-4bd162da182b"
        ],
        "submission_centers": [
            "9626d82e-8110-4213-ac75-0a50adf890ff"
        ]
    },
    {
        "identifier": "data_release_status",
        "uuid": "794304f1-3c36-4528-bce8-0f6d6b165fc5",
        "file": "/docs/source/data_release_status.rst",
        "section_type": "Page Section",
        "status": "public",
        "options": {
            "filetype": "rst",
            "initial_header_level": 2
        },
        "consortia": [
            "358aed10-9b9d-4e26-ab84-4bd162da182b"
        ],
        "submission_centers": [
            "9626d82e-8110-4213-ac75-0a50adf890ff"
        ]
    },
    {
        "identifier": "manifest",
        "uuid": "f525c58f-e6b8-499f-98df-6c24c1af9f26",
        "file": "/docs/source/manifest.rst",
        "section_type": "Page Section",
        "status": "public",
        "options": {
            "filetype": "rst",
            "initial_header_level": 2
        },
        "consortia": [
            "358aed10-9b9d-4e26-ab84-4bd162da182b"
        ],
        "submission_centers": [
            "9626d82e-8110-4213-ac75-0a50adf890ff"
        ]
    },
    {
        "identifier": "qc_visualizations",
        "title": "QC Metric Visualizations",
        "file": "/docs/public/qc_visualizations.jsx",
        "status": "released",
        "options": {
            "filetype": "jsx",
            "collapsible": false,
            "default_open": true
        },
        "section_type": "Page Section",
        "uuid": "27d09f44-44ca-466e-ade6-6d5a5a81c99c",
        "consortia": [
            "358aed10-9b9d-4e26-ab84-4bd162da182b"
        ],
        "submission_centers": [
            "9626d82e-8110-4213-ac75-0a50adf890ff"
        ]
    },
    {
        "body": "<SubmissionStatus />",
        "title": "Submission Status",
        "status": "in review",
        "options": {
            "filetype": "jsx",
            "collapsible": false,
            "default_open": true
        },
        "consortia": [
            "358aed10-9b9d-4e26-ab84-4bd162da182b"
        ],
        "identifier": "submission-status.0",
        "section_type": "Page Section",
        "submission_centers": [
            "9626d82e-8110-4213-ac75-0a50adf890ff"
        ],
        "uuid": "7550cf0e-367b-4b38-85e3-54cd0c12c6bd"
    },
    {
        "identifier": "retracted-files",
        "title": "List of Retracted Files",
        "file": "/docs/public/retracted_files.jsx",
        "status": "in review",
        "options": {
            "filetype": "jsx",
            "collapsible": false,
            "default_open": true
        },
        "section_type": "Page Section",
        "uuid": "d523e166-89bf-439d-9770-ee92e4bcb72b",
        "consortia": [
            "358aed10-9b9d-4e26-ab84-4bd162da182b"
        ],
        "submission_centers": [
            "9626d82e-8110-4213-ac75-0a50adf890ff"
        ]
    },
    {
        "identifier": "data_matrix_comparison",
        "title": "SMaHT Data Matrix",
        "file": "/docs/public/data_matrix_comparison.jsx",
        "status": "in review",
        "options": {
            "filetype": "jsx",
            "collapsible": false,
            "default_open": true
        },
        "section_type": "Page Section",
        "consortia": [
            "358aed10-9b9d-4e26-ab84-4bd162da182b"
        ],
        "uuid": "2851ec1b-ecdb-479a-b88e-deedaa1886ef",
        "submission_centers": [
            "9626d82e-8110-4213-ac75-0a50adf890ff"
        ]
    },
    {
        "identifier": "submission_data_dictionary",
        "title": "Submission Data Dictionary",
        "file": "/docs/public/submission_data_dictionary.jsx",
        "status": "released",
        "options": {
            "filetype": "jsx",
            "collapsible": false,
            "default_open": true
        },
        "section_type": "Page Section",
        "consortia": [
            "358aed10-9b9d-4e26-ab84-4bd162da182b"
        ],
        "uuid": "4aeffcf9-f3bb-40e8-a4de-ac7d1bf4fac4",
        "submission_centers": [
            "9626d82e-8110-4213-ac75-0a50adf890ff"
        ]
    },
    {
<<<<<<< HEAD
        "identifier": "smaht-team",
        "title": "SMaHT Team",
        "file": "/docs/public/smaht_team.jsx",
=======
        "identifier": "donor_manifest_dictionary",
        "title": "Donor Manifest Dictionary",
        "file": "/docs/public/donor_manifest_dictionary.jsx",
>>>>>>> db2b444c
        "status": "released",
        "options": {
            "filetype": "jsx",
            "collapsible": false,
            "default_open": true
        },
        "section_type": "Page Section",
        "consortia": [
            "358aed10-9b9d-4e26-ab84-4bd162da182b"
        ],
<<<<<<< HEAD
        "uuid": "c8e2f3e2-2f3e-4d1b-8e2a-5f3e2d1b8e2a",
=======
        "uuid": "abb80b35-61ac-4433-b6e3-55be1ba15e18",
>>>>>>> db2b444c
        "submission_centers": [
            "9626d82e-8110-4213-ac75-0a50adf890ff"
        ]
    }
]<|MERGE_RESOLUTION|>--- conflicted
+++ resolved
@@ -619,15 +619,28 @@
         ]
     },
     {
-<<<<<<< HEAD
+        "identifier": "donor_manifest_dictionary",
+        "title": "Donor Manifest Dictionary",
+        "file": "/docs/public/donor_manifest_dictionary.jsx",
+        "status": "released",
+        "options": {
+            "filetype": "jsx",
+            "collapsible": false,
+            "default_open": true
+        },
+        "section_type": "Page Section",
+        "consortia": [
+            "358aed10-9b9d-4e26-ab84-4bd162da182b"
+        ],
+        "uuid": "abb80b35-61ac-4433-b6e3-55be1ba15e18",
+        "submission_centers": [
+            "9626d82e-8110-4213-ac75-0a50adf890ff"
+        ]
+    },
+    {
         "identifier": "smaht-team",
         "title": "SMaHT Team",
         "file": "/docs/public/smaht_team.jsx",
-=======
-        "identifier": "donor_manifest_dictionary",
-        "title": "Donor Manifest Dictionary",
-        "file": "/docs/public/donor_manifest_dictionary.jsx",
->>>>>>> db2b444c
         "status": "released",
         "options": {
             "filetype": "jsx",
@@ -638,11 +651,7 @@
         "consortia": [
             "358aed10-9b9d-4e26-ab84-4bd162da182b"
         ],
-<<<<<<< HEAD
         "uuid": "c8e2f3e2-2f3e-4d1b-8e2a-5f3e2d1b8e2a",
-=======
-        "uuid": "abb80b35-61ac-4433-b6e3-55be1ba15e18",
->>>>>>> db2b444c
         "submission_centers": [
             "9626d82e-8110-4213-ac75-0a50adf890ff"
         ]
