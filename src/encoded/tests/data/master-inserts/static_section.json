[
    {
        "identifier": "coming-soon",
        "title": "Coming Soon",
        "body": "Coming soon!",
        "status": "public",
        "options": {
            "filetype": "md",
            "collapsible": false,
            "default_open": true
        },
        "section_type": "Page Section",
        "uuid": "10d45e8c-aeab-4e07-9257-1d78f3329de5",
        "consortia": [
            "358aed10-9b9d-4e26-ab84-4bd162da182b"
        ],
        "submission_centers": [
            "9626d82e-8110-4213-ac75-0a50adf890ff"
        ]
    },
    {
        "identifier": "about.associate_membership_policy",
        "title": "Associate Membership Policy",
        "file": "/docs/public/about_membership_policy.md",
        "status": "public",
        "options": {
            "filetype": "md",
            "collapsible": false,
            "default_open": true
        },
        "section_type": "Page Section",
        "uuid": "dd5198bb-72ba-4c5b-9736-3ba785814a20",
        "consortia": [
            "358aed10-9b9d-4e26-ab84-4bd162da182b"
        ],
        "submission_centers": [
            "9626d82e-8110-4213-ac75-0a50adf890ff"
        ]
    },
    {
        "identifier": "consortium-map",
        "title": "SMaHT Consortium Members Map",
        "file": "/docs/public/consortium_map.jsx",
        "status": "public",
        "options": {
            "filetype": "jsx",
            "collapsible": false,
            "default_open": true
        },
        "section_type": "Page Section",
        "uuid": "f1601ba5-483b-4133-a76b-5bec7caa2dd2",
        "consortia": [
            "358aed10-9b9d-4e26-ab84-4bd162da182b"
        ],
        "submission_centers": [
            "9626d82e-8110-4213-ac75-0a50adf890ff"
        ]
    },
    {
        "identifier": "alluvial",
        "title": "SMaHT Data Overview",
        "file": "/docs/public/alluvial.jsx",
        "status": "public",
        "options": {
            "filetype": "jsx",
            "collapsible": false,
            "default_open": true
        },
        "section_type": "Page Section",
        "uuid": "d3d9c545-4340-495a-92ea-7ccb7eebc71b",
        "consortia": [
            "358aed10-9b9d-4e26-ab84-4bd162da182b"
        ],
        "submission_centers": [
            "9626d82e-8110-4213-ac75-0a50adf890ff"
        ]
    },
    {
        "identifier": "assay-table",
        "title": "SMaHT Benchmarking Experimental Assays",
        "file": "/docs/public/assay-table.jsx",
        "status": "public",
        "options": {
            "filetype": "jsx",
            "collapsible": false,
            "default_open": true
        },
        "section_type": "Page Section",
        "uuid": "eb1d19d5-5ebe-4e89-a8d7-fc50a8c85a61",
        "consortia": [
            "358aed10-9b9d-4e26-ab84-4bd162da182b"
        ],
        "submission_centers": [
            "9626d82e-8110-4213-ac75-0a50adf890ff"
        ]
    },
    {
        "identifier": "benchmarking.COLO829",
        "title": "COLO829 Data Table",
        "file": "/docs/public/benchmarking_COLO829.jsx",
        "status": "public",
        "options": {
            "filetype": "jsx",
            "collapsible": false,
            "default_open": true
        },
        "section_type": "Page Section",
        "uuid": "dea41934-619a-4a3b-a2bd-0521d0fffab1",
        "consortia": [
            "358aed10-9b9d-4e26-ab84-4bd162da182b"
        ],
        "submission_centers": [
            "9626d82e-8110-4213-ac75-0a50adf890ff"
        ]
    },
    {
        "identifier": "benchmarking.HapMap",
        "title": "HapMap Data Table",
        "file": "/docs/public/benchmarking_HapMap.jsx",
        "status": "public",
        "options": {
            "filetype": "jsx",
            "collapsible": false,
            "default_open": true
        },
        "section_type": "Page Section",
        "uuid": "5b5d9021-4dca-4023-bc5e-123b5ef66ff2",
        "consortia": [
            "358aed10-9b9d-4e26-ab84-4bd162da182b"
        ],
        "submission_centers": [
            "9626d82e-8110-4213-ac75-0a50adf890ff"
        ]
    },
    {
        "identifier": "benchmarking.iPSCFibroblast",
        "title": "iPSC Fibroblast Data Table",
        "file": "/docs/public/benchmarking_iPSCFibroblast.jsx",
        "status": "public",
        "options": {
            "filetype": "jsx",
            "collapsible": false,
            "default_open": true
        },
        "section_type": "Page Section",
        "uuid": "a08bb75d-93e2-455f-9fe2-aa8f4969d233",
        "consortia": [
            "358aed10-9b9d-4e26-ab84-4bd162da182b"
        ],
        "submission_centers": [
            "9626d82e-8110-4213-ac75-0a50adf890ff"
        ]
    },
    {
        "identifier": "benchmarking.Heart",
        "title": "Heart Data Table",
        "file": "/docs/public/benchmarking_Heart.jsx",
        "status": "in review",
        "options": {
            "filetype": "jsx",
            "collapsible": false,
            "default_open": true
        },
        "section_type": "Page Section",
        "uuid": "09abdc2d-bbb5-4814-9dec-c39e58ee7d4f",
        "consortia": [
            "358aed10-9b9d-4e26-ab84-4bd162da182b"
        ],
        "submission_centers": [
            "9626d82e-8110-4213-ac75-0a50adf890ff"
        ]
    },
    {
        "identifier": "benchmarking.Colon",
        "title": "Colon Data Table",
        "file": "/docs/public/benchmarking_Colon.jsx",
        "status": "public",
        "options": {
            "filetype": "jsx",
            "collapsible": false,
            "default_open": true
        },
        "section_type": "Page Section",
        "uuid": "3a097f93-4478-4487-a7ac-fb805774fcad",
        "consortia": [
            "358aed10-9b9d-4e26-ab84-4bd162da182b"
        ],
        "submission_centers": [
            "9626d82e-8110-4213-ac75-0a50adf890ff"
        ]
    },
    {
        "identifier": "benchmarking.Liver",
        "title": "Liver Data Table",
        "file": "/docs/public/benchmarking_Liver.jsx",
        "status": "public",
        "options": {
            "filetype": "jsx",
            "collapsible": false,
            "default_open": true
        },
        "section_type": "Page Section",
        "uuid": "c789600c-4104-4246-a238-af9cc89d74f1",
        "consortia": [
            "358aed10-9b9d-4e26-ab84-4bd162da182b"
        ],
        "submission_centers": [
            "9626d82e-8110-4213-ac75-0a50adf890ff"
        ]
    },
    {
        "identifier": "benchmarking.Lung",
        "title": "Lung Data Table",
        "file": "/docs/public/benchmarking_Lung.jsx",
        "status": "public",
        "options": {
            "filetype": "jsx",
            "collapsible": false,
            "default_open": true
        },
        "section_type": "Page Section",
        "uuid": "cdcd25cd-cc37-4a35-8494-8573e92dac12",
        "consortia": [
            "358aed10-9b9d-4e26-ab84-4bd162da182b"
        ],
        "submission_centers": [
            "9626d82e-8110-4213-ac75-0a50adf890ff"
        ]
    },
    {
        "identifier": "benchmarking.Skin",
        "title": "Skin Data Table",
        "file": "/docs/public/benchmarking_Skin.jsx",
        "status": "in review",
        "options": {
            "filetype": "jsx",
            "collapsible": false,
            "default_open": true
        },
        "section_type": "Page Section",
        "uuid": "91f38a47-a6d8-402f-9c84-08358309efbc",
        "consortia": [
            "358aed10-9b9d-4e26-ab84-4bd162da182b"
        ],
        "submission_centers": [
            "9626d82e-8110-4213-ac75-0a50adf890ff"
        ]
    },
    {
        "identifier": "benchmarking.Brain",
        "title": "Brain Data Table",
        "file": "/docs/public/benchmarking_Brain.jsx",
        "status": "in review",
        "options": {
            "filetype": "jsx",
            "collapsible": false,
            "default_open": true
        },
        "section_type": "Page Section",
        "uuid": "9104db8e-9a11-4430-bc86-87a43a0fc857",
        "consortia": [
            "358aed10-9b9d-4e26-ab84-4bd162da182b"
        ],
        "submission_centers": [
            "9626d82e-8110-4213-ac75-0a50adf890ff"
        ]
    },
    {
        "identifier" : "account_creation",
        "uuid" : "442c8aa0-dc6c-43d7-814a-854af460b014",
        "file" : "/docs/source/account_creation.rst",
        "section_type": "Page Section",
        "status": "public",
        "options": {
            "filetype": "rst",
            "initial_header_level": 2
        },
        "consortia": [
            "358aed10-9b9d-4e26-ab84-4bd162da182b"
        ],
        "submission_centers": [
            "9626d82e-8110-4213-ac75-0a50adf890ff"
        ]
    },
    {
        "identifier": "benchmarking.intro",
        "title": "Intro Benchmarking Data Table",
        "file": "/docs/public/benchmarking_intro.jsx",
        "status": "in review",
        "options": {
            "filetype": "jsx",
            "collapsible": false,
            "default_open": true
        },
        "section_type": "Page Section",
        "uuid": "56a7ca2a-e9aa-4c19-960d-2cd0ca2d9686",
        "consortia": [
            "358aed10-9b9d-4e26-ab84-4bd162da182b"
        ],
        "submission_centers": [
            "9626d82e-8110-4213-ac75-0a50adf890ff"
        ]
    },
    {
        "identifier" : "getting_started",
        "uuid" : "442c8aa0-dc6c-43d7-814a-854af460b015",
        "file" : "/docs/source/getting_started.rst",
        "section_type": "Page Section",
        "status": "public",
        "options": {
            "filetype": "rst",
            "initial_header_level": 2
        },
        "consortia": [
            "358aed10-9b9d-4e26-ab84-4bd162da182b"
        ],
        "submission_centers": [
            "9626d82e-8110-4213-ac75-0a50adf890ff"
        ]
    },
    {
        "identifier": "benchmarking.placeholder",
        "title": "Benchmarking Placeholder",
        "file": "/docs/public/benchmarking_placeholder.jsx",
        "status": "in review",
        "options": {
            "filetype": "jsx",
            "collapsible": false,
            "default_open": true
        },
        "section_type": "Page Section",
        "uuid": "cb2cdf19-ebec-4332-ae08-490404384d56",
        "consortia": [
            "358aed10-9b9d-4e26-ab84-4bd162da182b"
        ],
        "submission_centers": [
            "9626d82e-8110-4213-ac75-0a50adf890ff"
        ]
    },
    {
        "identifier" : "excel_submission",
        "uuid" : "442c8aa0-dc6c-43d7-814a-854af460b016",
        "file" : "/docs/source/excel_submission.rst",
        "section_type": "Page Section",
        "status": "public",
        "options": {
            "filetype": "rst",
            "initial_header_level": 2
        },
        "title": "Excel Submission",
        "consortia": [
            "358aed10-9b9d-4e26-ab84-4bd162da182b"
        ],
        "submission_centers": [
            "9626d82e-8110-4213-ac75-0a50adf890ff"
        ]
    },
    {
        "identifier": "legal",
        "title": "Legal",
        "file": "/docs/public/legal.md",
        "status": "in review",
        "options": {
            "filetype": "md",
            "collapsible": false,
            "default_open": true
        },
        "section_type": "Page Section",
        "uuid": "032e2512-9168-4db4-b21d-5a10a8b8b14c",
        "consortia": [
            "358aed10-9b9d-4e26-ab84-4bd162da182b"
        ],
        "submission_centers": [
            "9626d82e-8110-4213-ac75-0a50adf890ff"
        ]
    },
    {
        "identifier": "privacy-policy",
        "title": "Privacy Policy",
        "file": "/docs/public/privacy-policy.md",
        "status": "in review",
        "options": {
            "filetype": "md",
            "collapsible": false,
            "default_open": true
        },
        "uuid": "ad816266-12c7-47bd-9617-dfe2a2328528",
        "consortia": [
            "358aed10-9b9d-4e26-ab84-4bd162da182b"
        ],
        "submission_centers": [
            "9626d82e-8110-4213-ac75-0a50adf890ff"
        ]
    },
    {
        "identifier": "file_uploads",
        "title": "SMaHT Data File Uploads",
        "file": "/docs/public/file_uploads.md",
        "status": "public",
        "options": {
<<<<<<< HEAD
            "filetype": "md",
            "collapsible": false,
            "default_open": true
        },
        "section_type": "Page Section",
        "uuid": "d3d9c545-4340-495a-92ea-7ccb7eebc71c",
=======
            "filetype": "rst"
        },
>>>>>>> 6c36d8a1
        "consortia": [
            "358aed10-9b9d-4e26-ab84-4bd162da182b"
        ],
        "submission_centers": [
            "9626d82e-8110-4213-ac75-0a50adf890ff"
        ]
    }
]<|MERGE_RESOLUTION|>--- conflicted
+++ resolved
@@ -393,22 +393,14 @@
         ]
     },
     {
-        "identifier": "file_uploads",
-        "title": "SMaHT Data File Uploads",
-        "file": "/docs/public/file_uploads.md",
-        "status": "public",
-        "options": {
-<<<<<<< HEAD
-            "filetype": "md",
-            "collapsible": false,
-            "default_open": true
-        },
-        "section_type": "Page Section",
-        "uuid": "d3d9c545-4340-495a-92ea-7ccb7eebc71c",
-=======
+        "identifier" : "uploading_files",
+        "uuid" : "1a2fdcbf-eead-4441-a028-76c5a3e2ac16",
+        "file" : "/docs/source/uploading_files.rst",
+        "section_type": "Page Section",
+        "status": "public",
+        "options": {
             "filetype": "rst"
         },
->>>>>>> 6c36d8a1
         "consortia": [
             "358aed10-9b9d-4e26-ab84-4bd162da182b"
         ],
