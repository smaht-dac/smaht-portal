--- conflicted
+++ resolved
@@ -76,7 +76,6 @@
         ]
     },
     {
-<<<<<<< HEAD
         "identifier": "benchmarking.COLO829",
         "title": "COLO829 Data Table",
         "file": "/docs/public/benchmarking_COLO829.jsx",
@@ -88,22 +87,27 @@
         },
         "section_type": "Page Section",
         "uuid": "dea41934-619a-4a3b-a2bd-0521d0fffab1",
-=======
+        "consortia": [
+            "358aed10-9b9d-4e26-ab84-4bd162da182b"
+        ],
+        "submission_centers": [
+            "9626d82e-8110-4213-ac75-0a50adf890ff"
+        ]
+    },
+    {
         "identifier" : "account_creation",
         "uuid" : "442c8aa0-dc6c-43d7-814a-854af460b014",
         "file" : "/docs/source/account_creation.rst",
         "section_type": "Page Section",
         "status": "public",
->>>>>>> ba8a84be
-        "consortia": [
-            "358aed10-9b9d-4e26-ab84-4bd162da182b"
-        ],
-        "submission_centers": [
-            "9626d82e-8110-4213-ac75-0a50adf890ff"
-        ]
-    },
-    {
-<<<<<<< HEAD
+        "consortia": [
+            "358aed10-9b9d-4e26-ab84-4bd162da182b"
+        ],
+        "submission_centers": [
+            "9626d82e-8110-4213-ac75-0a50adf890ff"
+        ]
+    },
+    {
         "identifier": "benchmarking.intro",
         "title": "Intro Benchmarking Data Table",
         "file": "/docs/public/benchmarking_intro.jsx",
@@ -115,22 +119,27 @@
         },
         "section_type": "Page Section",
         "uuid": "56a7ca2a-e9aa-4c19-960d-2cd0ca2d9686",
-=======
+        "consortia": [
+            "358aed10-9b9d-4e26-ab84-4bd162da182b"
+        ],
+        "submission_centers": [
+            "9626d82e-8110-4213-ac75-0a50adf890ff"
+        ]
+    },
+    {
         "identifier" : "getting_started",
         "uuid" : "442c8aa0-dc6c-43d7-814a-854af460b015",
         "file" : "/docs/source/getting_started.rst",
         "section_type": "Page Section",
         "status": "public",
->>>>>>> ba8a84be
-        "consortia": [
-            "358aed10-9b9d-4e26-ab84-4bd162da182b"
-        ],
-        "submission_centers": [
-            "9626d82e-8110-4213-ac75-0a50adf890ff"
-        ]
-    },
-    {
-<<<<<<< HEAD
+        "consortia": [
+            "358aed10-9b9d-4e26-ab84-4bd162da182b"
+        ],
+        "submission_centers": [
+            "9626d82e-8110-4213-ac75-0a50adf890ff"
+        ]
+    },
+    {
         "identifier": "benchmarking.placeholder",
         "title": "Benchmarking Placeholder",
         "file": "/docs/public/benchmarking_placeholder.jsx",
@@ -142,22 +151,27 @@
         },
         "section_type": "Page Section",
         "uuid": "cb2cdf19-ebec-4332-ae08-490404384d56",
-=======
+        "consortia": [
+            "358aed10-9b9d-4e26-ab84-4bd162da182b"
+        ],
+        "submission_centers": [
+            "9626d82e-8110-4213-ac75-0a50adf890ff"
+        ]
+    },
+    {
         "identifier" : "excel_submission",
         "uuid" : "442c8aa0-dc6c-43d7-814a-854af460b016",
         "file" : "/docs/source/excel_submission.rst",
         "section_type": "Page Section",
         "status": "public",
->>>>>>> ba8a84be
-        "consortia": [
-            "358aed10-9b9d-4e26-ab84-4bd162da182b"
-        ],
-        "submission_centers": [
-            "9626d82e-8110-4213-ac75-0a50adf890ff"
-        ]
-    },
-    {
-<<<<<<< HEAD
+        "consortia": [
+            "358aed10-9b9d-4e26-ab84-4bd162da182b"
+        ],
+        "submission_centers": [
+            "9626d82e-8110-4213-ac75-0a50adf890ff"
+        ]
+    },
+    {
         "identifier": "legal",
         "title": "Legal",
         "file": "/docs/public/legal.md",
@@ -183,23 +197,29 @@
         "status": "in review",
         "options": {
             "filetype": "md",
-=======
+            "collapsible": false,
+            "default_open": true
+        },
+        "uuid": "ad816266-12c7-47bd-9617-dfe2a2328528",
+        "consortia": [
+            "358aed10-9b9d-4e26-ab84-4bd162da182b"
+        ],
+        "submission_centers": [
+            "9626d82e-8110-4213-ac75-0a50adf890ff"
+        ]
+    },
+    {
         "identifier": "file_uploads",
         "title": "SMaHT Data File Uploads",
         "file": "/docs/public/file_uploads.jsx",
         "status": "public",
         "options": {
             "filetype": "jsx",
->>>>>>> ba8a84be
-            "collapsible": false,
-            "default_open": true
-        },
-        "section_type": "Page Section",
-<<<<<<< HEAD
-        "uuid": "ad816266-12c7-47bd-9617-dfe2a2328528",
-=======
+            "collapsible": false,
+            "default_open": true
+        },
+        "section_type": "Page Section",
         "uuid": "d3d9c545-4340-495a-92ea-7ccb7eebc71c",
->>>>>>> ba8a84be
         "consortia": [
             "358aed10-9b9d-4e26-ab84-4bd162da182b"
         ],
