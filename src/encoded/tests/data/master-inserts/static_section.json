--- conflicted
+++ resolved
@@ -29,8 +29,13 @@
             "default_open": true
         },
         "section_type": "Page Section",
-<<<<<<< HEAD
-        "uuid": "3fd92b15-9771-4218-a3f9-77b15805443e"
+        "uuid": "3fd92b15-9771-4218-a3f9-77b15805443e",
+        "consortia": [
+            "358aed10-9b9d-4e26-ab84-4bd162da182b"
+        ],
+        "submission_centers": [
+            "9626d82e-8110-4213-ac75-0a50adf890ff"
+        ]
     },
     {
         "name": "consortium-map",
@@ -43,7 +48,13 @@
             "default_open": true
         },
         "section_type": "Page Section",
-        "uuid": "f1601ba5-483b-4133-a76b-5bec7caa2dd2"
+        "uuid": "f1601ba5-483b-4133-a76b-5bec7caa2dd2",
+        "consortia": [
+            "358aed10-9b9d-4e26-ab84-4bd162da182b"
+        ],
+        "submission_centers": [
+            "9626d82e-8110-4213-ac75-0a50adf890ff"
+        ]
     },
     {
         "name": "alluvial",
@@ -56,15 +67,12 @@
             "default_open": true
         },
         "section_type": "Page Section",
-        "uuid": "d3d9c545-4340-495a-92ea-7ccb7eebc71b"
-=======
-        "uuid": "3fd92b15-9771-4218-a3f9-77b15805443e",
+        "uuid": "d3d9c545-4340-495a-92ea-7ccb7eebc71b",
         "consortia": [
             "358aed10-9b9d-4e26-ab84-4bd162da182b"
         ],
         "submission_centers": [
             "9626d82e-8110-4213-ac75-0a50adf890ff"
         ]
->>>>>>> 53db6eb5
     }
 ]