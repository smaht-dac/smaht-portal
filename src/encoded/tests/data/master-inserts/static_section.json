[
    {
        "identifier": "coming-soon",
        "title": "Coming Soon",
        "body": "Coming soon!",
        "status": "public",
        "options": {
            "filetype": "md",
            "collapsible": false,
            "default_open": true
        },
        "section_type": "Page Section",
        "uuid": "10d45e8c-aeab-4e07-9257-1d78f3329de5",
        "consortia": [
            "358aed10-9b9d-4e26-ab84-4bd162da182b"
        ],
        "submission_centers": [
            "9626d82e-8110-4213-ac75-0a50adf890ff"
        ]
    },
    {
        "identifier": "about.associate_membership_policy",
        "title": "Associate Membership Policy",
        "file": "/docs/public/about_membership_policy.md",
        "status": "public",
        "options": {
            "filetype": "md",
            "collapsible": false,
            "default_open": true
        },
        "section_type": "Page Section",
        "uuid": "dd5198bb-72ba-4c5b-9736-3ba785814a20",
        "consortia": [
            "358aed10-9b9d-4e26-ab84-4bd162da182b"
        ],
        "submission_centers": [
            "9626d82e-8110-4213-ac75-0a50adf890ff"
        ]
    },
    {
        "identifier": "consortium-map",
        "title": "SMaHT Consortium Members Map",
        "file": "/docs/public/consortium_map.jsx",
        "status": "public",
        "options": {
            "filetype": "jsx",
            "collapsible": false,
            "default_open": true
        },
        "section_type": "Page Section",
        "uuid": "f1601ba5-483b-4133-a76b-5bec7caa2dd2",
        "consortia": [
            "358aed10-9b9d-4e26-ab84-4bd162da182b"
        ],
        "submission_centers": [
            "9626d82e-8110-4213-ac75-0a50adf890ff"
        ]
    },
    {
        "identifier": "alluvial",
        "title": "SMaHT Data Overview",
        "file": "/docs/public/alluvial.jsx",
        "status": "public",
        "options": {
            "filetype": "jsx",
            "collapsible": false,
            "default_open": true
        },
        "section_type": "Page Section",
        "uuid": "d3d9c545-4340-495a-92ea-7ccb7eebc71b",
        "consortia": [
            "358aed10-9b9d-4e26-ab84-4bd162da182b"
        ],
        "submission_centers": [
            "9626d82e-8110-4213-ac75-0a50adf890ff"
        ]
    },
    {
        "identifier": "assay-table",
        "title": "SMaHT Benchmarking Experimental Assays",
        "file": "/docs/public/assay-table.jsx",
        "status": "public",
        "options": {
            "filetype": "jsx",
            "collapsible": false,
            "default_open": true
        },
        "section_type": "Page Section",
        "uuid": "eb1d19d5-5ebe-4e89-a8d7-fc50a8c85a61",
        "consortia": [
            "358aed10-9b9d-4e26-ab84-4bd162da182b"
        ],
        "submission_centers": [
            "9626d82e-8110-4213-ac75-0a50adf890ff"
        ]
    },
    {
        "identifier": "benchmarking.COLO829",
        "title": "COLO829 Data Table",
        "file": "/docs/public/benchmarking_COLO829.jsx",
        "status": "public",
        "options": {
            "filetype": "jsx",
            "collapsible": false,
            "default_open": true
        },
        "section_type": "Page Section",
        "uuid": "dea41934-619a-4a3b-a2bd-0521d0fffab1",
        "consortia": [
            "358aed10-9b9d-4e26-ab84-4bd162da182b"
        ],
        "submission_centers": [
            "9626d82e-8110-4213-ac75-0a50adf890ff"
        ]
    },
    {
        "identifier": "benchmarking.HapMap",
        "title": "HapMap Data Table",
        "file": "/docs/public/benchmarking_HapMap.jsx",
        "status": "public",
        "options": {
            "filetype": "jsx",
            "collapsible": false,
            "default_open": true
        },
        "section_type": "Page Section",
        "uuid": "5b5d9021-4dca-4023-bc5e-123b5ef66ff2",
        "consortia": [
            "358aed10-9b9d-4e26-ab84-4bd162da182b"
        ],
        "submission_centers": [
            "9626d82e-8110-4213-ac75-0a50adf890ff"
        ]
    },
    {
        "identifier": "benchmarking.iPSCFibroblast",
        "title": "iPSC Fibroblast Data Table",
        "file": "/docs/public/benchmarking_iPSCFibroblast.jsx",
        "status": "public",
        "options": {
            "filetype": "jsx",
            "collapsible": false,
            "default_open": true
        },
        "section_type": "Page Section",
        "uuid": "a08bb75d-93e2-455f-9fe2-aa8f4969d233",
        "consortia": [
            "358aed10-9b9d-4e26-ab84-4bd162da182b"
        ],
        "submission_centers": [
            "9626d82e-8110-4213-ac75-0a50adf890ff"
        ]
    },
    {
        "identifier": "benchmarking.Heart",
        "title": "Heart Data Table",
        "file": "/docs/public/benchmarking_Heart.jsx",
        "status": "in review",
        "options": {
            "filetype": "jsx",
            "collapsible": false,
            "default_open": true
        },
        "section_type": "Page Section",
        "uuid": "09abdc2d-bbb5-4814-9dec-c39e58ee7d4f",
        "consortia": [
            "358aed10-9b9d-4e26-ab84-4bd162da182b"
        ],
        "submission_centers": [
            "9626d82e-8110-4213-ac75-0a50adf890ff"
        ]
    },
    {
        "identifier": "benchmarking.Colon",
        "title": "Colon Data Table",
        "file": "/docs/public/benchmarking_Colon.jsx",
        "status": "public",
        "options": {
            "filetype": "jsx",
            "collapsible": false,
            "default_open": true
        },
        "section_type": "Page Section",
        "uuid": "3a097f93-4478-4487-a7ac-fb805774fcad",
        "consortia": [
            "358aed10-9b9d-4e26-ab84-4bd162da182b"
        ],
        "submission_centers": [
            "9626d82e-8110-4213-ac75-0a50adf890ff"
        ]
    },
    {
        "identifier": "benchmarking.Liver",
        "title": "Liver Data Table",
        "file": "/docs/public/benchmarking_Liver.jsx",
        "status": "public",
        "options": {
            "filetype": "jsx",
            "collapsible": false,
            "default_open": true
        },
        "section_type": "Page Section",
        "uuid": "c789600c-4104-4246-a238-af9cc89d74f1",
        "consortia": [
            "358aed10-9b9d-4e26-ab84-4bd162da182b"
        ],
        "submission_centers": [
            "9626d82e-8110-4213-ac75-0a50adf890ff"
        ]
    },
    {
        "identifier": "benchmarking.Lung",
        "title": "Lung Data Table",
        "file": "/docs/public/benchmarking_Lung.jsx",
        "status": "public",
        "options": {
            "filetype": "jsx",
            "collapsible": false,
            "default_open": true
        },
        "section_type": "Page Section",
        "uuid": "cdcd25cd-cc37-4a35-8494-8573e92dac12",
        "consortia": [
            "358aed10-9b9d-4e26-ab84-4bd162da182b"
        ],
        "submission_centers": [
            "9626d82e-8110-4213-ac75-0a50adf890ff"
        ]
    },
    {
        "identifier": "benchmarking.Skin",
        "title": "Skin Data Table",
        "file": "/docs/public/benchmarking_Skin.jsx",
        "status": "in review",
        "options": {
            "filetype": "jsx",
            "collapsible": false,
            "default_open": true
        },
        "section_type": "Page Section",
        "uuid": "91f38a47-a6d8-402f-9c84-08358309efbc",
        "consortia": [
            "358aed10-9b9d-4e26-ab84-4bd162da182b"
        ],
        "submission_centers": [
            "9626d82e-8110-4213-ac75-0a50adf890ff"
        ]
    },
    {
        "identifier": "benchmarking.Brain",
        "title": "Brain Data Table",
        "file": "/docs/public/benchmarking_Brain.jsx",
        "status": "in review",
        "options": {
            "filetype": "jsx",
            "collapsible": false,
            "default_open": true
        },
        "section_type": "Page Section",
        "uuid": "9104db8e-9a11-4430-bc86-87a43a0fc857",
        "consortia": [
            "358aed10-9b9d-4e26-ab84-4bd162da182b"
        ],
        "submission_centers": [
            "9626d82e-8110-4213-ac75-0a50adf890ff"
        ]
    },
    {
        "identifier": "account_creation",
        "uuid": "442c8aa0-dc6c-43d7-814a-854af460b014",
        "file": "/docs/source/account_creation.rst",
        "section_type": "Page Section",
        "status": "public",
        "options": {
            "filetype": "rst",
            "initial_header_level": 2
        },
        "consortia": [
            "358aed10-9b9d-4e26-ab84-4bd162da182b"
        ],
        "submission_centers": [
            "9626d82e-8110-4213-ac75-0a50adf890ff"
        ]
    },
    {
        "identifier": "benchmarking.intro",
        "title": "Intro Benchmarking Data Table",
        "file": "/docs/public/benchmarking_intro.jsx",
        "status": "in review",
        "options": {
            "filetype": "jsx",
            "collapsible": false,
            "default_open": true
        },
        "section_type": "Page Section",
        "uuid": "56a7ca2a-e9aa-4c19-960d-2cd0ca2d9686",
        "consortia": [
            "358aed10-9b9d-4e26-ab84-4bd162da182b"
        ],
        "submission_centers": [
            "9626d82e-8110-4213-ac75-0a50adf890ff"
        ]
    },
    {
        "identifier": "getting_started",
        "uuid": "442c8aa0-dc6c-43d7-814a-854af460b015",
        "file": "/docs/source/getting_started.rst",
        "section_type": "Page Section",
        "status": "public",
        "options": {
            "filetype": "rst",
            "initial_header_level": 2
        },
        "consortia": [
            "358aed10-9b9d-4e26-ab84-4bd162da182b"
        ],
        "submission_centers": [
            "9626d82e-8110-4213-ac75-0a50adf890ff"
        ]
    },
    {
        "identifier": "benchmarking.placeholder",
        "title": "Benchmarking Placeholder",
        "file": "/docs/public/benchmarking_placeholder.jsx",
        "status": "in review",
        "options": {
            "filetype": "jsx",
            "collapsible": false,
            "default_open": true
        },
        "section_type": "Page Section",
        "uuid": "cb2cdf19-ebec-4332-ae08-490404384d56",
        "consortia": [
            "358aed10-9b9d-4e26-ab84-4bd162da182b"
        ],
        "submission_centers": [
            "9626d82e-8110-4213-ac75-0a50adf890ff"
        ]
    },
    {
<<<<<<< HEAD
        "identifier" : "excel_submission",
        "uuid" : "442c8aa0-dc6c-43d7-814a-854af460b016",
        "file" : "/docs/source/excel_submission.rst",
=======
        "identifier": "credentials",
        "uuid": "442c8aa0-dc6c-43d7-814a-854af460b016",
        "file": "/docs/source/credentials.rst",
>>>>>>> f300a2ff
        "section_type": "Page Section",
        "status": "public",
        "options": {
            "filetype": "rst",
            "initial_header_level": 2
        },
        "consortia": [
            "358aed10-9b9d-4e26-ab84-4bd162da182b"
        ],
        "submission_centers": [
            "9626d82e-8110-4213-ac75-0a50adf890ff"
        ]
    },
    {
        "identifier": "legal",
        "title": "Legal",
        "file": "/docs/public/legal.md",
        "status": "in review",
        "options": {
            "filetype": "md",
            "collapsible": false,
            "default_open": true
        },
        "section_type": "Page Section",
        "uuid": "032e2512-9168-4db4-b21d-5a10a8b8b14c",
        "consortia": [
            "358aed10-9b9d-4e26-ab84-4bd162da182b"
        ],
        "submission_centers": [
            "9626d82e-8110-4213-ac75-0a50adf890ff"
        ]
    },
    {
        "identifier": "privacy-policy",
        "title": "Privacy Policy",
        "file": "/docs/public/privacy-policy.md",
        "status": "in review",
        "options": {
            "filetype": "md",
            "collapsible": false,
            "default_open": true
        },
        "uuid": "ad816266-12c7-47bd-9617-dfe2a2328528",
        "consortia": [
            "358aed10-9b9d-4e26-ab84-4bd162da182b"
        ],
        "submission_centers": [
            "9626d82e-8110-4213-ac75-0a50adf890ff"
        ]
    },
    {
        "identifier": "uploading_files",
        "uuid": "1a2fdcbf-eead-4441-a028-76c5a3e2ac16",
        "file": "/docs/source/uploading_files.rst",
        "section_type": "Page Section",
        "status": "public",
        "options": {
            "filetype": "rst"
        },
        "consortia": [
            "358aed10-9b9d-4e26-ab84-4bd162da182b"
        ],
        "submission_centers": [
            "9626d82e-8110-4213-ac75-0a50adf890ff"
        ]
    },
    {
        "identifier" : "smaht_nomenclature",
        "uuid" : "e88a8a3d-cee8-430e-bfed-5c056bc384ea",
        "file" : "/docs/public/smaht_nomenclature.html",
        "section_type": "Page Section",
        "status": "public",
        "options": {
            "filetype": "html"
        },
        "consortia": [
            "358aed10-9b9d-4e26-ab84-4bd162da182b"
        ],
        "submission_centers": [
            "9626d82e-8110-4213-ac75-0a50adf890ff"
        ]
    },
    {
        "identifier": "referencing_data",
        "uuid": "6206008f-9288-4156-b55d-52a75f5332e8",
        "file": "/docs/source/referencing_data.rst",
        "section_type": "Page Section",
        "status": "public",
        "options": {
            "filetype": "rst",
            "initial_header_level": 2
        },
        "consortia": [
            "358aed10-9b9d-4e26-ab84-4bd162da182b"
        ],
        "submission_centers": [
            "9626d82e-8110-4213-ac75-0a50adf890ff"
        ]
    }
]<|MERGE_RESOLUTION|>--- conflicted
+++ resolved
@@ -338,15 +338,9 @@
         ]
     },
     {
-<<<<<<< HEAD
-        "identifier" : "excel_submission",
-        "uuid" : "442c8aa0-dc6c-43d7-814a-854af460b016",
-        "file" : "/docs/source/excel_submission.rst",
-=======
         "identifier": "credentials",
         "uuid": "442c8aa0-dc6c-43d7-814a-854af460b016",
         "file": "/docs/source/credentials.rst",
->>>>>>> f300a2ff
         "section_type": "Page Section",
         "status": "public",
         "options": {
