[
    {
        "identifier": "coming-soon",
        "title": "Coming Soon",
        "body": "Coming soon!",
        "status": "public",
        "options": {
            "filetype": "md",
            "collapsible": false,
            "default_open": true
        },
        "section_type": "Page Section",
        "uuid": "10d45e8c-aeab-4e07-9257-1d78f3329de5",
        "consortia": [
            "358aed10-9b9d-4e26-ab84-4bd162da182b"
        ],
        "submission_centers": [
            "9626d82e-8110-4213-ac75-0a50adf890ff"
        ]
    },
    {
        "identifier": "about.associate_membership_policy",
        "title": "Associate Membership Policy",
        "file": "/docs/public/about_membership_policy.md",
        "status": "public",
        "options": {
            "filetype": "md",
            "collapsible": false,
            "default_open": true
        },
        "section_type": "Page Section",
        "uuid": "dd5198bb-72ba-4c5b-9736-3ba785814a20",
        "consortia": [
            "358aed10-9b9d-4e26-ab84-4bd162da182b"
        ],
        "submission_centers": [
            "9626d82e-8110-4213-ac75-0a50adf890ff"
        ]
    },
    {
        "identifier": "consortium-map",
        "title": "SMaHT Consortium Members Map",
        "file": "/docs/public/consortium_map.jsx",
        "status": "public",
        "options": {
            "filetype": "jsx",
            "collapsible": false,
            "default_open": true
        },
        "section_type": "Page Section",
        "uuid": "f1601ba5-483b-4133-a76b-5bec7caa2dd2",
        "consortia": [
            "358aed10-9b9d-4e26-ab84-4bd162da182b"
        ],
        "submission_centers": [
            "9626d82e-8110-4213-ac75-0a50adf890ff"
        ]
    },
    {
        "identifier": "alluvial",
        "title": "SMaHT Data Overview",
        "file": "/docs/public/alluvial.jsx",
        "status": "public",
        "options": {
            "filetype": "jsx",
            "collapsible": false,
            "default_open": true
        },
        "section_type": "Page Section",
        "uuid": "d3d9c545-4340-495a-92ea-7ccb7eebc71b",
        "consortia": [
            "358aed10-9b9d-4e26-ab84-4bd162da182b"
        ],
        "submission_centers": [
            "9626d82e-8110-4213-ac75-0a50adf890ff"
        ]
    },
    {
        "identifier": "assay-table",
        "title": "SMaHT Benchmarking Experimental Assays",
        "file": "/docs/public/assay-table.jsx",
        "status": "public",
        "options": {
            "filetype": "jsx",
            "collapsible": false,
            "default_open": true
        },
        "section_type": "Page Section",
        "uuid": "eb1d19d5-5ebe-4e89-a8d7-fc50a8c85a61",
        "consortia": [
            "358aed10-9b9d-4e26-ab84-4bd162da182b"
        ],
        "submission_centers": [
            "9626d82e-8110-4213-ac75-0a50adf890ff"
        ]
    },
    {
        "identifier": "benchmarking.COLO829",
        "title": "COLO829 Data Table",
        "file": "/docs/public/benchmarking_COLO829.jsx",
        "status": "public",
        "options": {
            "filetype": "jsx",
            "collapsible": false,
            "default_open": true
        },
        "section_type": "Page Section",
        "uuid": "dea41934-619a-4a3b-a2bd-0521d0fffab1",
        "consortia": [
            "358aed10-9b9d-4e26-ab84-4bd162da182b"
        ],
        "submission_centers": [
            "9626d82e-8110-4213-ac75-0a50adf890ff"
        ]
    },
    {
        "identifier": "benchmarking.HapMap",
        "title": "HapMap Data Table",
        "file": "/docs/public/benchmarking_HapMap.jsx",
        "status": "public",
        "options": {
            "filetype": "jsx",
            "collapsible": false,
            "default_open": true
        },
        "section_type": "Page Section",
        "uuid": "5b5d9021-4dca-4023-bc5e-123b5ef66ff2",
        "consortia": [
            "358aed10-9b9d-4e26-ab84-4bd162da182b"
        ],
        "submission_centers": [
            "9626d82e-8110-4213-ac75-0a50adf890ff"
        ]
    },
    {
        "identifier": "benchmarking.iPSCFibroblast",
        "title": "iPSC Fibroblast Data Table",
        "file": "/docs/public/benchmarking_iPSCFibroblast.jsx",
        "status": "public",
        "options": {
            "filetype": "jsx",
            "collapsible": false,
            "default_open": true
        },
        "section_type": "Page Section",
        "uuid": "a08bb75d-93e2-455f-9fe2-aa8f4969d233",
        "consortia": [
            "358aed10-9b9d-4e26-ab84-4bd162da182b"
        ],
        "submission_centers": [
            "9626d82e-8110-4213-ac75-0a50adf890ff"
        ]
    },
    {
        "identifier": "benchmarking.donorst001",
        "title": "Donor ST001",
        "file": "/docs/public/benchmarking_tissues_Donor1.jsx",
        "status": "public",
        "options": {
            "filetype": "jsx",
            "collapsible": false,
            "default_open": true
        },
        "section_type": "Page Section",
        "uuid": "a2cdba5c-9e0e-4064-9ad0-353ade82f62e",
        "consortia": [
            "358aed10-9b9d-4e26-ab84-4bd162da182b"
        ],
        "submission_centers": [
            "9626d82e-8110-4213-ac75-0a50adf890ff"
        ]
    },
    {
        "identifier": "benchmarking.donorst002",
        "title": "Donor ST002",
        "file": "/docs/public/benchmarking_tissues_Donor2.jsx",
        "status": "public",
        "options": {
            "filetype": "jsx",
            "collapsible": false,
            "default_open": true
        },
        "section_type": "Page Section",
        "uuid": "f5829bad-3604-4bd8-9b40-685bb2f925f5",
        "consortia": [
            "358aed10-9b9d-4e26-ab84-4bd162da182b"
        ],
        "submission_centers": [
            "9626d82e-8110-4213-ac75-0a50adf890ff"
        ]
    },
    {
        "identifier": "benchmarking.donorst003",
        "title": "Donor ST003",
        "file": "/docs/public/benchmarking_tissues_Donor3.jsx",
        "status": "public",
        "options": {
            "filetype": "jsx",
            "collapsible": false,
            "default_open": true
        },
        "section_type": "Page Section",
        "uuid": "d093f2ec-4c72-4597-aa73-0ba501fb533a",
        "consortia": [
            "358aed10-9b9d-4e26-ab84-4bd162da182b"
        ],
        "submission_centers": [
            "9626d82e-8110-4213-ac75-0a50adf890ff"
        ]
    },
    {
        "identifier": "benchmarking.donorst004",
        "title": "Donor ST004",
        "file": "/docs/public/benchmarking_tissues_Donor4.jsx",
        "status": "public",
        "options": {
            "filetype": "jsx",
            "collapsible": false,
            "default_open": true
        },
        "section_type": "Page Section",
        "uuid": "185c76c9-fcdc-4ac5-be06-5b3b83c09b90",
        "consortia": [
            "358aed10-9b9d-4e26-ab84-4bd162da182b"
        ],
        "submission_centers": [
            "9626d82e-8110-4213-ac75-0a50adf890ff"
        ]
    },
    {
        "identifier": "account_creation",
        "uuid": "442c8aa0-dc6c-43d7-814a-854af460b014",
        "file": "/docs/source/account_creation.rst",
        "section_type": "Page Section",
        "status": "public",
        "options": {
            "filetype": "rst",
            "initial_header_level": 2
        },
        "consortia": [
            "358aed10-9b9d-4e26-ab84-4bd162da182b"
        ],
        "submission_centers": [
            "9626d82e-8110-4213-ac75-0a50adf890ff"
        ]
    },
    {
        "identifier": "benchmarking.intro",
        "title": "Intro Benchmarking Data Table",
        "file": "/docs/public/benchmarking_intro.jsx",
        "status": "in review",
        "options": {
            "filetype": "jsx",
            "collapsible": false,
            "default_open": true
        },
        "section_type": "Page Section",
        "uuid": "56a7ca2a-e9aa-4c19-960d-2cd0ca2d9686",
        "consortia": [
            "358aed10-9b9d-4e26-ab84-4bd162da182b"
        ],
        "submission_centers": [
            "9626d82e-8110-4213-ac75-0a50adf890ff"
        ]
    },
    {
        "identifier": "data.analysis.colo829_snv_indel_detection",
        "title": "Challenge Data: Truth set and other relevant data",
        "file": "/docs/public/colo829_snv_indel_detection.jsx",
        "status": "released",
        "options": {
            "filetype": "jsx",
            "collapsible": false,
            "default_open": true,
            "initial_header_level": 2
        },
        "section_type": "Page Section",
        "uuid": "6843c6e7-7b47-457d-96c3-387af3c07207",
        "consortia": [
            "358aed10-9b9d-4e26-ab84-4bd162da182b"
        ],
        "submission_centers": [
            "9626d82e-8110-4213-ac75-0a50adf890ff"
        ]
    },
    {
        "identifier": "getting_started",
        "uuid": "442c8aa0-dc6c-43d7-814a-854af460b015",
        "file": "/docs/source/getting_started.rst",
        "section_type": "Page Section",
        "status": "public",
        "options": {
            "filetype": "rst",
            "initial_header_level": 2
        },
        "consortia": [
            "358aed10-9b9d-4e26-ab84-4bd162da182b"
        ],
        "submission_centers": [
            "9626d82e-8110-4213-ac75-0a50adf890ff"
        ]
    },
    {
        "identifier": "benchmarking.placeholder",
        "title": "Benchmarking Placeholder",
        "file": "/docs/public/benchmarking_placeholder.jsx",
        "status": "in review",
        "options": {
            "filetype": "jsx",
            "collapsible": false,
            "default_open": true
        },
        "section_type": "Page Section",
        "uuid": "cb2cdf19-ebec-4332-ae08-490404384d56",
        "consortia": [
            "358aed10-9b9d-4e26-ab84-4bd162da182b"
        ],
        "submission_centers": [
            "9626d82e-8110-4213-ac75-0a50adf890ff"
        ]
    },
    {
        "identifier": "credentials",
        "uuid": "442c8aa0-dc6c-43d7-814a-854af460b016",
        "file": "/docs/source/credentials.rst",
        "section_type": "Page Section",
        "status": "public",
        "options": {
            "filetype": "rst",
            "initial_header_level": 2
        },
        "consortia": [
            "358aed10-9b9d-4e26-ab84-4bd162da182b"
        ],
        "submission_centers": [
            "9626d82e-8110-4213-ac75-0a50adf890ff"
        ]
    },
    {
        "identifier": "faq",
        "uuid": "d78edbe6-9a42-4512-ac8d-b909bc287103",
        "file": "/docs/public/faq.jsx",
        "section_type": "Page Section",
        "status": "released",
        "options": {
            "filetype": "jsx",
            "initial_header_level": 2
        },
        "consortia": [
            "358aed10-9b9d-4e26-ab84-4bd162da182b"
        ],
        "submission_centers": [
            "9626d82e-8110-4213-ac75-0a50adf890ff"
        ]
    },
    {
        "identifier": "genome_reference_and_related_data",
        "uuid": "edf6c0f5-e051-4c4e-8e22-99dfde0b8501",
        "file": "/docs/source/genome_reference_and_related_data.rst",
        "section_type": "Page Section",
        "status": "released",
        "options": {
            "filetype": "rst",
            "initial_header_level": 2
        },
        "consortia": [
            "358aed10-9b9d-4e26-ab84-4bd162da182b"
        ],
        "submission_centers": [
            "9626d82e-8110-4213-ac75-0a50adf890ff"
        ]
    },
    {
        "identifier": "legal",
        "title": "Legal",
        "file": "/docs/public/legal.md",
        "status": "in review",
        "options": {
            "filetype": "md",
            "collapsible": false,
            "default_open": true
        },
        "section_type": "Page Section",
        "uuid": "032e2512-9168-4db4-b21d-5a10a8b8b14c",
        "consortia": [
            "358aed10-9b9d-4e26-ab84-4bd162da182b"
        ],
        "submission_centers": [
            "9626d82e-8110-4213-ac75-0a50adf890ff"
        ]
    },
    {
        "identifier": "privacy-policy",
        "title": "Privacy Policy",
        "file": "/docs/public/privacy-policy.md",
        "status": "in review",
        "options": {
            "filetype": "md",
            "collapsible": false,
            "default_open": true
        },
        "uuid": "ad816266-12c7-47bd-9617-dfe2a2328528",
        "consortia": [
            "358aed10-9b9d-4e26-ab84-4bd162da182b"
        ],
        "submission_centers": [
            "9626d82e-8110-4213-ac75-0a50adf890ff"
        ]
    },
    {
        "identifier": "uploading_files",
        "uuid": "1a2fdcbf-eead-4441-a028-76c5a3e2ac16",
        "file": "/docs/source/uploading_files.rst",
        "section_type": "Page Section",
        "status": "public",
        "options": {
            "filetype": "rst"
        },
        "consortia": [
            "358aed10-9b9d-4e26-ab84-4bd162da182b"
        ],
        "submission_centers": [
            "9626d82e-8110-4213-ac75-0a50adf890ff"
        ]
    },
    {
        "identifier": "troubleshooting",
        "uuid": "a74b4355-3721-4a27-a444-e99a55a1407b",
        "file": "/docs/source/troubleshooting.rst",
        "section_type": "Page Section",
        "status": "public",
        "options": {
            "filetype": "rst"
        },
        "consortia": [
            "358aed10-9b9d-4e26-ab84-4bd162da182b"
        ],
        "submission_centers": [
            "9626d82e-8110-4213-ac75-0a50adf890ff"
        ]
    },
    {
        "identifier": "file_download",
        "uuid": "1b656dca-547b-4c2a-b61b-57d4903b4599",
        "file": "/docs/source/file_download.rst",
        "section_type": "Page Section",
        "status": "public",
        "options": {
            "filetype": "rst",
            "initial_header_level": 2
        },
        "consortia": [
            "358aed10-9b9d-4e26-ab84-4bd162da182b"
        ],
        "submission_centers": [
            "9626d82e-8110-4213-ac75-0a50adf890ff"
        ]
    },
    {
        "identifier": "smaht_nomenclature",
        "uuid": "e88a8a3d-cee8-430e-bfed-5c056bc384ea",
        "file": "/docs/public/smaht_nomenclature.rst",
        "section_type": "Page Section",
        "status": "public",
        "options": {
            "filetype": "rst"
        },
        "consortia": [
            "358aed10-9b9d-4e26-ab84-4bd162da182b"
        ],
        "submission_centers": [
            "9626d82e-8110-4213-ac75-0a50adf890ff"
        ]
    },
    {
        "identifier": "referencing_data",
        "uuid": "6206008f-9288-4156-b55d-52a75f5332e8",
        "file": "/docs/source/referencing_data.rst",
        "section_type": "Page Section",
        "status": "public",
        "options": {
            "filetype": "rst",
            "initial_header_level": 2
        },
        "consortia": [
            "358aed10-9b9d-4e26-ab84-4bd162da182b"
        ],
        "submission_centers": [
            "9626d82e-8110-4213-ac75-0a50adf890ff"
        ]
    },
    {
        "identifier": "data_release_status",
        "uuid": "794304f1-3c36-4528-bce8-0f6d6b165fc5",
        "file": "/docs/source/data_release_status.rst",
        "section_type": "Page Section",
        "status": "public",
        "options": {
            "filetype": "rst",
            "initial_header_level": 2
        },
        "consortia": [
            "358aed10-9b9d-4e26-ab84-4bd162da182b"
        ],
        "submission_centers": [
            "9626d82e-8110-4213-ac75-0a50adf890ff"
        ]
    },
    {
        "identifier": "manifest",
        "uuid": "f525c58f-e6b8-499f-98df-6c24c1af9f26",
        "file": "/docs/source/manifest.rst",
        "section_type": "Page Section",
        "status": "public",
        "options": {
            "filetype": "rst",
            "initial_header_level": 2
        },
        "consortia": [
            "358aed10-9b9d-4e26-ab84-4bd162da182b"
        ],
        "submission_centers": [
            "9626d82e-8110-4213-ac75-0a50adf890ff"
        ]
    },
    {
        "identifier": "qc_visualizations",
        "title": "QC Metric Visualizations",
        "file": "/docs/public/qc_visualizations.jsx",
        "status": "released",
        "options": {
            "filetype": "jsx",
            "collapsible": false,
            "default_open": true
        },
        "section_type": "Page Section",
        "uuid": "27d09f44-44ca-466e-ade6-6d5a5a81c99c",
        "consortia": [
            "358aed10-9b9d-4e26-ab84-4bd162da182b"
        ],
        "submission_centers": [
            "9626d82e-8110-4213-ac75-0a50adf890ff"
        ]
    },
    {
        "body": "<SubmissionStatus />",
        "title": "Submission Status",
        "status": "in review",
        "options": {
            "filetype": "jsx",
            "collapsible": false,
            "default_open": true
        },
        "consortia": [
            "358aed10-9b9d-4e26-ab84-4bd162da182b"
        ],
        "identifier": "submission-status.0",
        "section_type": "Page Section",
        "submission_centers": [
            "9626d82e-8110-4213-ac75-0a50adf890ff"
        ],
        "uuid": "7550cf0e-367b-4b38-85e3-54cd0c12c6bd"
    },
    {
        "identifier": "retracted-files",
        "title": "List of Retracted Files",
        "file": "/docs/public/retracted_files.jsx",
        "status": "in review",
        "options": {
            "filetype": "jsx",
            "collapsible": false,
            "default_open": true
        },
        "section_type": "Page Section",
        "uuid": "d523e166-89bf-439d-9770-ee92e4bcb72b",
        "consortia": [
            "358aed10-9b9d-4e26-ab84-4bd162da182b"
        ],
        "submission_centers": [
            "9626d82e-8110-4213-ac75-0a50adf890ff"
        ]
    },
    {
        "identifier": "data_matrix_comparison",
        "title": "SMaHT Data Matrix",
        "file": "/docs/public/data_matrix_comparison.jsx",
        "status": "in review",
        "options": {
            "filetype": "jsx",
            "collapsible": false,
            "default_open": true
        },
        "section_type": "Page Section",
        "consortia": [
            "358aed10-9b9d-4e26-ab84-4bd162da182b"
        ],
        "uuid": "2851ec1b-ecdb-479a-b88e-deedaa1886ef",
        "submission_centers": [
            "9626d82e-8110-4213-ac75-0a50adf890ff"
        ]
    },
    {
        "identifier": "submission_data_dictionary",
        "title": "Submission Data Dictionary",
        "file": "/docs/public/submission_data_dictionary.jsx",
        "status": "released",
        "options": {
            "filetype": "jsx",
            "collapsible": false,
            "default_open": true
        },
        "section_type": "Page Section",
        "consortia": [
            "358aed10-9b9d-4e26-ab84-4bd162da182b"
        ],
        "uuid": "4aeffcf9-f3bb-40e8-a4de-ac7d1bf4fac4",
        "submission_centers": [
            "9626d82e-8110-4213-ac75-0a50adf890ff"
        ]
    },
<<<<<<< HEAD




    {
        "identifier": "pipeline_docs",
        "uuid": "b78b2ebb-d01c-4635-8a67-76a98ab81772",
        "section_type": "Page Section",
        "status": "in review",
        "options": {
            "filetype": "md",
            "initial_header_level": 2
        },
        "consortia": [
            "358aed10-9b9d-4e26-ab84-4bd162da182b"
        ],
        "submission_centers": [
            "9626d82e-8110-4213-ac75-0a50adf890ff"
        ]
    },
    {
        "identifier": "fastq_files",
        "uuid": "187b2079-61a5-43d6-8252-9070268cae2f",
        "section_type": "Page Section",
        "status": "in review",
        "options": {
            "filetype": "md",
            "initial_header_level": 2
        },
        "consortia": [
            "358aed10-9b9d-4e26-ab84-4bd162da182b"
        ],
        "submission_centers": [
            "9626d82e-8110-4213-ac75-0a50adf890ff"
        ]
    },
    {
        "identifier": "short-read_illumina_paired-end",
        "uuid": "1e1372c7-fa89-422d-98a3-d0f4f8dec1ea",
        "section_type": "Page Section",
        "status": "in review",
        "options": {
            "filetype": "md",
            "initial_header_level": 2
        },
        "consortia": [
            "358aed10-9b9d-4e26-ab84-4bd162da182b"
        ],
        "submission_centers": [
            "9626d82e-8110-4213-ac75-0a50adf890ff"
        ]
    },
    {
        "identifier": "long-read_pacbio_hifi",
        "uuid": "8dd992f1-58a9-4b23-8595-c2d505012796",
        "section_type": "Page Section",
        "status": "in review",
        "options": {
            "filetype": "md",
            "initial_header_level": 2
        },
        "consortia": [
            "358aed10-9b9d-4e26-ab84-4bd162da182b"
        ],
        "submission_centers": [
            "9626d82e-8110-4213-ac75-0a50adf890ff"
        ]
    },
    {
        "identifier": "long-read_oxford_nanopore",
        "uuid": "9cc46136-477d-4f6e-8751-94d41e6fb5cf",
        "section_type": "Page Section",
        "status": "in review",
        "options": {
            "filetype": "md",
            "initial_header_level": 2
        },
        "consortia": [
            "358aed10-9b9d-4e26-ab84-4bd162da182b"
        ],
        "submission_centers": [
            "9626d82e-8110-4213-ac75-0a50adf890ff"
        ]
    },
    {
        "identifier": "short-read_rna-seq_paired-end",
        "uuid": "e1ee7924-99cf-4584-9c89-1e023436c797",
        "section_type": "Page Section",
        "status": "in review",
        "options": {
            "filetype": "md",
            "initial_header_level": 2
        },
        "consortia": [
            "358aed10-9b9d-4e26-ab84-4bd162da182b"
        ],
        "submission_centers": [
            "9626d82e-8110-4213-ac75-0a50adf890ff"
        ]
    },
    {
        "identifier": "long-read_rna-seq_pacbio_kinnex",
        "uuid": "22b22be8-8380-4407-a952-c8106d70c4bc",
        "section_type": "Page Section",
        "status": "in review",
        "options": {
            "filetype": "md",
            "initial_header_level": 2
        },
        "consortia": [
            "358aed10-9b9d-4e26-ab84-4bd162da182b"
        ],
        "submission_centers": [
            "9626d82e-8110-4213-ac75-0a50adf890ff"
        ]
    },
    {
        "identifier": "genome_builds",
        "uuid": "455af80f-2dbd-40c7-b7b0-451783dc87ef",
        "section_type": "Page Section",
        "status": "in review",
        "options": {
            "filetype": "md",
            "initial_header_level": 2
        },
        "consortia": [
            "358aed10-9b9d-4e26-ab84-4bd162da182b"
        ],
        "submission_centers": [
            "9626d82e-8110-4213-ac75-0a50adf890ff"
        ]
    },
    {
        "identifier": "genome_annotations",
        "uuid": "1dc93422-bed2-45c5-8f98-ee57414d4c4a",
        "section_type": "Page Section",
        "status": "in review",
        "options": {
            "filetype": "md",
            "initial_header_level": 2
        },
        "consortia": [
            "358aed10-9b9d-4e26-ab84-4bd162da182b"
        ],
        "submission_centers": [
            "9626d82e-8110-4213-ac75-0a50adf890ff"
        ]
    },
    {
        "identifier": "variant_catalogs",
        "uuid": "2112c809-bca7-46cc-b700-a5280cb2cdee",
        "section_type": "Page Section",
        "status": "in review",
        "options": {
            "filetype": "md",
            "initial_header_level": 2
        },
        "consortia": [
            "358aed10-9b9d-4e26-ab84-4bd162da182b"
        ],
        "submission_centers": [
            "9626d82e-8110-4213-ac75-0a50adf890ff"
        ]
    },
    {
        "identifier": "software_specific",
        "uuid": "45e37138-0988-4f31-be2a-acec7605bf3d",
        "section_type": "Page Section",
        "status": "in review",
        "options": {
            "filetype": "md",
            "initial_header_level": 2
        },
        "consortia": [
            "358aed10-9b9d-4e26-ab84-4bd162da182b"
        ],
        "submission_centers": [
            "9626d82e-8110-4213-ac75-0a50adf890ff"
        ]
    },
    {
        "identifier": "release_changelog",
        "uuid": "408bc595-868c-43a6-a8f0-105c22ded302",
        "section_type": "Page Section",
        "status": "in review",
        "options": {
            "filetype": "md",
            "initial_header_level": 2
        },
        "consortia": [
            "358aed10-9b9d-4e26-ab84-4bd162da182b"
        ],
=======
    {
        "identifier": "donor_manifest_dictionary",
        "title": "Donor Manifest Dictionary",
        "file": "/docs/public/donor_manifest_dictionary.jsx",
        "status": "released",
        "options": {
            "filetype": "jsx",
            "collapsible": false,
            "default_open": true
        },
        "section_type": "Page Section",
        "consortia": [
            "358aed10-9b9d-4e26-ab84-4bd162da182b"
        ],
        "uuid": "abb80b35-61ac-4433-b6e3-55be1ba15e18",
>>>>>>> a7a8e08b
        "submission_centers": [
            "9626d82e-8110-4213-ac75-0a50adf890ff"
        ]
    }
]<|MERGE_RESOLUTION|>--- conflicted
+++ resolved
@@ -618,11 +618,6 @@
             "9626d82e-8110-4213-ac75-0a50adf890ff"
         ]
     },
-<<<<<<< HEAD
-
-
-
-
     {
         "identifier": "pipeline_docs",
         "uuid": "b78b2ebb-d01c-4635-8a67-76a98ab81772",
@@ -811,7 +806,10 @@
         "consortia": [
             "358aed10-9b9d-4e26-ab84-4bd162da182b"
         ],
-=======
+        "submission_centers": [
+            "9626d82e-8110-4213-ac75-0a50adf890ff"
+        ]
+    },
     {
         "identifier": "donor_manifest_dictionary",
         "title": "Donor Manifest Dictionary",
@@ -827,7 +825,6 @@
             "358aed10-9b9d-4e26-ab84-4bd162da182b"
         ],
         "uuid": "abb80b35-61ac-4433-b6e3-55be1ba15e18",
->>>>>>> a7a8e08b
         "submission_centers": [
             "9626d82e-8110-4213-ac75-0a50adf890ff"
         ]
