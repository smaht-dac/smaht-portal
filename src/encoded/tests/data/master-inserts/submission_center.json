--- conflicted
+++ resolved
@@ -3,10 +3,6 @@
         "title": "SMaHT DAC",
         "identifier": "smaht_dac",
         "uuid": "9626d82e-8110-4213-ac75-0a50adf890ff",
-<<<<<<< HEAD
-        "status": "released"
-=======
         "status": "public"
->>>>>>> d7a245c1
     }
 ]