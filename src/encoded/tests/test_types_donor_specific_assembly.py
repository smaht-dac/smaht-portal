--- conflicted
+++ resolved
@@ -2,374 +2,7 @@
 from webtest import TestApp
 from typing import Dict, Any
 
-<<<<<<< HEAD
-from .utils import get_insert_identifier_for_item_type, get_search, get_item, post_item_and_return_location
-
-
-@pytest.fixture
-def test_cell_line(
-    testapp,
-    test_submission_center,
-    donor
-):
-    item = {
-        "source": "test_source",
-        "submission_centers": [test_submission_center["uuid"]],
-        "submitted_id": "TEST_CELL-LINE_HELA",
-        "title": "HeLa",
-        "url": "https://www.atcc.org/products/ccl-2",
-        "code": "HELA",
-        "donor": donor["uuid"]
-    }
-    return post_item_and_return_location(testapp, item, 'cell_line')
-
-
-@pytest.fixture
-def test_cell_culture(
-    testapp,
-    test_submission_center,
-    test_cell_line
-):
-    item = {
-        "cell_line": [test_cell_line["uuid"]],
-        "submission_centers": [test_submission_center["uuid"]],
-        "submitted_id": "TEST_CELL-CULTURE_HELA",
-        "culture_duration": 15,
-        "culture_start_date": "2023-12-25",
-        "growth_medium": "EMEM",
-        "passage_number": 14
-    }
-    return post_item_and_return_location(testapp, item, 'cell_culture')
-
-
-@pytest.fixture
-def test_cell_culture_sample(
-    testapp,
-    test_submission_center,
-    test_cell_culture
-):
-    item = {
-        "sample_sources": [test_cell_culture["uuid"]],
-        "submission_centers": [test_submission_center["uuid"]],
-        "submitted_id": "TEST_CELL-CULTURE-SAMPLE_HELA",
-        "preservation_type": "Frozen",
-        "tags": [
-            "test_sample_names",
-            "sample_names-SMHTHELA",
-            "test_sample_descriptions",
-            "sample_descriptions-HELA",
-            "test_sample_studies",
-            "sample_studies-Benchmarking"
-        ]
-    }
-    return post_item_and_return_location(testapp, item, 'cell_culture_sample')
-
-
-
-@pytest.fixture
-def test_assay(
-    testapp,
-    test_submission_center
-):
-    item = {
-        "identifier": "bulk_wgs",
-        "title": "Bulk WGS",
-        "code": "002",
-        "submission_centers": [test_submission_center["uuid"]],
-        }
-    return post_item_and_return_location(testapp, item, 'assay')
-
-
-
-@pytest.fixture
-def test_analyte(
-    testapp,
-    test_submission_center,
-    test_cell_culture_sample
-):
-    item = {
-        "submitted_id": "TEST_ANALYTE_HELA_ONLY",
-        "molecule_detail": [
-            "mRNA"
-        ],
-        "molecule": [
-            "RNA"
-        ],
-        "a260_a280_ratio": 3.2,
-        "concentration": 6.2,
-        "concentration_unit": "ng/uL",
-        "samples": [test_cell_culture_sample["uuid"]],
-        "submission_centers": [test_submission_center["uuid"]],
-    }
-    return post_item_and_return_location(testapp, item, 'analyte')
-
-@pytest.fixture
-def test_sequencer(
-    testapp,
-    test_submission_center
-):
-    item = {
-        "submission_centers": [test_submission_center["uuid"]],
-        "identifier": "illumina_novaseqx",
-        "platform": "Illumina",
-        "model": "NovaSeq X",
-        "read_length_category": [
-            "Short-read"
-        ],
-        "code": "X"
-    }
-    return post_item_and_return_location(testapp, item, 'sequencer')
-
-
-@pytest.fixture
-def test_basecalling(
-    testapp,
-    test_submission_center
-):
-    item = {
-        "submission_centers": [test_submission_center["uuid"]],
-        "submitted_id": "TEST_BASECALLING_DORADO",
-        "title": "Dorado",
-        "model": "dna_r10.4.1_e8.2_400bps_fast@v4.3.0",
-        "version": "0.1.0",
-        "gpu": "NVIDIA A100",
-        "modification_tags": [
-            "5mCG_5hmCG"
-        ]
-    }
-    return post_item_and_return_location(testapp, item, 'basecalling')
-
-
-@pytest.fixture
-def test_sequencing(
-    testapp,
-    test_submission_center,
-    test_sequencer,
-    test_basecalling
-):
-    item = {
-        "read_type": "Paired-end",
-        "sequencer": test_sequencer["uuid"],
-        "submission_centers": [test_submission_center["uuid"]],
-        "submitted_id": "TEST_SEQUENCING_NOVASEQ-500X",
-        "flow_cell": "R9",
-        "target_coverage": 500,
-        "target_read_length": 150,
-        "basecalling": test_basecalling["uuid"]
-    }
-    return post_item_and_return_location(testapp, item, 'sequencing')
-
-
-@pytest.fixture
-def test_library(
-    testapp,
-    test_analyte,
-    test_assay,
-    test_submission_center
-):
-    item = {
-        "analytes": [test_analyte["uuid"]],
-        "assay": test_assay["uuid"],
-        "submission_centers": [test_submission_center["uuid"]],
-        "submitted_id": "TEST_LIBRARY_HELA",
-        "a260_a280_ratio": 3.2,
-        "fragment_mean_length": 150.7,
-        "insert_mean_length": 150.2,
-    }
-    return post_item_and_return_location(testapp, item, 'library')
-
-
-
-@pytest.fixture
-def test_fileset(
-    testapp,
-    test_library,
-    test_sequencing,
-    test_submission_center):
-    item = {
-        "libraries": [test_library["uuid"]],
-        "sequencing": test_sequencing["uuid"],
-        "submission_centers": [test_submission_center["uuid"]],
-        "submitted_id": "TEST_FILE-SET_HELA"
-    }
-    return post_item_and_return_location(testapp, item, 'file_set')
-
-
-@pytest.fixture
-def test_derived_paired_with(
-    testapp,
-    file_formats,
-    test_fileset,
-    test_submission_center
-):
-    item = {
-        "file_format": file_formats.get("FASTQ", {}).get("uuid", ""),
-        "file_sets": [test_fileset["uuid"]],
-        "submission_centers": [test_submission_center["uuid"]],
-        "submitted_id": "TEST_UNALIGNED-READS_FASTQ",
-        "data_category": [
-            "Sequencing Reads"
-        ],
-        "data_type": [
-            "Unaligned Reads"
-        ],
-        "filename": "some_fastq.fastq.gz",
-        "read_pair_number": "R1",
-        "file_size": 10000,
-        "status": "released",
-        "dataset": "colo829t",
-        "flow_cell_barcode": "HAWT3ADXX",
-        "flow_cell_lane": 1
-    }
-    return post_item_and_return_location(testapp, item, 'unaligned_reads')
-
-
-@pytest.fixture
-def test_derived_from_file(
-    testapp,
-    file_formats,
-    test_fileset,
-    test_submission_center,
-    test_derived_paired_with
-):
-    item = {
-        "file_format": file_formats.get("FASTQ", {}).get("uuid", ""),
-        "file_sets": [test_fileset["uuid"]],
-        "submission_centers": [test_submission_center["uuid"]],
-        "submitted_id": "TEST_UNALIGNED-READS_FASTQ_R2",
-        "data_category": [
-            "Sequencing Reads"
-        ],
-        "data_type": [
-            "Unaligned Reads"
-        ],
-        "filename": "some_fastq_R2.fastq.gz",
-        "read_pair_number": "R2",
-        "file_size": 20000,
-        "paired_with": test_derived_paired_with["uuid"],
-        "status": "released",
-        "sequencing_center": test_submission_center["uuid"],
-        "annotated_filename": "SMHTHELA-X-X-F65-X002-test-SMAURV9YIJWF-X.fastq.gz",
-        "dataset": "colo829t"
-    }
-    return post_item_and_return_location(testapp, item, 'unaligned_reads')
-
-
-@pytest.fixture
-def test_software(
-    testapp,
-    test_submission_center
-):
-    item = {
-        "submission_centers": [
-            test_submission_center["uuid"]
-        ],
-        "submitted_id": "TEST_SOFTWARE_BWA-MEM",
-        "category": [
-            "Alignment"
-        ],
-        "name": "bwa_mem_v1",
-        "title": "BWA-MEM",
-        "code": "bwamem",
-        "version": "1.2.3"
-    }
-    return post_item_and_return_location(testapp, item, 'software')
-
-
-@pytest.fixture
-def donor_specific_assembly(
-    testapp,
-    test_submission_center,
-    test_derived_from_file,
-    test_software
-):
-    item = {
-        "submission_centers": [test_submission_center["uuid"]],
-        "derived_from": [test_derived_from_file["uuid"]],
-        "submitted_id": "TEST_DONOR-SPECIFIC-ASSEMBLY_HELA",
-        "title": "Hela_DSA",
-        "software": [
-           test_software["uuid"]
-        ],
-        "genome_size": 3100000000,
-        "total_ungapped_length": 2900000000,
-        "number_of_chromosomes": 23,
-        "number_of_scaffolds": 470,
-        "number_of_contigs": 1000,
-        "contig_n50": 50000000,
-        "scaffold_n50": 67000000
-    }
-    return post_item_and_return_location(testapp, item, 'donor_specific_assembly')
-
-
-
-@pytest.fixture
-def test_chain_file(
-    testapp,
-    test_submission_center,
-    file_formats,
-    test_software,
-    donor_specific_assembly
-):
-    item = {
-        "submitted_id": "TEST_SUPPLEMENTARY-FILE_HELA_GRCH38",
-        "data_category": [
-            "Reference Conversion"
-        ],
-        "data_type": [
-            "Chain File"
-        ],
-        "filename": "test_DSA_to_GRCh38.chain.gz",
-        "file_format": file_formats.get("CHAIN", {}).get("uuid", ""),
-        "submission_centers": [
-            test_submission_center["uuid"]
-        ],
-        "software": [
-            test_software["uuid"]
-        ],
-        "file_size": 1000,
-        "sequencing_center": test_submission_center["uuid"],
-        "donor_specific_assembly": donor_specific_assembly["uuid"],
-        "target_assembly": "GRCh38",
-        "source_assembly": "Hela_DSA"
-    }
-    return post_item_and_return_location(testapp, item, 'supplementary_file')
-
-
-@pytest.fixture
-def test_sequence_file(
-    testapp,
-    test_submission_center,
-    file_formats,
-    test_software,
-    donor_specific_assembly
-):
-    item = {
-        "submitted_id": "TEST_SUPPLEMENTARY-FILE_HELA_FASTA",
-        "data_category": [
-            "Reference Genome"
-        ],
-        "data_type": [
-            "Reference Sequence"
-        ],
-        "filename": "test_hela.fasta",
-        "file_format": file_formats.get("FASTA", {}).get("uuid", ""),
-         "submission_centers": [
-            test_submission_center["uuid"]
-        ],
-        "software": [
-            test_software["uuid"]
-        ],
-        "sequencing_center": test_submission_center["uuid"],
-        "file_size": 1000,
-        "md5sum": "00000000000000000000000000000001",
-        "donor_specific_assembly": donor_specific_assembly["uuid"],
-    }
-    return post_item_and_return_location(testapp, item, 'supplementary_file')
-
-=======
 from .utils import get_insert_identifier_for_item_type, get_search, get_item
->>>>>>> 68d94006
 
 ####### FIXTURE TESTS ##### 
 def test_sequence_files_rev_link(
