from typing import Any, Dict, Union
from unittest import mock

import pytest
from webtest.app import TestApp

<<<<<<< HEAD
from .utils import patch_item, post_item
=======
from ..types import static_section as static_section_module
from .utils import get_item, patch_item, post_item
>>>>>>> afa1cc73


@pytest.fixture
def static_section(
    testapp: TestApp,
    test_consortium: Dict[str, Any],
) -> Dict[str, Any]:
    item = {
        "identifier": "some-static-section",
        "consortia": [test_consortium["uuid"]],
        "status": "public",
        "section_type": "Page Section",
    }
    return post_item(testapp, item, "StaticSection")


REMOTE_CONTENT_URL = "https://postman-echo.com/response-headers?foo1=bar1&foo2=bar2"
REMOTE_CONTENT = '{\n  "foo1": "bar1",\n  "foo2": "bar2"\n}'
LOCAL_FILE_PATH = "/docs/public/about_introduction.md"
LOCAL_FILE_CONTENTS = "# Hello\n\nI am a test markdown file"


@pytest.mark.parametrize(
    "patch_body,expected",
    [
        ({}, None),
        ({"body": "the body text"}, "the body text"),
        ({"file": REMOTE_CONTENT_URL}, REMOTE_CONTENT),
        ({"file": LOCAL_FILE_PATH}, LOCAL_FILE_CONTENTS),
    ]
)
def test_content(
    patch_body: Dict[str, Any],
    expected: Union[str, None],
    testapp: TestApp,
    static_section: Dict[str, Any],
) -> None:
    """Test 'content' calcprop retrieved from body, URL, or file.

    Note: Depends on local file for these tests, while remote content
    mocked.
    """
    with mock.patch.object(
        static_section_module, "get_remote_file_contents", return_value=REMOTE_CONTENT
    ):
        response = patch_item(testapp, patch_body, static_section["uuid"], status=200)
        assert response.get("content") == expected


@pytest.mark.parametrize(
    "patch_body,expected",
    [
        ({}, None),
        ({"body": "the body text"}, "txt"),
        ({"body": "the body text", "options": {"filetype": "md"}}, "md"),
        ({"file": "/foo.bar"}, "bar"),
        ({"file": "https://something.com"}, "com"),
        ({"file": "/foo.bar", "options": {"filetype": "md"}}, "md"),
    ]
)
def test_filetype(
    patch_body: Dict[str, Any],
    expected: Union[str, None],
    testapp: TestApp,
    static_section: Dict[str, Any],
) -> None:
    """Test 'filetype' calcprop retrieved from body, URL, or file.

    Note: Relying on postman URL above and local file for these tests.
    """
    response = patch_item(testapp, patch_body, static_section["uuid"])
    assert response.get("filetype") == expected<|MERGE_RESOLUTION|>--- conflicted
+++ resolved
@@ -4,12 +4,8 @@
 import pytest
 from webtest.app import TestApp
 
-<<<<<<< HEAD
+from ..types import static_section as static_section_module
 from .utils import patch_item, post_item
-=======
-from ..types import static_section as static_section_module
-from .utils import get_item, patch_item, post_item
->>>>>>> afa1cc73
 
 
 @pytest.fixture
