from contextlib import contextmanager
import inspect
import json
import os
import pytest
import re
from typing import Callable, List, Optional, Union
from unittest import mock
from webtest import TestApp
from dcicutils.tmpfile_utils import temporary_file
from dcicutils.validation_utils import SchemaManager  # noqa
from dcicutils.structured_data import Portal, Schema, _StructuredRowTemplate  # noqa
from encoded.ingestion.ingestion_processors import parse_structured_data

THIS_TEST_MODULE_DIRECTORY = os.path.dirname(os.path.abspath(__file__))
TEST_FILES_DIR = f"{THIS_TEST_MODULE_DIRECTORY}/data/test-files"
SAME_AS_EXPECTED_REFS = {}
SAME_AS_NOREFS = {}

# Ideally this flag would be False, i.e. we would like to use the actual/real (live)
# schemas that are defined in (the schemas directory of) this repo for testing; but at
# least currently (2024-01-10) these are undergoing a lot of change and leading to frequent
# and annoying test breakage; so setting this to True will cause these tests to use a dump of
# the schemas which were previously saved into a static file (data/test-files/schemas_dump.json).
<<<<<<< HEAD
=======
# Note: to dump all schemes into single file -> show-schema all
>>>>>>> ac362b60
USE_SAVED_SCHEMAS_RATHER_THAN_LIVE_SCHEMAS = True

if USE_SAVED_SCHEMAS_RATHER_THAN_LIVE_SCHEMAS:
    from functools import lru_cache
    from dcicutils.portal_utils import Portal as PortalBase
    @lru_cache(maxsize=1)
    def _mocked_portal_get_schemas(self):
        with open(os.path.join(TEST_FILES_DIR, "schemas_dump.json"), "r") as f:
            schemas = json.load(f)
        return schemas
    PortalBase.get_schemas = _mocked_portal_get_schemas


def _load_json_from_file(file: str) -> dict:
    with open(os.path.join(TEST_FILES_DIR, file)) as f:
        return json.load(f)


def _pytest_kwargs(kwargs: List[dict]) -> List[dict]:
    # If any of the parameterized tests are marked as debug=True then only execute those.
    debug_kwargs = [kwarg for kwarg in kwargs if (kwarg.get("debug") is True)]
    return debug_kwargs or kwargs


@pytest.mark.parametrize("kwargs", _pytest_kwargs([  # test_parse_structured_data_parameterized
    {
        "rows":  [
            r"uuid,status,principals.view,principals.edit,extensions#,data",
            r"some-uuid-a,public,pav-a,pae-a,alfa|bravo|charlie,123.4",
            r"some-uuid-b,public,pav-b,pae-b,delta|echo|foxtrot|golf,xyzzy"
        ],
        "as_file_name": "some_test.csv",
        "noschemas": True,
        "expected": {
            "SomeTest": [
                {
                    "uuid": "some-uuid-a",
                    "status": "public",
                    "principals": { "view": "pav-a", "edit": "pae-a"
                },
                    "extensions": [ "alfa", "bravo", "charlie" ],
                    "data": "123.4"
                },
                {
                    "uuid": "some-uuid-b",
                    "status": "public",
                    "principals": { "view": "pav-b", "edit": "pae-b" },
                    "extensions": [ "delta", "echo", "foxtrot", "golf" ],
                    "data": "xyzzy"
                }
            ]
        }
    },
    # ----------------------------------------------------------------------------------------------
    {
        "rows": [
            r"uuid,status,principals.view,principals.edit,extensions#,num,i,arr",
            r"some-uuid-a,public,pav-a,pae-a,alfa|bravo|charlie,123.4,617,hotel",
            r"some-uuid-b,public,pav-b,pae-b,delta|echo|foxtrot|golf,987,781,indigo\|juliet|kilo"
        ],
        "as_file_name": "some_test.csv",
        "schemas": [
            {
                "title": "SomeTest",
                "properties": {
                    "num": { "type": "number" },
                    "i": { "type": "integer" },
                    "arr": { "type": "array", "items": { "type": "string" } }
                 }
            }
        ],
        "expected": {
            "SomeTest": [
                {
                    "uuid": "some-uuid-a",
                    "status": "public",
                    "principals": { "view": "pav-a", "edit": "pae-a"
                },
                    "extensions": [ "alfa", "bravo", "charlie" ],
                    "num": 123.4,
                    "i": 617,
                    "arr": ["hotel"]
                },
                {
                    "uuid": "some-uuid-b",
                    "status": "public",
                    "principals": { "view": "pav-b", "edit": "pae-b" },
                    "extensions": [ "delta", "echo", "foxtrot", "golf" ],
                    "num": 987,
                    "i": 781,
                    "arr": [ "indigo|juliet", "kilo" ]
                }
            ]
        }
    },
    # ----------------------------------------------------------------------------------------------
    {
        "rows":  [ r"abcdef", r"alfa", r"bravo" ],
        "as_file_name":  "easy_test.csv",
        "noschemas":  True,
        "expected":  { "EasyTest": [ { "abcdef": "alfa", }, { "abcdef": "bravo" } ] }
    },
    # ----------------------------------------------------------------------------------------------
    {
        "rows": [
            r"abcdef,ghi.jk,l,mno#,ghi.xyzzy,foo#notaninteger",
            r"alfa,bravo,123,delta|echo|foxtrot,xyzzy:one,mike",
            r"golf,hotel,456,juliet|kilo|lima,xyzzy:two,november"
        ],
        "as_file_name": "easy_test1.csv",
        "expected": {
            "EasyTest1": [
                {
                    "abcdef": "alfa",
                    "ghi": { "jk": "bravo", "xyzzy": "xyzzy:one" },
                    "l": "123",
                    "mno": [ "delta", "echo", "foxtrot" ],
                    "foo#notaninteger": "mike"
                },
                {
                    "abcdef": "golf",
                    "ghi": { "jk": "hotel", "xyzzy": "xyzzy:two" },
                    "l": "456",
                    "mno": [ "juliet", "kilo", "lima" ],
                    "foo#notaninteger": "november"
                }
            ]
        },
        "noschemas": True
    },
    # ----------------------------------------------------------------------------------------------
    {
        "rows": [
            r"abcdef,ghi.jk,l,mno#,ghi.xyzzy,mno#2",  # TODO: fail if mno.#0 instead of mno.#
            r"alfa,bravo,123,delta|echo|foxtrot,xyzzy:one,october",
            r"golf,hotel,456,juliet|kilo|lima,xyzzy:two,november"
        ],
        "as_file_name": "easy_test2.csv",
        "noschemas": True,
        "expected": {
            "EasyTest2": [
                {
                    "abcdef": "alfa",
                    "ghi": { "jk": "bravo", "xyzzy": "xyzzy:one" },
                    "l": "123",
                    "mno": [ "delta", "echo", "october" ]
                },
                {
                    "abcdef": "golf",
                    "ghi": { "jk": "hotel", "xyzzy": "xyzzy:two" },
                    "l": "456",
                    "mno": [ "juliet", "kilo", "november" ]
                }
            ]
        }
    },
    # ----------------------------------------------------------------------------------------------
    {
        "file": "reference_file_20231119.csv", "as_file_name": "reference_file.csv",
        "expected": "reference_file_20231119.result.json",
        "expected_refs": [
            "/FileFormat/FASTA",
            "/FileFormat/VCF",
            "/SubmissionCenter/Center1"
        ],
        "norefs": SAME_AS_EXPECTED_REFS
    },
    # ----------------------------------------------------------------------------------------------
    {
        "rows": [
            r"abcdef,ghi.jk,l,mno#,ghi.xyzzy,mno#2",  # TODO: fail if mno.#0 instead of mno.#
            r"alfa,bravo,123,delta|echo|foxtrot,xyzzy:one,october",
            r"golf,hotel,456,juliet|kilo|lima,xyzzy:two,november"
        ],
        "as_file_name": "easy_test3.csv",
        "noschemas": True,
        "expected": {
            "EasyTest3": [
                {
                    "abcdef": "alfa",
                    "ghi": { "jk": "bravo", "xyzzy": "xyzzy:one" },
                    "l": "123",
                    "mno": [ "delta", "echo", "october" ]
                },
                {
                    "abcdef": "golf",
                    "ghi": { "jk": "hotel", "xyzzy": "xyzzy:two" },
                    "l": "456",
                    "mno": [ "juliet", "kilo", "november" ]
                }
            ]
        }
    },
    # ----------------------------------------------------------------------------------------------
    {
        "file": "submission_test_file_from_doug_20231106.xlsx",
        "expected_refs": [
            "/Consortium/smaht",
            "/Software/SMAHT_SOFTWARE_FASTQC",
            "/Software/SMAHT_SOFTWARE_VEPX",
            "/FileFormat/fastq",
            "/Workflow/smaht:workflow-basic"
        ],
        "norefs": [
            "/Consortium/smaht"
        ],
        "expected": "submission_test_file_from_doug_20231106.result.json"
    },
    # ----------------------------------------------------------------------------------------------
    {
        "file": "submission_test_file_from_doug_20231130.xlsx",
        "norefs": ["/SubmissionCenter/smaht_dac"],
        "expected": {
            "Donor": [{
                "submitted_id": "XY_DONOR_ABCD",
                "sex": "Female", "age": 5,
                "submission_centers": [ "smaht_dac" ],
                "something": "else"
            }]
        },
        "expected_errors": [
            {"src": {"type": "Donor", "row": 1}, "error": "Validation error at '$': Additional properties are not allowed ('something' was unexpected)"}
        ]
    },
    # ----------------------------------------------------------------------------------------------
    {
        "novalidate": True,
        "file": "test_uw_gcc_colo829bl_submission_20231117.xlsx",
        "expected": "test_uw_gcc_colo829bl_submission_20231117.result.json",
        "expected_refs": [
            "/Analyte/UW-GCC_ANALYTE_COLO-829BLT-50to1_1_FiberSeq_1",
            "/Analyte/UW-GCC_ANALYTE_COLO-829BLT-50to1_1_HMWgDNA_1",
            "/Analyte/UW-GCC_ANALYTE_COLO-829BLT-50to1_1_bulkKinnex_1",
            "/Analyte/UW-GCC_ANALYTE_COLO-829BLT-50to1_1_gDNA_1",
            "/Analyte/UW-GCC_ANALYTE_COLO-829BL_FiberSeq_1",
            "/Analyte/UW-GCC_ANALYTE_COLO-829BL_FiberSeq_2",
            "/Analyte/UW-GCC_ANALYTE_COLO-829BL_HMWgDNA_1",
            "/Analyte/UW-GCC_ANALYTE_COLO-829BL_HiC_1",
            "/Analyte/UW-GCC_ANALYTE_COLO-829BL_bulkKinnex_1",
            "/Analyte/UW-GCC_ANALYTE_COLO-829BL_gDNA_1",
            "/Analyte/UW-GCC_ANALYTE_COLO-829T_FiberSeq_1",
            "/Analyte/UW-GCC_ANALYTE_COLO-829T_FiberSeq_2",
            "/Analyte/UW-GCC_ANALYTE_COLO-829T_HMWgDNA_1",
            "/Analyte/UW-GCC_ANALYTE_COLO-829T_HMWgDNA_2",
            "/Analyte/UW-GCC_ANALYTE_COLO-829T_HiC_2",
            "/Analyte/UW-GCC_ANALYTE_COLO-829T_bulkKinnex_2",
            "/Analyte/UW-GCC_ANALYTE_COLO-829T_gDNA_2",
            "/FileFormat/BAM",
            "/FileSet/UW-GCC_FILE-SET_COLO-829BL_FIBERSEQ_1",
            "/FileSet/UW-GCC_FILE-SET_COLO-829BL_FIBERSEQ_2",
            "/FileSet/UW-GCC_FILE-SET_COLO-829T_FIBERSEQ_1",
            "/Library/UW-GCC_LIBRARY_COLO-829BL_FIBERSEQ_1",
            "/Library/UW-GCC_LIBRARY_COLO-829BL_FIBERSEQ_2",
            "/Library/UW-GCC_LIBRARY_COLO-829T_FIBERSEQ_1",
            "/Sequencing/UW-GCC_SEQUENCING_PACBIO-HIFI-150x",
            "/Sequencing/UW-GCC_SEQUENCING_PACBIO-HIFI-60x",
            "/Software/UW-GCC_SOFTWARE_FIBERTOOLS-RS",
            "/UnalignedReads/<null>"
        ],
        "norefs": [
            "/FileFormat/BAM",
            "/FileSet/UW-GCC_FILE-SET_COLO-829T_FIBERSEQ_1"
        ]
    },
    # ----------------------------------------------------------------------------------------------
    {
        # Same as test_uw_gcc_colo829bl_submission_20231117.xlsx but with the blank line in the
        # Unaligned Reads sheet that signaled the end of input, and the following comment, removed.
        "file": "test_uw_gcc_colo829bl_submission_20231117_more_unaligned_reads.xlsx",
        "novalidate": True,
        "expected": "test_uw_gcc_colo829bl_submission_20231117_more_unaligned_reads.result.json",
        "expected_refs": [
            "/Analyte/UW-GCC_ANALYTE_COLO-829BLT-50to1_1_FiberSeq_1",
            "/Analyte/UW-GCC_ANALYTE_COLO-829BLT-50to1_1_HMWgDNA_1",
            "/Analyte/UW-GCC_ANALYTE_COLO-829BLT-50to1_1_bulkKinnex_1",
            "/Analyte/UW-GCC_ANALYTE_COLO-829BLT-50to1_1_gDNA_1",
            "/Analyte/UW-GCC_ANALYTE_COLO-829BL_FiberSeq_1",
            "/Analyte/UW-GCC_ANALYTE_COLO-829BL_FiberSeq_2",
            "/Analyte/UW-GCC_ANALYTE_COLO-829BL_HMWgDNA_1",
            "/Analyte/UW-GCC_ANALYTE_COLO-829BL_HiC_1",
            "/Analyte/UW-GCC_ANALYTE_COLO-829BL_bulkKinnex_1",
            "/Analyte/UW-GCC_ANALYTE_COLO-829BL_gDNA_1",
            "/Analyte/UW-GCC_ANALYTE_COLO-829T_FiberSeq_1",
            "/Analyte/UW-GCC_ANALYTE_COLO-829T_FiberSeq_2",
            "/Analyte/UW-GCC_ANALYTE_COLO-829T_HMWgDNA_1",
            "/Analyte/UW-GCC_ANALYTE_COLO-829T_HMWgDNA_2",
            "/Analyte/UW-GCC_ANALYTE_COLO-829T_HiC_2",
            "/Analyte/UW-GCC_ANALYTE_COLO-829T_bulkKinnex_2",
            "/Analyte/UW-GCC_ANALYTE_COLO-829T_gDNA_2",
            "/FileSet/UW-GCC_FILE-SET_COLO-829BL_FIBERSEQ_1",
            "/FileSet/UW-GCC_FILE-SET_COLO-829BL_FIBERSEQ_2",
            "/FileFormat/<null>",
            "/FileFormat/BAM",
            "/FileSet/UW-GCC_FILE-SET_COLO-829T_FIBERSEQ_1",
            "/Library/UW-GCC_LIBRARY_COLO-829BL_FIBERSEQ_1",
            "/Library/UW-GCC_LIBRARY_COLO-829BL_FIBERSEQ_2",
            "/Library/UW-GCC_LIBRARY_COLO-829T_FIBERSEQ_1",
            "/Sequencing/UW-GCC_SEQUENCING_PACBIO-HIFI-150x",
            "/Sequencing/UW-GCC_SEQUENCING_PACBIO-HIFI-60x",
            "/Software/UW-GCC_SOFTWARE_FIBERTOOLS-RS",
            "/UnalignedReads/<null>"
        ],
        "norefs": [
            "/FileFormat/<null>",
            "/FileFormat/BAM",
            "/FileSet/UW-GCC_FILE-SET_COLO-829T_FIBERSEQ_1"
        ]
    },
    # ----------------------------------------------------------------------------------------------
    {
        "file": "software_20231119.csv", "as_file_name": "software.csv",
        "novalidate": True,
        "expected": "software_20231119.result.json",
        "expected_refs": [
            "/Consortium/Consortium1",
            "/Consortium/Consortium2",
            "/SubmissionCenter/SubmissionCenter1",
            "/SubmissionCenter/SubmissionCenter2",
            "/User/user-id-1",
            "/User/user-id-2"
        ],
        "norefs": SAME_AS_EXPECTED_REFS
    },
    # ----------------------------------------------------------------------------------------------
    {
        "file": "workflow_20231119.csv", "as_file_name": "workflow.csv",
        "novalidate": True,
        "expected": "workflow_20231119.result.json",
        "expected_refs": [
            "/Consortium/Consortium1",
            "/Consortium/Consortium2",
            "/SubmissionCenter/SubmissionCenter1",
            "/SubmissionCenter/SubmissionCenter2",
            "/User/user-id-1",
            "/User/user-id-2"
        ],
        "norefs": SAME_AS_EXPECTED_REFS
    },
    # ----------------------------------------------------------------------------------------------
    {
        "file": "analyte_20231119.csv", "as_file_name": "analyte.csv",
        "expected": "analyte_20231119.result.json",
        "expected_refs": [
            "/Consortium/another-consortia",
            "/Consortium/smaht",
            "/Protocol/Protocol9",
            "/Sample/Sample9",
            "/SubmissionCenter/somesubctr"
        ],
        "norefs": SAME_AS_EXPECTED_REFS
    },
    # ----------------------------------------------------------------------------------------------
    {
        "file": "library_20231119.csv", "as_file_name": "library.csv",
        "expected": "library_20231119.result.json",
        "expected_refs": [
            "/Analyte/sample-analyte-1",
            "/Analyte/sample-analyte-2",
            "/Analyte/sample-analyte-3",
            "/Consortium/Consortium1",
            "/Consortium/Consortium2",
            "/LibraryPreparation/prep2",
            "/Protocol/protocol1",
            "/Protocol/protocol3",
            "/SubmissionCenter/somesubctr",
            "/SubmissionCenter/anothersubctr",
            "/SubmissionCenter/Center1",
            "/LibraryPreparation/<null>"
        ],
        "norefs": SAME_AS_EXPECTED_REFS
    },
    # ----------------------------------------------------------------------------------------------
    {
        "file": "file_format_20231119.csv.gz", "as_file_name": "file_format.csv.gz",
        "expected": "file_format_20231119.result.json",
        "expected_refs": [
            "/Consortium/358aed10-9b9d-4e26-ab84-4bd162da182b",
            "/SubmissionCenter/9626d82e-8110-4213-ac75-0a50adf890ff",
        ],
        "norefs": SAME_AS_EXPECTED_REFS
    },
    # ----------------------------------------------------------------------------------------------
    {
        "file": "cell_line_20231120.csv",
        "as_file_name": "cell_line.csv",
        "expected": "cell_line_20231120.result.json",
        "expected_refs": [
            "/SubmissionCenter/some-submission-center-a",
            "/SubmissionCenter/some-submission-center-b"
        ],
        "norefs": SAME_AS_EXPECTED_REFS
    },
    # ----------------------------------------------------------------------------------------------
    {
        "file": "unaligned_reads_20231120.csv", "as_file_name": "unaligned_reads.csv",
        "expected": "unaligned_reads_20231120.result.json",
        "expected_refs": [
            "/FileSet/FileSet1", "/FileSet/FileSet2", "/FileSet/FileSet3",
            "/QualityMetric/QC1", "/QualityMetric/QC2", "/QualityMetric/QC3", "/QualityMetric/QC4", "/QualityMetric/QC5", "/QualityMetric/QC6",
            "/Software/Software1", "/Software/Software2", "/Software/Software3", "/Software/Software4", "/Software/Software5", "/Software/Software6",
            "/SubmissionCenter/Center1", "/SubmissionCenter/Center2", "/SubmissionCenter/Center3", "/User/User1",
            "/User/User2", "/User/User3", "/User/User4", "/User/User5", "/User/User6",
            "/FileFormat/BAM", "/FileFormat/CRAM", "/FileFormat/FASTQ"
        ],
        "norefs": SAME_AS_EXPECTED_REFS
    },
    # ----------------------------------------------------------------------------------------------
    {
        "file": "sequencing_20231120.csv",
        "as_file_name": "sequencing.csv",
        "expected": "sequencing_20231120.result.json",
        "expected_refs": [
            "/Consortium/Consortium1",
            "/Consortium/Consortium2",
            "/Protocol/Protocol1",
            "/Protocol/Protocol2",
            "/Protocol/Protocol3",
            "/SubmissionCenter/Center1",
            "/SubmissionCenter/Center2",
            "/SubmissionCenter/somesubctr",
            "/User/User1",
            "/User/User2",
            "/User/User3",
            "/User/User4",
            "/User/User5",
            "/User/User6"
        ],
        "norefs": SAME_AS_EXPECTED_REFS
    },
    # ----------------------------------------------------------------------------------------------
    {
        "rows": [
            "abc#,abc#",
            "alice|bob|charley,foobar|goobar"
        ],
        "as_file_name": "test.csv",
        "noschemas": True,
        "expected": {
            "Test" : [ { "abc": ["foobar", "goobar"] } ]
        }
    },
    # ----------------------------------------------------------------------------------------------
    {
        "rows": [
            "abc#,abc#1",  # TODO: fail if abc#.0 rather than abc#
            "alice|bob|charley,foobar"
        ],
        "as_file_name": "test.csv",
        "noschemas": True,
        "expected": {
            "Test" : [ {
                "abc": ["alice", "foobar", "charley"]
            } ]
        }
    },
    # ----------------------------------------------------------------------------------------------
    {
        "rows": [
            "abc#,abc#",  # TODO: fail if abce#0 rather than abce#
            "alice|bob|charley,foobar|goobar"
        ],
        "as_file_name": "test.csv",
        "noschemas": True,
        "expected": {
            "Test" : [ {
                "abc": ["foobar", "goobar"]
            } ]
        }
    },
    # ----------------------------------------------------------------------------------------------
    {
        "rows": [
            "other_allowed_extensions#,other_allowed_extensions#4",
            #"alice|bob|charley,foobar|goobar"
            "alice|bob|charley,foobar"
        ],
        "as_file_name": "test.csv",
        "noschemas": True,
        "expected": {
            "Test" : [ {
                #"other_allowed_extensions": ["alice", "bob", "charley", None, "foobar", "goobar"]
                "other_allowed_extensions": ["alice", "bob", "charley", None, "foobar"]
             } ]
        }
    },
    # ----------------------------------------------------------------------------------------------
    {
        "rows": [
            "other_allowed_extensions#,other_allowed_extensions#4",  # TODO: fail if other_allowed_extensions#0 rather than other_allowed_extensions#
            #"alice|bob|charley,foobar|goobar"
            "alice|bob|charley,foobar"
        ],
        "as_file_name": "test.csv",
        "noschemas": True,
        "expected": {
            "Test" : [ {
                #"other_allowed_extensions": ["alice", "bob", "charley", None, "foobar", "goobar"]
                "other_allowed_extensions": ["alice", "bob", "charley", None, "foobar"]
             } ]
        }
    },
    # ----------------------------------------------------------------------------------------------
    {
        "rows": [
            "uuid,status,principals_allowed. view,principals_allowed.edit,other_allowed_extensions#,other_allowed_extensions#5",
            #"some-uuid-a,public,pav-a,pae-a,alice|bob|charley,foobar|goobar",
            #"some-uuid-b,public,pav-b,pae-a,alice|bob|charley,foobar|goobar"
            "some-uuid-a,public,pav-a,pae-a,alice|bob|charley,goobar",
            "some-uuid-b,public,pav-b,pae-a,alice|bob|charley,goobar"
        ],
        "as_file_name": "test.csv",
        "noschemas": True,
        "expected": {
            "Test" : [
                {
                    "uuid": "some-uuid-a",
                    "status": "public",
                    "principals_allowed": {"view": "pav-a", "edit": "pae-a"},
                    #"other_allowed_extensions": ["alice", "bob", "charley", None, "foobar", "goobar"]
                    "other_allowed_extensions": ["alice", "bob", "charley", None, None, "goobar"]
                },
                {
                    "uuid": "some-uuid-b",
                    "status": "public",
                    "principals_allowed": {"view": "pav-b", "edit": "pae-a"},
                    #"other_allowed_extensions": ["alice", "bob", "charley", None, "foobar", "goobar"]
                    "other_allowed_extensions": ["alice", "bob", "charley", None, None, "goobar"]
                }
            ]
        }
    },
    # ----------------------------------------------------------------------------------------------
    {
        "rows": [
            "abc.def,pqr,vw#.xy",
            "alpha,1234,781"
        ],
        "as_file_name": "test.csv",
        "noschemas": True,
        "expected": {
            "Test" : [
                {"abc": {"def": "alpha"}, "pqr": "1234", "vw": [{"xy": "781"}]}
             ]
        }
    },
    # ----------------------------------------------------------------------------------------------
    {
        "rows": [
            "xyzzy#1",
            "456"
        ],
        "as_file_name": "test.csv",
        "noschemas": True,
        "expected": {
            "Test" : [
                {"xyzzy": [None, "456"]}
             ]
        }
    },
    # ----------------------------------------------------------------------------------------------
    {
        "rows": [
            "xyzzy#2",
            "456"
        ],
        "as_file_name": "test.csv",
        "noschemas": True,
        "expected": {
            "Test" : [
            {"xyzzy": [None, None, "456"]}
             ]
        }
    },
    # ----------------------------------------------------------------------------------------------
    {
        "rows": [
            "abc.def.ghi,xyzzy#2",
            "123,456"
        ],
        "as_file_name": "test.csv",
        "noschemas": True,
        "expected": {
            "Test" : [
                {"abc": {"def": {"ghi": "123"}}, "xyzzy": [None, None, "456"]}
             ]
        }
    },
    # ----------------------------------------------------------------------------------------------
    {
        "rows": [
            "prufrock#",
            "J.|Alfred|Prufrock"
        ],
        "as_file_name": "test.csv",
        "noschemas": True,
        "expected": {
            "Test" : [
                {"prufrock": ["J.", "Alfred", "Prufrock"]}
             ]
        }
    },
    # ----------------------------------------------------------------------------------------------
    {
        "rows": [
            "abc.def,pqr,vw#1.xy",
            "alpha,1234,781"
        ],
        "as_file_name": "test.csv",
        "noschemas": True,
        "expected": {
            "Test" : [
                {"abc": {"def": "alpha"}, "pqr": "1234", "vw": [{"xy": None}, {"xy": "781"}]}
             ]
        },
        "prune": False
    },
    # ----------------------------------------------------------------------------------------------
    {
        "rows": [
            "abc.def,pqr,vw#0.xy",
            "alpha,1234,781"
        ],
        "as_file_name": "test.csv",
        "noschemas": True,
        "expected": {
            "Test" : [
                {"abc": {"def": "alpha"}, "pqr": "1234", "vw": [{"xy": "781"}]}
             ]
        }
    },
    # ----------------------------------------------------------------------------------------------
    {
        "rows": [
            "abc.def,pqr,vw#2.xy",
            "alpha,1234,781"
        ],
        "as_file_name": "test.csv",
        "noschemas": True,
        "expected": {
            "Test" : [
                {"abc": {"def": "alpha"}, "pqr": "1234", "vw": [{"xy": None}, {"xy": None}, {"xy": "781"}]}
             ]
        },
        "prune": False
    },
    # ----------------------------------------------------------------------------------------------
    {
        "rows": [
            "vw#.xy.foo,simple_string",
            "781,moby"
        ],
        "as_file_name": "test.csv",
        "noschemas": True,
        "expected": {
            "Test" : [
                {"vw": [{"xy": {"foo": "781"}}], "simple_string": "moby"}
             ]
        }
    },
    # ----------------------------------------------------------------------------------------------
    {
        "rows": [
            "abc.def,pqr,vw#.xy",
            "alpha,1234,781"
        ],
        "as_file_name": "some_type_one.csv",
        "schemas": [_load_json_from_file("some_type_one.json")],
        "expected": {
            "SomeTypeOne" : [
                {"abc": {"def": "alpha"}, "pqr": 1234, "vw": [{"xy": 781}]}
             ]
        }
    },
    # ----------------------------------------------------------------------------------------------
    {
        "rows": [
            "vw#2.xy.foo",
            "781"
        ],
        "as_file_name": "some_type_two.csv",
        "schemas": [_load_json_from_file("some_type_two.json")],
        "expected": {
            "SomeTypeTwo" : [
                {"vw": [
                    {"xy": {"foo": None}},
                    {"xy": {"foo": None}},
                    {"xy": {"foo": "781"}}
                ]}
             ]
        },
        "prune": False
    },
    # ----------------------------------------------------------------------------------------------
    {
        "rows": [
            "simple_string_array,simple_integer_array,simple_number_array,simple_boolean_array",
            "1|23|456|7890 , 1|23|456|7890  ,  1|23|456|7890.123 , true| False|false|True"
        ],
        "as_file_name": "some_type_one.csv",
        "schemas": [_load_json_from_file("some_type_one.json")],
        "expected": {
            "SomeTypeOne": [
                {"simple_string_array": ["1", "23", "456", "7890"],
                 "simple_integer_array": [1, 23, 456, 7890],
                 "simple_number_array": [1, 23, 456, 7890.123],
                 "simple_boolean_array": [True, False, False, True]}
            ]
        }
    },
    # ----------------------------------------------------------------------------------------------
    {
        "rows": [
            "simplearray#4\tsimplearray#\tsomeobj.ghi\tabc\tarrayofarray\tsimplearray#3",
            "hello\tabc|def|ghi\t[{\"jkl\": \"xyz\"}]\t{\"hello\": 1234}\t[[\"j.\", \"alfred\", \"prufrock\"]]\tbyebye"
            #"arrayofarray\tsimplearray#4\tsimplearray\tsomeobj.ghi\tabc\tsimplearray#3",
            #"[[\"j.\", \"alfred\", \"prufrock\"]]\thello\tabc|def|ghi\t[{\"jkl\": \"xyz\"}]\t{\"hello\": 1234}\tbyebye"
        ],
        "as_file_name": "test.tsv",
        "schemas": [_load_json_from_file("some_type_three.json")],
        "expected": {
            "Test": [
                {
                    "simplearray": ["abc", "def", "ghi", "byebye", "hello"],
                    #"simplearray": ["abc", "def", "ghi", "byebye"],
                    "abc": {"hello": 1234},
                    "someobj": { "ghi": [{"jkl": "xyz"}] },
                    "arrayofarray": [["j.", "alfred", "prufrock"]]
                    #"arrayofarray": [[["j.", "alfred", "prufrock"]]]  # TODO
                }

#               {
#                   "simplearray': ['abc', 'def', 'ghi', ['byebye']],
#                   'abc': {'hello': 1234},
#                   'someobj': {'ghi': [{'jkl': 'xyz'}]},
#                   'arrayofarray': [['j.', 'alfred', 'prufrock']]}
            ]
        }
    },
    # ----------------------------------------------------------------------------------------------
    {
        "rows": [
            "somearray#,somearray#3,somearray#4",
            "alice|bob|charley,,goobar"
        ],
        "as_file_name": "test.csv",
        "schemas": [
            {
                "title": "Test",
                "properties": {
                    "somearray": { "type": "array", "items": { "type": "string" } }
                }
            }
        ],
        "expected": {
            "Test" : [ {'somearray': ['alice', 'bob', 'charley', '', 'goobar']} ]
        }
    },
    # ----------------------------------------------------------------------------------------------
    {
        "rows": [
            "somearray#,somearray#3,somearray#4",
            "123|456|789,0,203"
        ],
        "as_file_name": "test.csv",
        "schemas": [
            {
                "title": "Test",
                "properties": {
                    "somearray": { "type": "array", "items": { "type": "integer" } }
                }
            }
        ],
        "expected": {
            "Test" : [ {'somearray': [123, 456, 789, 0, 203]} ]
        }
    },
    # ----------------------------------------------------------------------------------------------
    {
        "rows": [
            "arrayofarrayofobject",
            "[[{\"name\": \"prufrock\", \"id\": 1234}]]"
        ],
        "as_file_name": "test.tsv",
        "schemas": [
            {
                "title": "Test",
                "properties": {
                    "arrayofarrayofobject": {
                        "type": "array",
                        "items": {
                            "type": "array",
                            "items": {
                                "type": "object",
                                "properties": {
                                    "name": { "type": "string" },
                                    "id": { "type": "integer" }
                                }
                            }
                        }
                    }
                }
            }
        ],
        "expected": { "Test" : [ {"arrayofarrayofobject": [[{"name": "prufrock", "id": 1234}]]} ] }
    },
    # ----------------------------------------------------------------------------------------------
    {
        "rows": [
            "arrayofobject",
            "[{\"name\": \"prufrock\", \"id\": 1234}]"
        ],
        "as_file_name": "test.tsv",
        "schemas": [
            {
                "title": "Test",
                "properties": {
                    "arrayofobject": {
                        "type": "array",
                        "items": {
                            "type": "object",
                            "properties": {
                                "name": { "type": "string" },
                                "id": { "type": "integer" }
                            }
                        }
                    }
                }
            }
        ],
        "expected": { "Test" : [ {"arrayofobject": [{"name": "prufrock", "id": 1234}]} ] }
    },
    # ----------------------------------------------------------------------------------------------
    {
        "rows": [
            "arrayofobject#4.name,arrayofobject#4.id,arrayofobject#2.name,arrayofobject#2.id",
            "anastasiia,1234,olha,5678"
        ],
        "as_file_name": "test.csv",
        "schemas": [
            {
                "title": "Test",
                "properties": {
                    "arrayofobject": {
                        "type": "array",
                        "items": {
                            "type": "object",
                            "properties": {
                                "name": { "type": "string" },
                                "id": { "type": "integer" }
                            }
                        }
                    }
                }
            }
        ],
        #"expected": {"Test" : [{"arrayofobject": [{"name": "anastasiia", "id": 1234}]}]},
        "expected": {"Test": [{"arrayofobject": [{}, {}, {"name": "olha", "id": 5678}, {}, {"name": "anastasiia", "id": 1234}]}]}
    },
    # ----------------------------------------------------------------------------------------------
    {
        "rows": [
            "arrayofarrayofobject##.name,arrayofarrayofobject##.id",
            "anastasiia,1234"
        ],
        "as_file_name": "test.csv",
        "schemas": [
            {
                "title": "Test",
                "properties": {
                    "arrayofarrayofobject": {
                        "type": "array",
                        "items": {
                            "type": "array",
                            "items": {
                                "type": "object",
                                "properties": {
                                    "name": { "type": "string" },
                                    "id": { "type": "integer" }
                                }
                            }
                        }
                    }
                }
            }
        ],
        "expected": {"Test" : [{"arrayofarrayofobject": [[{"name": "anastasiia", "id": 1234}]]}]}
    },
    # ----------------------------------------------------------------------------------------------
    {
        "rows": [
            "arrayofarrayofobject##.name,arrayofarrayofobject##.id,arrayofarrayofobject##1.name,arrayofarrayofobject##1.id",
            "anastasiia,1234,olha,5678"
        ],
        "as_file_name": "test.csv",
        "schemas": [
            {
                "title": "Test",
                "properties": {
                    "arrayofarrayofobject": {
                        "type": "array",
                        "items": {
                            "type": "array",
                            "items": {
                                "type": "object",
                                "properties": {
                                    "name": { "type": "string" },
                                    "id": { "type": "integer" }
                                }
                            }
                        }
                    }
                }
            }
        ],
        "expected": {
            "Test" : [
                {
                    "arrayofarrayofobject": [
                        [
                            {
                                "name": "anastasiia",
                                "id": 1234
                            },
                            {
                                "name": "olha",
                                "id": 5678
                            }
                        ]
                    ]
                }
            ]
        }
    },
    # ----------------------------------------------------------------------------------------------
    {
        "rows": [
            "indigo\tjuliet\talfa.bravo\talfa.bravo.charlie.delta",
            "abc|def|ghi|123456890\t[[[0],[12,34],[5],[67,8,90]],[[123]]]\t{\"foo\": 123}",
            "prufrock|j.|alfred|\t\t\thellocharlie",
        ],
        "as_file_name": "some_type_four.tsv",
        "schemas": [_load_json_from_file("some_type_four.json")],
        "expected": {
            "SomeTypeFour" : [
                {
                    "indigo": ["abc", "def", "ghi", "123456890"],
                    "juliet": [[[0], [12, 34], [5], [67, 8, 90]], [[123]]],
                    "alfa": {"bravo": {"foo": 123}}
                },
                {
                    "indigo": ["prufrock", "j.", "alfred"],
                    "juliet": [[[]]],
                    "alfa": {"bravo": {"charlie": {"delta": "hellocharlie"}}}
                }
             ]
        },
        "expected_errors": [{'src': {'type': 'SomeTypeFour', 'row': 1}, 'error': "Validation error at '$.alfa.bravo': {'foo': 123} is not of type 'string'"},
                            {'src': {'type': 'SomeTypeFour', 'row': 2}, 'error': "Validation error at '$.alfa.bravo': {'charlie': {'delta': 'hellocharlie'}} is not of type 'string'"}]
    },
    # ----------------------------------------------------------------------------------------------
    {
        "ignore": True,
        "rows": [
            "abc,abc##",
            "123,456",
        ],
        "as_file_name": "test.csv",
        "noschemas": True,
        "expected": {
            "Test" : [
                {
                    "abc": ["456"]
                }
             ]
        }
    },
    # ----------------------------------------------------------------------------------------------
    {
        "rows": [
            "someuniquestrings,someuniqueints",
            "somevalue|anothervalue|somevalue,12|34|56|34"
        ],
        "as_file_name": "test.csv",
        "schemas": [{ "title": "Test",
            "properties": {
                "someuniquestrings": { "type": "array", "uniqueItems": True, "items": { "type": "string" } },
                "someuniqueints": { "type": "array", "uniqueItems": True, "items": { "type": "integer" } }
            }
        }],
        "expected": { "Test" : [
            {"someuniquestrings": ["somevalue", "anothervalue"], "someuniqueints": [12,34,56]}
        ]}
    },
    # ----------------------------------------------------------------------------------------------
    {
        "rows": [
            "someproperty",
            "somevalue"
        ],
        "as_file_name": "test.csv",
        "schemas": [{ "title": "Test",
            "properties": {
                "someproperty": { "type": "string" },
                "submission_centers": { "type": "array", "uniqueItems": True, "items": { "type": "string" } }
            }
        }],
        "autoadd": { "submission_centers": [ "somesubmissioncenter", "anothersubmissioncenter" ] },
        "expected": { "Test" : [
            {"someproperty": "somevalue", "submission_centers": ["somesubmissioncenter", "anothersubmissioncenter"]}
        ]}
    },
]))
def test_parse_structured_data_parameterized(testapp, kwargs):
    _test_parse_structured_data(testapp, **kwargs)


@pytest.mark.parametrize("columns, expected", [
    ["abc", {
        "abc": None
    }],
    ["abc,def.ghi,jkl#.mnop#2.rs", {
        "abc": None,
        "def": {"ghi": None},
        "jkl": [{"mnop": [{"rs": None}, {"rs": None}, {"rs": None}]}]
    }],
    ["abc,def,ghi.jkl,mnop.qrs.tuv", {
        "abc": None,
        "def": None,
        "ghi": {"jkl": None},
        "mnop": {"qrs": {"tuv": None}}
    }],
    ["abc,def,ghi.jkl,mnop.qrs.tuv", {
        "abc": None,
        "def": None,
        "ghi": {"jkl": None},
        "mnop": {"qrs": {"tuv": None}}
    }],
    ["abc,def.ghi,jkl#", {
       "abc": None,
       "def": {"ghi": None},
       "jkl": []
    }],
    ["abc,def.ghi,jkl#.mnop", {
        "abc": None,
        "def": {"ghi": None},
        "jkl": [{"mnop": None}]
    }],
    ["abc,def.ghi,jkl#.mnop#", {
        "abc": None,
        "def": {"ghi": None},
        "jkl": [{"mnop": []}]
    }],
    ["abc,def.ghi,jkl#.mnop#2", {
        "abc": None,
        "def": {"ghi": None},
        "jkl": [{"mnop": [None, None, None]}]
    }],
    ["abc,def.ghi,jkl#.mnop#2.rs", {
        "abc": None,
        "def": {"ghi": None},
        "jkl": [{"mnop": [{"rs": None}, {"rs": None}, {"rs": None}]}]
    }],
    ["abc,def.ghi,jkl#.mnop#2.rs#.tuv", {
        "abc": None,
        "def": {"ghi": None},
        "jkl": [{"mnop": [{"rs": [{"tuv": None}]}, {"rs": [{"tuv": None}]}, {"rs": [{"tuv": None}]}]}]
    }],
    ["abc.def.ghi,xyzzy", {
        "abc": {"def": {"ghi": None}},
        "xyzzy": None
    }],
    ["abc.def.ghi,xyzzy#,simple_string", {
        "abc": {"def": {"ghi": None}},
        "xyzzy": [],
        "simple_string": None
    }],
    ["abc.def.ghi,xyzzy#2", {
        "abc": {"def": {"ghi": None}},
        "xyzzy": [None, None, None]
    }],
    ["abc.def.ghi,xyzzy#2,xyzzy#3", {
        "abc": {"def": {"ghi": None}},
        "xyzzy": [None, None, None, None]
    }],
    ["abc.def.ghi,xyzzy#2,xyzzy#", {
        "abc": {"def": {"ghi": None}},
        "xyzzy": [None, None, None]
    }],
    ["abc.def.ghi,xyzzy#2,xyzzy#0", {
        "abc": {"def": {"ghi": None}},
        "xyzzy": [None, None, None]
    }],
    ["abc.def.ghi,xyzzy#2,xyzzy#1", {
        "abc": {"def": {"ghi": None}},
        "xyzzy": [None, None, None]
    }],
    ["abc.def.ghi,xyzzy#2,xyzzy#1.foo", {
        "abc": {"def": {"ghi": None}},
        "xyzzy": [{"foo": None}, {"foo": None}, {"foo": None}]
    }],
    ["abc.def.ghi,xyzzy#2.goo,xyzzy#1.foo", {
        "abc": {"def": {"ghi": None}},
        "xyzzy": [{"foo": None, "goo": None}, {"foo": None, "goo": None}, {"foo": None, "goo": None}]
    }],
    ["abc.def.ghi,xyzzy#2.goo,xyzzy#1.foo#", {
        "abc": {"def": {"ghi": None}},
        "xyzzy": [{"foo": [], "goo": None}, {"foo": [], "goo": None}, {"foo": [], "goo": None}]
    }],
    ["abc.def.ghi,xyzzy#2.goo,xyzzy#1.foo#0", {
        "abc": {"def": {"ghi": None}},
        "xyzzy": [{"foo": [None], "goo": None}, {"foo": [None], "goo": None}, {"foo": [None], "goo": None}]
    }],
    ["abc.def.ghi,xyzzy#2.goo,xyzzy#1.foo#2,jklmnop#3", {
        "abc": {"def": {"ghi": None}},
        "xyzzy": [{"foo": [None, None, None], "goo": None}, {"foo": [None, None, None], "goo": None}, {"foo": [None, None, None], "goo": None}],
        "jklmnop": [None, None, None, None]
    }],
    ["abc.def.ghi,xyzzy#2.goo,xyzzy#1.foo#2,jklmnop#3", {
        "abc": {"def": {"ghi": None}},
        "xyzzy": [{"foo": [None, None, None], "goo": None}, {"foo": [None, None, None], "goo": None}, {"foo": [None, None, None], "goo": None}],
        "jklmnop": [None, None, None, None]
    }],
    ["abc#", {
        "abc": []
    }],
    ["abc#0", {
        "abc": [None]
    }],
    ["abc##", {
        "abc": [[]]
    }],
    ["abc###", {
        "abc": [[[]]]
    }],
    ["abc#0#", {
        "abc": [[]]
    }],
    ["abc##0", {
        "abc": [[None]]
    }],
    ["abc#1#", {
        "abc": [[], []]
    }],
    ["abc#.name", {
        "abc": [{"name": None}]
    }],
    ["abc#0.name", {
        "abc": [{"name": None}]
    }],
    ["abc#1#2", {
       "abc": [[None, None, None], [None, None, None]]
    }],
    ["abc#1#2.id", {
       "abc": [[{"id": None}, {"id": None}, {"id": None}], [{"id": None}, {"id": None}, {"id": None}]]
    }],
    ["abc#1#2.id#", {
       "abc": [[{"id": []}, {"id": []}, {"id": []}], [{"id": []}, {"id": []}, {"id": []}]]
    }],
    ["abc#1#2.id#1", {
       "abc": [[{"id": [None, None]}, {"id": [None, None]}, {"id": [None, None]}], [{"id": [None, None]}, {"id": [None, None]}, {"id": [None, None]}]]
    }],
    ["abc#1#2.id#1.name", {
       "abc": [[{"id": [{"name": None}, {"name": None}]}, {"id": [{"name": None}, {"name": None}]}, {"id": [{"name": None}, {"name": None}]}],
               [{"id": [{"name": None}, {"name": None}]}, {"id": [{"name": None}, {"name": None}]}, {"id": [{"name": None}, {"name": None}]}]]
    }]
])
def test_structured_row_data_0(columns, expected):
    _test_structured_row_data(columns, expected)

@pytest.mark.parametrize("columns, expected", [
    ["abc.def.ghi,xyzzy#2,xyzzy#", {
        "abc": {"def": {"ghi": None}},
        "xyzzy": [None, None, None]
    }]
])
def test_structured_row_data_debugging(columns, expected):
    _test_structured_row_data(columns, expected)


def test_flatten_schema_1(testapp):
    portal = Portal(testapp)
    schema = Schema.load_by_name("reference_file", portal=portal)
    schema_flattened_json = _get_schema_flat_typeinfo(schema)
    with open(os.path.join(TEST_FILES_DIR, "reference_file.flattened.json")) as f:
        expected_schema_flattened_json = json.load(f)
        assert schema_flattened_json == expected_schema_flattened_json


def test_portal_custom_schemas_1(testapp):
    schemas = [{"title": "Abc"}, {"title": "Def"}]
    portal = Portal(testapp, schemas=schemas)
    assert portal.get_schema("Abc") == schemas[0]
    assert portal.get_schema(" def ") == schemas[1]
    assert portal.get_schema("FileFormat") is not None


def test_get_type_name_1():
    assert Schema.type_name("FileFormat") == "FileFormat"
    assert Schema.type_name("file_format") == "FileFormat"
    assert Schema.type_name("file_format.csv") == "FileFormat"
    assert Schema.type_name("file_format.json") == "FileFormat"
    assert Schema.type_name("file_format.xls") == "FileFormat"
    assert Schema.type_name("File  Format") == "FileFormat"


def test_rationalize_column_name() -> None:
    _test_rationalize_column_name("abc#0#", "abc###", "abc#0##")
    _test_rationalize_column_name("abc.def.ghi", None, "abc.def.ghi")
    _test_rationalize_column_name("abc.def.ghi", "abc.def.ghi", "abc.def.ghi")
    _test_rationalize_column_name("abc.def", "abc.def.ghi", "abc.def")
    _test_rationalize_column_name("abc##", "abc", "abc##")
    _test_rationalize_column_name("abc", "abc##", "abc##")
    _test_rationalize_column_name("abc.def.nestedarrayofobject#1#23##343#.mno",
                                  "abc.def.nestedarrayofobject##1#24####.mno",
                                  "abc.def.nestedarrayofobject#1#23##343###.mno")
    _test_rationalize_column_name("abc.def.nestedarrayofobject#####.mno",
                                  "abc.def.nestedarrayofobject#####.mno",
                                  "abc.def.nestedarrayofobject#####.mno")


def _test_parse_structured_data(testapp: TestApp,
                                file: Optional[str] = None,
                                as_file_name: Optional[str] = None,
                                rows: Optional[List[str]] = None,
                                expected: Optional[Union[dict, list]] = None,
                                expected_refs: Optional[List[str]] = None,
                                expected_errors: Optional[Union[dict, list]] = None,
                                norefs: Union[bool, List[str]] = False,
                                noschemas: bool = False,
                                novalidate: bool = False,
                                schemas: Optional[List[dict]] = None,
                                autoadd: Optional[dict] = None,
                                prune: bool = True,
                                ignore: bool = False,
                                debug: bool = False) -> None:

    if ignore:
        return
    if not file and as_file_name:
        file = as_file_name
    if not file and not rows:
        raise Exception("Must specify a file or rows for structured_data test.")
    if isinstance(expected, str):
        if os.path.exists(os.path.join(TEST_FILES_DIR, expected)):
            expected = os.path.join(TEST_FILES_DIR, expected)
        elif not os.path.exists(expected):
            raise Exception(f"Cannot find output result file for structured_data: {expected}")
        with open(expected, "r") as f:
            expected = json.load(f)
    elif not isinstance(expected, dict):
        raise Exception(f"Must specify a file name or a dictionary for structured_data test: {type(expected)}")
    if norefs is SAME_AS_EXPECTED_REFS:
        norefs = expected_refs
    if expected_refs is SAME_AS_NOREFS:
        expected_refs = norefs

    refs_actual = set()

    def assert_parse_structured_data():

        def call_parse_structured_data(file: str):
            nonlocal portal, novalidate, autoadd, prune, debug
            if debug:
                # import pdb ; pdb.set_trace()
                pass
            return parse_structured_data(file=file, portal=portal, novalidate=novalidate,
                                         autoadd=autoadd, prune=True if prune is not False else False)

        nonlocal file, expected, expected_errors, schemas, noschemas, debug
        portal = Portal(testapp, schemas=schemas) if not noschemas else None  # But see mocked_schemas.
        if rows:
            if os.path.exists(file) or os.path.exists(os.path.join(TEST_FILES_DIR, file)):
                raise Exception("Attempt to create temporary file with same name as existing test file: {file}")
            with temporary_file(name=file, content=rows) as tmp_file_name:
                structured_data_set = call_parse_structured_data(tmp_file_name)
                structured_data = structured_data_set.data
                validation_errors = structured_data_set.validation_errors
        else:
            if os.path.exists(os.path.join(TEST_FILES_DIR, file)):
                file = os.path.join(TEST_FILES_DIR, file)
            elif not os.path.exists(file):
                raise Exception(f"Cannot find input test file for structured_data: {file}")
            if as_file_name:
                with open(file, "rb" if file.endswith((".gz", ".tgz", ".tar", ".tar.gz", ".zip")) else "r") as f:
                    with temporary_file(name=as_file_name, content=f.read()) as tmp_file_name:
                        structured_data_set = call_parse_structured_data(tmp_file_name)
                        structured_data = structured_data_set.data
                        validation_errors = structured_data_set.validation_errors
            else:
                structured_data_set = call_parse_structured_data(file)
                structured_data = structured_data_set.data
                validation_errors = structured_data_set.validation_errors
        if debug:
            # import pdb ; pdb.set_trace()
            pass
        if expected is not None:
            if not (structured_data == expected):
                # import pdb ; pdb.set_trace()
                pass
            assert structured_data == expected
        if expected_errors:
            assert validation_errors == expected_errors
        else:
            assert not validation_errors

    @contextmanager
    def mocked_schemas():
        yield

    @contextmanager
    def mocked_refs():
        real_ref_exists = Portal.ref_exists
        real_map_function_ref = Schema._map_function_ref
        def mocked_map_function_ref(self, typeinfo):  # noqa
            map_ref = real_map_function_ref(self, typeinfo)
            def mocked_map_ref(value, link_to, portal, src):  # noqa
                nonlocal norefs, expected_refs, refs_actual
                if not value:
                    refs_actual.add(ref := f"/{link_to}/<null>")
                    if norefs is True or (isinstance(norefs, list) and ref in norefs):
                        return value
                return map_ref(value, src)
            return lambda value, src: mocked_map_ref(value, typeinfo.get("linkTo"), self._portal, src)
        def mocked_ref_exists(self, type_name, value):  # noqa
            nonlocal norefs, expected_refs, refs_actual
            refs_actual.add(ref := f"/{type_name}/{value}")
            if norefs is True or (isinstance(norefs, list) and ref in norefs):
                return [{"type": "dummy", "uuid": "dummy"}]
            return real_ref_exists(self, type_name, value)
        with mock.patch("dcicutils.structured_data.Portal.ref_exists",
                        side_effect=mocked_ref_exists, autospec=True):
            with mock.patch("dcicutils.structured_data.Schema._map_function_ref",
                            side_effect=mocked_map_function_ref, autospec=True):
                yield

    def run_this_function():
        nonlocal expected_refs, noschemas, norefs, refs_actual
        refs_actual = set()
        if noschemas:
            if norefs or expected_refs:
                with mocked_schemas():
                    with mocked_refs():
                        assert_parse_structured_data()
            else:
                with mocked_schemas():
                    assert_parse_structured_data()
        elif norefs or expected_refs:
            with mocked_refs():
                assert_parse_structured_data()
        else:
            assert_parse_structured_data()
        if expected_refs:
            # Make sure any/all listed refs were actually referenced.
            assert refs_actual == set(expected_refs)

    run_this_function()


def _get_schema_flat_typeinfo(schema: Schema):
    def map_function_name(map_function: Callable) -> str:
        # This is ONLY for testing/troubleshooting; get the NAME of the mapping function; this is HIGHLY
        # implementation DEPENDENT, on the map_function_<type> functions. The map_function, as a string,
        # looks like: <function Schema._map_function_string.<locals>.map_string at 0x103474900> or
        # if it is implemented as a lambda (to pass in closure), then inspect.getclosurevars.nonlocals looks like:
        # {"map_enum": <function Schema._map_function_enum.<locals>.map_enum at 0x10544cd60>, ...}
        if isinstance(map_function, Callable):
            if (match := re.search(r"\.(\w+) at", str(map_function))):
                return f"<{match.group(1)}>"
            for item in inspect.getclosurevars(map_function).nonlocals:
                if item.startswith("map_"):
                    return f"<{item}>"
        return type(map_function)

    result = {}
    for key, value in schema._typeinfo.items():
        if isinstance(value, str):
            result[key] = value
        elif isinstance(value, dict):
            key_type = value["type"]
            key_map = value.get("map")
            result[key] = {"type": key_type, "map": map_function_name(key_map) if isinstance(key_map, Callable) else None}
    return result


def _test_structured_row_data(columns: str, expected: Optional[dict]):
    if _StructuredRowTemplate(columns.split(","))._template != expected:
        # import pdb ; pdb.set_trace()
        pass
    assert _StructuredRowTemplate(columns.split(","))._template == expected


def _test_rationalize_column_name(column_name: str, schema_column_name: str, expected: str) -> None:
    class FakeSchema(Schema):
        class FakeTypeInfo:
            def __init__(self, value):
                self._value = value
            def get(self, column_name):  # noqa
                return self._value
        def __init__(self, value):  # noqa
            self._typeinfo = FakeSchema.FakeTypeInfo(value)
    assert FakeSchema(schema_column_name).rationalize_column_name(column_name) == expected<|MERGE_RESOLUTION|>--- conflicted
+++ resolved
@@ -22,10 +22,7 @@
 # least currently (2024-01-10) these are undergoing a lot of change and leading to frequent
 # and annoying test breakage; so setting this to True will cause these tests to use a dump of
 # the schemas which were previously saved into a static file (data/test-files/schemas_dump.json).
-<<<<<<< HEAD
-=======
 # Note: to dump all schemes into single file -> show-schema all
->>>>>>> ac362b60
 USE_SAVED_SCHEMAS_RATHER_THAN_LIVE_SCHEMAS = True
 
 if USE_SAVED_SCHEMAS_RATHER_THAN_LIVE_SCHEMAS:
