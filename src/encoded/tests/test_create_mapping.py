--- conflicted
+++ resolved
@@ -5,12 +5,6 @@
 from snovault.commands.create_mapping_on_deploy import loadxl_order
 from snovault.elasticsearch.create_mapping import type_mapping
 from snovault.util import add_default_embeds
-<<<<<<< HEAD
-from unittest.mock import patch, MagicMock
-from .conftest_settings import ORDER
-from snovault.commands.create_mapping_on_deploy import loadxl_order
-=======
->>>>>>> 5412cf2a
 
 
 pytestmark = [pytest.mark.setone, pytest.mark.working]
@@ -39,10 +33,6 @@
                 else:
                     final_mapping = mapping_pointer
                 if split_ != '*':
-                    #if item_type.lower() == "page" and split_ == "status":
-                    #    import pdb ; pdb.set_trace()
-                    if not (split_ in final_mapping):
-                        import pdb ; pdb.set_trace()
                     assert split_ in final_mapping
                 else:
                     assert 'properties' in final_mapping or final_mapping.get('type') == 'object'
@@ -57,8 +47,4 @@
         # ignore "testing" types
         if i_type.startswith('testing_'):
             continue
-<<<<<<< HEAD
-        assert registry[COLLECTIONS][i_type].type_info.name in loadxl_order()
-=======
-        assert registry[COLLECTIONS][i_type].type_info.name in loadxl_order() 
->>>>>>> 5412cf2a
+        assert registry[COLLECTIONS][i_type].type_info.name in loadxl_order() 