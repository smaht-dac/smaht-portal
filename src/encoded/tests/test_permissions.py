--- conflicted
+++ resolved
@@ -7,14 +7,10 @@
 from snovault.typeinfo import TypeInfo
 from webtest.app import AppError, TestApp
 
-<<<<<<< HEAD
-from .utils import patch_item, post_item
-=======
 from .utils import (
     delete_item, get_functional_item_types, get_item, get_schema, patch_item, post_item
 )
 from ..project.loadxl import ITEM_INDEX_ORDER as loadxl_order
->>>>>>> b9b7bee6
 
 
 @pytest.fixture
@@ -607,9 +603,6 @@
         "submitted_id": "TEST_TISSUE_XYZ",
         "uberon_id": "UBERON:0001111",
     }
-<<<<<<< HEAD
-    post_item(submission_center_user_app, tissue_properties, "Tissue", status=201)
-=======
     post_item(submission_center_user_app, tissue_properties, "Tissue", status=201)
 
 
@@ -1092,5 +1085,4 @@
             post_item_to_fail(unassociated_user_app, item_type, limited_insert)
             post_item_to_fail(submission_center_user_app, item_type, limited_insert)
             post_item_to_fail(consortium_user_app, item_type, limited_insert)
-        post_item(testapp, identifying_insert, item_type, status=201)
->>>>>>> b9b7bee6
+        post_item(testapp, identifying_insert, item_type, status=201)