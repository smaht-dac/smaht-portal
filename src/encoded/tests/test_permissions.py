--- conflicted
+++ resolved
@@ -70,15 +70,9 @@
         'file_format': fastq_format['uuid'],
         'md5sum': '00000000000000000000000000000001',
         'filename': 'my.fastq.gz',
-<<<<<<< HEAD
-        'data_category': 'Sequencing Reads',
-        'data_type': 'Unaligned Reads',
-        'status': 'released',    # this status is important as this will make it viewable by consortium
-=======
         'data_category': ['Sequencing Reads'],
         'data_type': ['Unaligned Reads'],
-        'status': 'shared',    # this status is important as this will make it viewable by consortium
->>>>>>> 9d2171dd
+        'status': 'released',    # this status is important as this will make it viewable by consortium
         'consortia': [
             test_consortium['uuid']
         ]
@@ -93,8 +87,8 @@
         'file_format': fastq_format['uuid'],
         'md5sum': '00000000000000000000000000000002',
         'filename': 'my.fastq.gz',
-        'data_category': 'Sequencing Reads',
-        'data_type': 'Unaligned Reads',
+        'data_category': ['Sequencing Reads'],
+        'data_type': ['Unaligned Reads'],
         'status': 'released',    # this status is important as this will make it viewable by consortium
         'consortia': [
             test_protected_consortium['uuid']
@@ -110,8 +104,8 @@
         'file_format': fastq_format['uuid'],
         'md5sum': '00000000000000000000000000000001',
         'filename': 'my.fastq.gz',
-        'data_category': 'Sequencing Reads',
-        'data_type': 'Unaligned Reads',
+        'data_category': ['Sequencing Reads'],
+        'data_type': ['Unaligned Reads'],
         'status': 'released',    # this status is important as this will make it viewable by consortium
         'consortia': [
             test_consortium['uuid']
