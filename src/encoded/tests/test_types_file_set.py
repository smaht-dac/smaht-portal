import pytest
from webtest.app import TestApp

from .utils import (
    get_search,
    get_insert_identifier_for_item_type,
    patch_item,
    post_item,
    get_item
)

from ..item_utils import (
    item as item_utils,
)

FILE_SET_ID = "b98f9849-3b7f-4f2f-a58f-81100954e00d"

@pytest.mark.workbook
def test_files_rev_link(es_testapp: TestApp, workbook: None) -> None:
    """Ensure files rev link works."""
    file_set_search = get_search(es_testapp, "?type=FileSet&files.uuid!=No+value")
    assert file_set_search


@pytest.mark.workbook
def test_file_set_group(es_testapp: TestApp, workbook: None) -> None:
    """ Ensure we generate a reasonable looking group when file set data is present """
    res = es_testapp.get('/file-sets/b98f9849-3b7f-4f2f-a58f-81100954e00d/').json
    file_merge_group = res['file_group']
    assert file_merge_group['sample_source'] == 'TEST_TISSUE-SAMPLE_LIVER-DNA'
    assert file_merge_group['sequencing'] == 'illumina_novaseqx-Paired-end-150-R9'
    assert file_merge_group['assay'] == 'bulk_wgs'


@pytest.mark.workbook
@pytest.mark.parametrize(
    "library,sequencing,expected_status",
    [
<<<<<<< HEAD
        ("TEST_LIBRARY_LIVER-HOMOGENATE-DNA","TEST_SEQUENCING_DNA-PACBIO_30X-30H", 200), # FiberSeq and PacBio
        ("","TEST_SEQUENCING_DNA-ONT-90X", 422), # FiberSeq and ONT
        ("","TEST_LIBRARY_HELA-HEK293-DNA", 422), # Cas9 Nanopore and PacBio
        ("TEST_LIBRARY_LIVER-HOMOGENATE-DNA","TEST_SEQUENCING_DNA-ONT-90X", 422), # FiberSeq and ONT
        ("TEST_LIBRARY_HELA-HEK293-DNA","TEST_SEQUENCING_DNA-NOVASEQ-500X", 422), # bulk_wgs and ONT
        ("TEST_LIBRARY_HELA-HEK293-DNA","TEST_SEQUENCING_DNA-ONT-90X", 200), #Cas9 Nanopore and ONT
        ("TEST_LIBRARY_LIVER-DNA","TEST_SEQUENCING_DNA-NOVASEQ-500X", 200), #bulk_wgs and Illumina NovaSeqX
        ("TEST_LIBRARY_HELA-RNA","TEST_SEQUENCING_RNA-NOVASEQ-500X", 200), # RNA with target_read_count
        ("TEST_LIBRARY_HELA-RNA","TEST_SEQUENCING_DNA-NOVASEQ-500X", 422), # RNA with target_coverage
        ("TEST_LIBRARY_LIVER-DNA","TEST_SEQUENCING_RNA-NOVASEQ-500X", 422), # DNA with target_read_count
        ("TEST_LIBRARY_LIVER-DNA","TEST_SEQUENCING-DNA-NOVASEQ-500X", 200), # DNA with target_coverage
=======
        ("TEST_LIBRARY_LUNG-HOMOGENATE","TEST_SEQUENCING_PACBIO_30X-30H", 200), # FiberSeq and PacBio
        ("","TEST_SEQUENCING_ONT-90X", 422), # FiberSeq and ONT
        ("","TEST_LIBRARY_HELA-HEK293", 422), # Cas9 Nanopore and PacBio
        ("TEST_LIBRARY_LUNG-HOMOGENATE","TEST_SEQUENCING_ONT-90X", 422), # FiberSeq and ONT
        ("TEST_LIBRARY_HELA-HEK293","TEST_SEQUENCING_NOVASEQ-500X", 422), # bulk_wgs and ONT
        ("TEST_LIBRARY_HELA-HEK293","TEST_SEQUENCING_ONT-90X", 200), #Cas9 Nanopore and ONT
        ("TEST_LIBRARY_LIVER","TEST_SEQUENCING_NOVASEQ-500X", 200) #bulk_wgs and Illumina NovaSeqX
>>>>>>> 0cc23f8d
    ],
)
def test_validate_compatible_library_and_sequencer_on_patch(
    es_testapp: TestApp,
    workbook: None,
    library: str,
    sequencing: str,
    expected_status: int,
) -> None:
    """Ensure file set assay and sequencer validated on PATCH.

    Note: Permissible combinations of assay and sequencer are determined by `Assay.valid_sequencers property`.
    """
    patch_body = {}
    if library:
        library_uuid=item_utils.get_uuid(
            get_item(
                es_testapp,
                library,
                'Library'
            )
        )
        patch_body['libraries'] = [library_uuid]
    if sequencing:
        sequencing_uuid=item_utils.get_uuid(
            get_item(
                es_testapp,
                sequencing,
                'Sequencing'
            )
        )
        patch_body['sequencing'] = sequencing_uuid
    identifier = get_insert_identifier_for_item_type(es_testapp,'file_set')
    patch_item(es_testapp, patch_body, identifier, status=expected_status)


@pytest.mark.workbook
@pytest.mark.parametrize(
    "library,sequencing,expected_status,index",
    [
<<<<<<< HEAD
        ("TEST_LIBRARY_LIVER-HOMOGENATE-DNA","TEST_SEQUENCING_DNA-PACBIO_30X-30H", 201, 1), # FiberSeq and PacBio
        ("TEST_LIBRARY_LIVER-HOMOGENATE-DNA","TEST_SEQUENCING_DNA-ONT-90X", 422, 2), # FiberSeq and ONT
        ("TEST_LIBRARY_HELA-HEK293-DNA","TEST_SEQUENCING_DNA-NOVASEQ-500X", 422, 3), # bulk_wgs and ONT
        ("TEST_LIBRARY_HELA-HEK293-DNA","TEST_SEQUENCING_DNA-ONT-90X", 201, 4), #Cas9 Nanopore and ONT
        ("TEST_LIBRARY_LIVER-DNA","TEST_SEQUENCING_DNA-NOVASEQ-500X", 201, 5), #bulk_wgs and Illumina NovaSeqX
        ("TEST_LIBRARY_HELA-RNA","TEST_SEQUENCING_RNA-NOVASEQ-500X", 201, 6), # RNA with target_read_count
        ("TEST_LIBRARY_HELA-RNA","TEST_SEQUENCING_DNA-NOVASEQ-500X", 422, 7), # RNA with target_coverage
        ("TEST_LIBRARY_LIVER-DNA","TEST_SEQUENCING_RNA-NOVASEQ-500X", 422, 8), # DNA with target_read_count
        ("TEST_LIBRARY_LIVER-DNA","TEST_SEQUENCING_DNA-NOVASEQ-500X", 201, 9), # DNA with target_coverage
=======
        ("TEST_LIBRARY_LUNG-HOMOGENATE","TEST_SEQUENCING_PACBIO_30X-30H", 201, 1), # FiberSeq and PacBio
        ("TEST_LIBRARY_LUNG-HOMOGENATE","TEST_SEQUENCING_ONT-90X", 422, 2), # FiberSeq and ONT
        ("TEST_LIBRARY_HELA-HEK293","TEST_SEQUENCING_NOVASEQ-500X", 422, 3), # bulk_wgs and ONT
        ("TEST_LIBRARY_HELA-HEK293","TEST_SEQUENCING_ONT-90X", 201, 4), #Cas9 Nanopore and ONT
        ("TEST_LIBRARY_LIVER","TEST_SEQUENCING_NOVASEQ-500X", 201, 5), #bulk_wgs and Illumina NovaSeqX
>>>>>>> 0cc23f8d
    ],
)
def test_validate_compatible_library_and_sequencer_on_post(
    es_testapp: TestApp,
    workbook: None,
    library: str,
    sequencing: str,
    expected_status: int,
    index: int
) -> None:
    """Ensure file set assay and sequencer validated on POST.

    Note: Permissible combinations of assay and sequencer are determined by `Assay.valid_sequencers property`.
    """
    submission_center = get_insert_identifier_for_item_type(es_testapp,'submission_center')
    library_uuid=item_utils.get_uuid(
        get_item(
            es_testapp,
            library,
            'Library'
        )
    )
    sequencing_uuid=item_utils.get_uuid(
        get_item(
            es_testapp,
            sequencing,
            'Sequencing'
        )
    )
    post_body = {
        "submitted_id": f"TEST_FILE-SET_TEST{index}",
        "submission_centers": [submission_center],
        "libraries": [library_uuid],
        "sequencing": sequencing_uuid
    }
    post_item(es_testapp,post_body,'file_set',status=expected_status)<|MERGE_RESOLUTION|>--- conflicted
+++ resolved
@@ -36,11 +36,10 @@
 @pytest.mark.parametrize(
     "library,sequencing,expected_status",
     [
-<<<<<<< HEAD
-        ("TEST_LIBRARY_LIVER-HOMOGENATE-DNA","TEST_SEQUENCING_DNA-PACBIO_30X-30H", 200), # FiberSeq and PacBio
+        ("TEST_LIBRARY_LUNG-HOMOGENATE-DNA","TEST_SEQUENCING_DNA-PACBIO_30X-30H", 200), # FiberSeq and PacBio
         ("","TEST_SEQUENCING_DNA-ONT-90X", 422), # FiberSeq and ONT
         ("","TEST_LIBRARY_HELA-HEK293-DNA", 422), # Cas9 Nanopore and PacBio
-        ("TEST_LIBRARY_LIVER-HOMOGENATE-DNA","TEST_SEQUENCING_DNA-ONT-90X", 422), # FiberSeq and ONT
+        ("TEST_LIBRARY_LUNG-HOMOGENATE-DNA","TEST_SEQUENCING_DNA-ONT-90X", 422), # FiberSeq and ONT
         ("TEST_LIBRARY_HELA-HEK293-DNA","TEST_SEQUENCING_DNA-NOVASEQ-500X", 422), # bulk_wgs and ONT
         ("TEST_LIBRARY_HELA-HEK293-DNA","TEST_SEQUENCING_DNA-ONT-90X", 200), #Cas9 Nanopore and ONT
         ("TEST_LIBRARY_LIVER-DNA","TEST_SEQUENCING_DNA-NOVASEQ-500X", 200), #bulk_wgs and Illumina NovaSeqX
@@ -48,15 +47,6 @@
         ("TEST_LIBRARY_HELA-RNA","TEST_SEQUENCING_DNA-NOVASEQ-500X", 422), # RNA with target_coverage
         ("TEST_LIBRARY_LIVER-DNA","TEST_SEQUENCING_RNA-NOVASEQ-500X", 422), # DNA with target_read_count
         ("TEST_LIBRARY_LIVER-DNA","TEST_SEQUENCING-DNA-NOVASEQ-500X", 200), # DNA with target_coverage
-=======
-        ("TEST_LIBRARY_LUNG-HOMOGENATE","TEST_SEQUENCING_PACBIO_30X-30H", 200), # FiberSeq and PacBio
-        ("","TEST_SEQUENCING_ONT-90X", 422), # FiberSeq and ONT
-        ("","TEST_LIBRARY_HELA-HEK293", 422), # Cas9 Nanopore and PacBio
-        ("TEST_LIBRARY_LUNG-HOMOGENATE","TEST_SEQUENCING_ONT-90X", 422), # FiberSeq and ONT
-        ("TEST_LIBRARY_HELA-HEK293","TEST_SEQUENCING_NOVASEQ-500X", 422), # bulk_wgs and ONT
-        ("TEST_LIBRARY_HELA-HEK293","TEST_SEQUENCING_ONT-90X", 200), #Cas9 Nanopore and ONT
-        ("TEST_LIBRARY_LIVER","TEST_SEQUENCING_NOVASEQ-500X", 200) #bulk_wgs and Illumina NovaSeqX
->>>>>>> 0cc23f8d
     ],
 )
 def test_validate_compatible_library_and_sequencer_on_patch(
@@ -97,9 +87,8 @@
 @pytest.mark.parametrize(
     "library,sequencing,expected_status,index",
     [
-<<<<<<< HEAD
-        ("TEST_LIBRARY_LIVER-HOMOGENATE-DNA","TEST_SEQUENCING_DNA-PACBIO_30X-30H", 201, 1), # FiberSeq and PacBio
-        ("TEST_LIBRARY_LIVER-HOMOGENATE-DNA","TEST_SEQUENCING_DNA-ONT-90X", 422, 2), # FiberSeq and ONT
+        ("TEST_LIBRARY_LUNG-HOMOGENATE-DNA","TEST_SEQUENCING_DNA-PACBIO_30X-30H", 201, 1), # FiberSeq and PacBio
+        ("TEST_LIBRARY_LUNG-HOMOGENATE-DNA","TEST_SEQUENCING_DNA-ONT-90X", 422, 2), # FiberSeq and ONT
         ("TEST_LIBRARY_HELA-HEK293-DNA","TEST_SEQUENCING_DNA-NOVASEQ-500X", 422, 3), # bulk_wgs and ONT
         ("TEST_LIBRARY_HELA-HEK293-DNA","TEST_SEQUENCING_DNA-ONT-90X", 201, 4), #Cas9 Nanopore and ONT
         ("TEST_LIBRARY_LIVER-DNA","TEST_SEQUENCING_DNA-NOVASEQ-500X", 201, 5), #bulk_wgs and Illumina NovaSeqX
@@ -107,13 +96,6 @@
         ("TEST_LIBRARY_HELA-RNA","TEST_SEQUENCING_DNA-NOVASEQ-500X", 422, 7), # RNA with target_coverage
         ("TEST_LIBRARY_LIVER-DNA","TEST_SEQUENCING_RNA-NOVASEQ-500X", 422, 8), # DNA with target_read_count
         ("TEST_LIBRARY_LIVER-DNA","TEST_SEQUENCING_DNA-NOVASEQ-500X", 201, 9), # DNA with target_coverage
-=======
-        ("TEST_LIBRARY_LUNG-HOMOGENATE","TEST_SEQUENCING_PACBIO_30X-30H", 201, 1), # FiberSeq and PacBio
-        ("TEST_LIBRARY_LUNG-HOMOGENATE","TEST_SEQUENCING_ONT-90X", 422, 2), # FiberSeq and ONT
-        ("TEST_LIBRARY_HELA-HEK293","TEST_SEQUENCING_NOVASEQ-500X", 422, 3), # bulk_wgs and ONT
-        ("TEST_LIBRARY_HELA-HEK293","TEST_SEQUENCING_ONT-90X", 201, 4), #Cas9 Nanopore and ONT
-        ("TEST_LIBRARY_LIVER","TEST_SEQUENCING_NOVASEQ-500X", 201, 5), #bulk_wgs and Illumina NovaSeqX
->>>>>>> 0cc23f8d
     ],
 )
 def test_validate_compatible_library_and_sequencer_on_post(
