--- conflicted
+++ resolved
@@ -1,9 +1,5 @@
 import pytest
-<<<<<<< HEAD
-from typing import List
-=======
-from typing import Dict, Any
->>>>>>> 2685c96d
+from typing import List, Dict, Any
 from webtest.app import TestApp
 
 from .utils import (
