import pytest
import io
import csv
from ..metadata import descend_field


class TestMetadataTSVHelper:

    TSV_WIDTH = 18

    @staticmethod
    def read_tsv_from_bytestream(bytestream):
        data = []
        bytestream = io.BytesIO(bytestream)
        with io.TextIOWrapper(bytestream, encoding='utf-8', newline='') as f:
            reader = csv.reader(f, delimiter='\t')
            for row in reader:
                data.append(row)
        return data

    @classmethod
    def check_key_and_length(cls, part, expected_key):
        assert expected_key in part
        assert len(part) == cls.TSV_WIDTH

    @classmethod
    def check_type_length(cls, es_testapp, item_type, expected_count):
        res = es_testapp.post_json('/metadata/', {'type': item_type})
        tsv = res._app_iter[0]
        parsed = cls.read_tsv_from_bytestream(tsv)
        assert len(parsed[3:]) == expected_count


class DummyRequest:
    scheme = 'http'
    host = 'localhost'


class TestMetadataTSVWorkbook:

    @staticmethod
    @pytest.mark.parametrize('field_dict,list_of_names,expected', [
        ({
            'simple': 1
        }, ['simple'], 1),
        ({
             'href': '/download',
         }, ['href'], 'http://localhost/download'),
        ({
             'simple': 1
         }, ['not_simple', 'simple'], 1),
        ({
             'simple': 1
         }, ['not_simple'], None),
        ({
             'simple': {
                 'simple2': 1
             }
         }, ['simple.simple2'], 1),
        ({
             'simple': {
                 'simple2': 1
             }
         }, ['simple.simple3', 'simple.simple2'], 1),
        ({
            'simple': {
                'simple2': {
                    'dict': 1
                }
            }
        }, ['simple.simple2'], None),
        ({
             'simple': {
                 'simple2': ['array']
             }
         }, ['simple.simple2'], 'array'),
        ({
             'simple': {
                 'simple2': ['array1', 'array2']
             }
         }, ['simple.simple2'], 'array1|array2'),
        ({
             'simple': {
                 'simple2': [{'key': 'val1'}]
             }
         }, ['simple.simple2.key'], 'val1'),
        ({
             'simple': {
                 'simple2': [{'key': 'val1'}, {'key': 'val2'}]
             }
         }, ['simple.simple2.key'], 'val1|val2'),
        ({
             'simple': {
                 'simple2': {
                     'simple3': [{'key': 'val1'}, {'key': 'val2'}]
                 }
             }
         }, ['simple.simple2.simple3.key'], 'val1|val2'),
    ])
    def test_descend_field(field_dict, list_of_names, expected):
        """ Helper that tests that we can retrieve fields in various expected scenarios """
        assert descend_field(DummyRequest, field_dict, list_of_names) == expected

    @pytest.mark.workbook
    def test_metadata_tsv_workbook(self, workbook, es_testapp):
        """ Tests we can process regular files in multiples in the workbook """
        es_testapp.post_json('/index', {})  # index the files
        res = es_testapp.post_json('/metadata/',
                                   {'type': 'File', 'include_extra_files': True})
        tsv = res._app_iter[0]
        assert b'Metadata TSV Download' in tsv
        assert b'/output-files/cca15caa-bc11-4a6a-8998-ea0c69df8b9d/@@download' in tsv
        # parse and ensure structurally sound
        parsed = TestMetadataTSVHelper.read_tsv_from_bytestream(tsv)
        header1, header2, header3 = parsed[0], parsed[1], parsed[2]
        for row in parsed:  # check all rows got populated
            assert len(row) == TestMetadataTSVHelper.TSV_WIDTH
        TestMetadataTSVHelper.check_key_and_length(header1, 'Metadata TSV Download')
        TestMetadataTSVHelper.check_key_and_length(header2, 'Suggested command to download: ')
        TestMetadataTSVHelper.check_key_and_length(header3, 'FileDownloadURL')
<<<<<<< HEAD
        assert len(parsed[3:]) == 14  # there are 14 entries in the workbook right now, including extra files
=======
        assert len(parsed[3:]) == 13  # 13 entries in the workbook right now, including extra files
>>>>>>> 47f5a952
        # test for various types
        TestMetadataTSVHelper.check_type_length(es_testapp, 'AlignedReads', 1)
        TestMetadataTSVHelper.check_type_length(es_testapp, 'UnalignedReads', 3)
        TestMetadataTSVHelper.check_type_length(es_testapp, 'VariantCalls', 2)
        TestMetadataTSVHelper.check_type_length(es_testapp, 'ReferenceFile', 1)
        TestMetadataTSVHelper.check_type_length(es_testapp, 'OutputFile', 2)
        TestMetadataTSVHelper.check_type_length(es_testapp, 'SupplementaryFile', 2)

        res = es_testapp.post_json('/metadata/', {'type': 'OutputFile', 'include_extra_files': True})
        tsv = res._app_iter[0]
        parsed = TestMetadataTSVHelper.read_tsv_from_bytestream(tsv)
        last_extra_file_name = parsed[-1][2]  # filename in 3rd position in tsv
        assert last_extra_file_name == 'a_second_bam_bai.bai'
        # check an entire row that is mostly representative
        for row in parsed:
            if '303985cf-f1db-4dea-9782-2e68092d603d' in row[0]:  # this is the row
                assert row[2] == 'SMHT-FOO-BAR-M45-B003-DAC_SMAURF3ETDQJ_bwamem0.1.2_GRCh38.aligned.sorted.bam'
                assert row[3] == '1000'  # size
                assert row[5] == 'Aligned Reads'  # category
                assert row[6] == 'BAM'  # format
                assert row[7] == 'SMHT-0001'  # sample
                assert row[8] == 'Production'  # data set
                assert row[9] == 'Liver: Left Lobe'  # tissue type
                assert row[10] == 'SMHT001'  # sample
                assert row[11] == 'Core'
                assert row[12] == 'DNA'
                assert row[13] == 'Illumina NovaSeq X'  # sequencing
                assert row[14] == 'Bulk WGS'  # assay
                assert row[15] == 'VEP (3.1.1)'  # software
                assert row[16] == 'GRCh38'  # reference genome
                assert row[17] == 'smaht-TEST_TISSUE_LIVER-illumina_novaseqx-Paired-end-150-R9-bulk_wgs'  # merge grp
                break

    @pytest.mark.workbook
    def test_peak_metadata_workbook(self, workbook, es_testapp):
        """ Tests we can peak at metadata for files and get facet information (just file size for now) """
        es_testapp.post_json('/index', {})  # index the files
        # check all types
        res = es_testapp.post_json('/peek-metadata/',
                                   {'type': 'File', 'include_extra_files': False}).json
        for facet in res:
            if facet['field'] == 'file_size':
<<<<<<< HEAD
                assert facet['count'] == 10
                assert facet['min'] == 1000.0
                assert facet['max'] == 100000.0
                assert facet['sum'] == 186000.0
=======
                assert facet['count'] == 9
                assert facet['min'] == 1000.0
                assert facet['max'] == 100000.0
                assert facet['sum'] == 284000.0
>>>>>>> 47f5a952
            if facet['field'] == 'extra_files.file_size':
                raise AssertionError('Extra files information present when not desired')
        # check an individual type (with extra files)
        res = es_testapp.post_json('/peek-metadata/',
                                   {'type': 'OutputFile', 'include_extra_files': True}).json
        for facet in res:
            if facet['field'] == 'extra_files.file_size':
                assert facet['count'] == 3  # 2 + 1 extra files
                assert facet['min'] == 3000.0
                assert facet['max'] == 6000.0
                assert facet['sum'] == 14000.0
            if facet['field'] == 'file_size':
                assert facet['count'] == 2
                assert facet['min'] == 5000.0
                assert facet['max'] == 10000.0
                assert facet['sum'] == 15000.0<|MERGE_RESOLUTION|>--- conflicted
+++ resolved
@@ -118,11 +118,7 @@
         TestMetadataTSVHelper.check_key_and_length(header1, 'Metadata TSV Download')
         TestMetadataTSVHelper.check_key_and_length(header2, 'Suggested command to download: ')
         TestMetadataTSVHelper.check_key_and_length(header3, 'FileDownloadURL')
-<<<<<<< HEAD
-        assert len(parsed[3:]) == 14  # there are 14 entries in the workbook right now, including extra files
-=======
-        assert len(parsed[3:]) == 13  # 13 entries in the workbook right now, including extra files
->>>>>>> 47f5a952
+        assert len(parsed[3:]) == 15  # there are 14 entries in the workbook right now, including extra files
         # test for various types
         TestMetadataTSVHelper.check_type_length(es_testapp, 'AlignedReads', 1)
         TestMetadataTSVHelper.check_type_length(es_testapp, 'UnalignedReads', 3)
@@ -165,17 +161,10 @@
                                    {'type': 'File', 'include_extra_files': False}).json
         for facet in res:
             if facet['field'] == 'file_size':
-<<<<<<< HEAD
-                assert facet['count'] == 10
+                assert facet['count'] == 11
                 assert facet['min'] == 1000.0
                 assert facet['max'] == 100000.0
-                assert facet['sum'] == 186000.0
-=======
-                assert facet['count'] == 9
-                assert facet['min'] == 1000.0
-                assert facet['max'] == 100000.0
-                assert facet['sum'] == 284000.0
->>>>>>> 47f5a952
+                assert facet['sum'] == 286000.0
             if facet['field'] == 'extra_files.file_size':
                 raise AssertionError('Extra files information present when not desired')
         # check an individual type (with extra files)
