--- conflicted
+++ resolved
@@ -70,7 +70,6 @@
 
 @pytest.mark.workbook
 @pytest.mark.parametrize(
-<<<<<<< HEAD
     "submitted_id,patch_body,expected_status", [
         (
             "NDRITEST_TISSUE-SAMPLE_TEST_1",
@@ -171,7 +170,10 @@
         "submitted_id": submitted_id,
     }
     post_item(es_testapp, post_body, 'tissue_sample', status=expected_status)
-=======
+
+
+@pytest.mark.workbook
+@pytest.mark.parametrize(
     "patch_body,expected_status", [
         ({"sample_sources": ["TEST_TISSUE_LUNG"], "category": "Homogenate", "preservation_type": "Snap Frozen"}, 200),
         ({"sample_sources": ["TEST_TISSUE_LUNG"], "category": "Homogenate", "preservation_type": "Fresh"}, 422),
@@ -223,9 +225,14 @@
     post_item(es_testapp, post_body, 'tissue_sample', status=expected_status)
 
 
-# def test_tissue_sample_force_pass(testapp: TestApp, output_file: Dict[str, Any], output_file2: Dict[str, Any]) -> None:
-#     """ Tests that we can skip md5 check by passing ?force_md5 to patch output_file2 to md5 of output_file """
-#     atid = output_file2['@id']
-#     testapp.patch_json(f'/{atid}', {'md5sum': '00000000000000000000000000000001'}, status=422)  # fails without force_md5
-#     testapp.patch_json(f'/{atid}?force_pass', {'md5sum': '00000000000000000000000000000001'}, status=200)
->>>>>>> c474ad3b
+def test_tissue_sample_force_pass(testapp: TestApp, workbook: None, output_file2: Dict[str, Any]) -> None:
+    """ Tests that we can skip md5 check by passing ?force_md5 to patch output_file2 to md5 of output_file """
+    atid = item_utils.get_at_id(
+        get_item(
+            es_testapp,
+            "TEST_TISSUE-SAMPLE_LUNG-HOMOGENATE",
+            collection="TissueSample"
+        )
+    )
+    testapp.patch_json(f'/{atid}', {"preservation_type": "Fresh"}, status=422)  # fails without force_pass
+    testapp.patch_json(f'/{atid}?force_pass', {"preservation_type": "Fresh"}, status=200)