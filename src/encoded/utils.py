--- conflicted
+++ resolved
@@ -1,8 +1,5 @@
-<<<<<<< HEAD
 import os
 import io
-=======
->>>>>>> c466c3c9
 from typing import Any, Dict, List, Optional, Union
 from urllib.parse import urlencode
 
@@ -106,7 +103,6 @@
     return fallback
 
 
-<<<<<<< HEAD
 def load_extended_descriptions_in_schemas(schema_object, depth=0):
     """
     Taken from CGAP - this is not written super well and is NOT path safe generally
@@ -156,8 +152,6 @@
                 continue
 
 
-=======
->>>>>>> c466c3c9
 def get_item_with_testapp(
     testapp: TestApp,
     identifier: str,
@@ -238,10 +232,7 @@
     # deal with a few special cases explicitly
     specials = [
         "aligned-reads",
-<<<<<<< HEAD
-=======
         "basecalling",
->>>>>>> c466c3c9
         "death-circumstances",
         "sequencing",
         "software",
