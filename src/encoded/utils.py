--- conflicted
+++ resolved
@@ -1,8 +1,5 @@
-<<<<<<< HEAD
 import os
 import io
-from typing import Any, Dict, Optional, Union
-=======
 from typing import Any, Dict, List, Optional, Union
 from urllib.parse import urlencode
 
@@ -12,7 +9,6 @@
     to_snake_case,
     VirtualApp,
 )
->>>>>>> 335209d8
 from pyramid.registry import Registry
 from pyramid.request import Request
 from snovault.search.search_utils import make_search_subreq
@@ -107,7 +103,6 @@
     return fallback
 
 
-<<<<<<< HEAD
 def load_extended_descriptions_in_schemas(schema_object, depth=0):
     """
     Taken from CGAP - this is not written super well and is NOT path safe generally
@@ -155,7 +150,8 @@
                     and "properties" in field_schema["items"]):
                 load_extended_descriptions_in_schemas(field_schema["items"]["properties"], depth + 1)
                 continue
-=======
+
+
 def get_item_with_testapp(
     testapp: TestApp,
     identifier: str,
@@ -252,5 +248,4 @@
         return name[:-2] + "a"
     if name.endswith("s"):
         return name + "es"
-    return name + "s"
->>>>>>> 335209d8
+    return name + "s"