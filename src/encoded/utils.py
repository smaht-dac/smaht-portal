from typing import Any, Dict, List, Optional, Union

from dcicutils.misc_utils import (
    get_error_message, to_camel_case, to_snake_case, VirtualApp
)
from pyramid.registry import Registry
from pyramid.request import Request
<<<<<<< HEAD
from snovault.types.base import get_item_or_none
from webtest import TestApp

=======
from webtest import TestApp
from urllib.parse import urlencode
from dcicutils.misc_utils import get_error_message, to_camel_case, VirtualApp
from snovault.types.base import get_item_or_none
from snovault.search.search_utils import make_search_subreq
from snovault.search.search import search
>>>>>>> 7450903a
from encoded.root import SMAHTRoot as Context


def get_remote_user(item_with_environ: Union[Request, TestApp]) -> str:
    """Get remote user from associated environment."""
    if isinstance(item_with_environ, Request):
        environ = item_with_environ.environ
    elif isinstance(item_with_environ, TestApp):
        environ = item_with_environ.extra_environ
    else:
        raise TypeError(f"Unexpected type: {type(item_with_environ)}")
    return get_environ_remote_user(environ)


def generate_admin_search_given_params(context, request, search_param):
    """ Helper function for below that generates/executes a search given params AS ADMIN
        BE EXTREMELY CAREFUL WITH THIS - do NOT use to return results directly
    """
    # VERY IMPORTANT - the below lines eliminate database calls, which is necessary
    # as making calls (as explained above) leaks connections - Will March 29 2024
    request.remote_user = 'IMPORT'
    if 'HTTP_AUTHORIZATION' in request.environ:
        del request.environ['HTTP_AUTHORIZATION']
    subreq = make_search_subreq(request, f'/search?{urlencode(search_param, True)}')
    subreq.cookies = {}
    return search(context, subreq)


def generate_search_total(context, request, search_param):
    """ Helper function that executes a search and extracts the total """
    search_param['limit'] = 0  # we do not care about search results, just total
    return generate_admin_search_given_params(context, request, search_param)['total']


def get_environ_remote_user(environ: Dict[str, Any]) -> str:
    """Get remote user from associated environment."""
    return environ.get("REMOTE_USER", "")


def get_item(
    request: Request,
    item_identifier: str,
    collection: Optional[str] = None,
    frame: Optional[str] = "object",
) -> Dict[str, Any]:
    """Get item via subrequest.

    Wrapper around get_item_or_none() for consistent return value type.
    """
    item_type = to_camel_case(collection) if collection else collection
    result = get_item_or_none(request, item_identifier, itype=item_type, frame=frame)
    if result is not None:
        return result
    return {}


def get_configuration_value(property_name: str,
                            context: Optional[Union[dict, Context, Registry, VirtualApp]],
                            fallback: Optional[str] = None,
                            raise_exception: bool = False) -> Optional[str]:
    """
    Returns the application configuration value identified by the given property name,
    and from the given context; returns None if not found or error (if raise_exeption is
    True this raises exception on error). The configuration properties are defined in the
    main application ini file (e.g. development.ini); this function deals with getting the
    property value from various "contexts": via a vapp, context, registry, or settings object.
    """
    if context and isinstance(property_name, str) and property_name:
        try:
            value = None
            if isinstance(context, dict):
                value = context.get(property_name)
            elif isinstance(context, Context):
                value = context.registry.settings.get(property_name)
            elif isinstance(context, Registry):
                value = context.settings.get(property_name)
            elif isinstance(context, VirtualApp):
                value = context.app.registry.settings.get(property_name)
            elif hasattr(context, "registry") and isinstance(context.registry, Registry):
                value = context.registry.settings.get(property_name)
            return value if value is not None else fallback
        except Exception as e:
            if raise_exception is True:
                raise Exception(f"Cannot get configuration value for: {property_name}\n{get_error_message(e)}")
    return fallback


def get_item_from_testapp(
    testapp: TestApp,
    identifier: str,
    collection: Optional[str] = None,
    frame: Optional[str] = None,
    status: Optional[Union[int, List[int]]] = None,
) -> Dict[str, Any]:
    """Get item view with given frame, following redirects."""
    add_on = get_frame_add_on(frame)
    resource_path = get_formatted_resource_path(
        identifier, collection=collection, add_on=add_on
    )
    response = testapp.get(resource_path, status=status)
    if response.status_int == 301:
        return response.follow().json
    return response.json


def get_frame_add_on(frame: Union[str, None]) -> str:
    """Format frame parameter, if provided."""
    if frame:
        return f"frame={frame}"
    return ""


def get_formatted_resource_path(
    identifier: str, collection: Optional[str] = None, add_on: Optional[str] = None
) -> str:
    """Format resource path for URL expectations."""
    resource_path_with_add_on = get_resource_path_with_add_on(
        identifier, collection, add_on
    )
    if not resource_path_with_add_on.startswith("/"):
        return f"/{resource_path_with_add_on}"
    return resource_path_with_add_on


def get_resource_path_with_add_on(
    identifier: str, collection: Optional[str] = None, add_on: Optional[str] = None
) -> str:
    """Get resource path with optional URL parameters, if provided."""
    resource_path = get_resource_path(identifier, collection)
    if add_on:
        return f"{resource_path}?{add_on}"
    return resource_path


def get_resource_path(identifier: str, collection: Optional[str] = None) -> str:
    """Get resource path with collection, if provided."""
    if collection:
        return get_formatted_collection_resource_path(identifier, collection)
    return identifier


def get_formatted_collection_resource_path(identifier: str, collection: str) -> str:
    """Format to '{collection}/{identifier}/'.

    Collection can be snake- or camel-cased.
    """
    dashed_collection = get_kebab_formatted_collection(collection)
    return f"/{pluralize_collection(dashed_collection)}/{identifier}/"


def get_kebab_formatted_collection(collection: str) -> str:
    """Format collection to  kebab case.

    Intended for collection to come in camel- or snake-case.
    """
    return to_snake_case(collection).replace("_", "-")


def pluralize_collection(collection: str) -> str:
    """Pluralize item collection name.

    Pluralized names must match those defined by item type definitions.
    """
    name = collection.replace("_", "-")
    # deal with a few special cases explicitly
    specials = [
        "aligned-reads",
        "death-circumstances",
        "sequencing",
        "software",
        "unaligned-reads",
        "variant-calls",
    ]
    if name in specials:
        return name
    if name.endswith("ry") or name.endswith("gy"):
        return name[:-1] + "ies"
    if name.endswith("sis"):
        return name[:-2] + "es"
    if name.endswith("ium"):
        return name[:-2] + "a"
    if name.endswith("s"):
        return name + "es"
    return name + "s"<|MERGE_RESOLUTION|>--- conflicted
+++ resolved
@@ -1,22 +1,16 @@
 from typing import Any, Dict, List, Optional, Union
+from urllib.parse import urlencode
 
 from dcicutils.misc_utils import (
     get_error_message, to_camel_case, to_snake_case, VirtualApp
 )
 from pyramid.registry import Registry
 from pyramid.request import Request
-<<<<<<< HEAD
+from snovault.search.search_utils import make_search_subreq
+from snovault.search.search import search
 from snovault.types.base import get_item_or_none
 from webtest import TestApp
 
-=======
-from webtest import TestApp
-from urllib.parse import urlencode
-from dcicutils.misc_utils import get_error_message, to_camel_case, VirtualApp
-from snovault.types.base import get_item_or_none
-from snovault.search.search_utils import make_search_subreq
-from snovault.search.search import search
->>>>>>> 7450903a
 from encoded.root import SMAHTRoot as Context
 
 
@@ -199,5 +193,4 @@
     if name.endswith("ium"):
         return name[:-2] + "a"
     if name.endswith("s"):
-        return name + "es"
-    return name + "s"+        return name + "es"