--- conflicted
+++ resolved
@@ -368,36 +368,6 @@
             ]
         }
     },
-<<<<<<< HEAD
-    "allOf": [
-        {
-            "if": {
-                "properties": {
-                    "molecule": {
-                        "contains": {
-                            "const": "RNA"
-                        }
-                    }
-                },
-                "required": [
-                    "molecule"
-                ]
-            },
-            "then": {
-                "required": [
-                    "rna_integrity_number",
-                    "rna_integrity_number_instrument"
-                ]
-            },
-            "else": {
-                "not": {
-                    "required": [
-                        "rna_integrity_number",
-                        "rna_integrity_number_instrument"
-                    ]
-                }
-            }
-=======
     "anyOf": [
         {
             "properties": {
@@ -435,7 +405,6 @@
                 {"not": { "required": ["rna_integrity_number_instrument"]}},
                 {"not": { "required": ["ribosomal_rna_ratio"]}}
             ]
->>>>>>> 68d94006
         }
     ],
     "facets": {
