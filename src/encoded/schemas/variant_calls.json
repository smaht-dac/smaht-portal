{
    "title": "Variant Calls",
    "$id": "/profiles/variant_calls.json",
    "$schema": "https://json-schema.org/draft/2020-12/schema",
    "type": "object",
    "required": [
        "data_category",
        "data_type",
        "file_format",
        "file_sets",
        "filename",
        "reference_genome",
        "submission_centers",
        "submitted_id"
    ],
    "identifyingProperties": [
        "accession",
        "submitted_id",
        "uuid"
    ],
    "additionalProperties": false,
    "mixinProperties": [
        {
            "$ref": "mixins.json#/accession"
        },
        {
            "$ref": "mixins.json#/attribution"
        },
        {
            "$ref": "mixins.json#/file_links"
        },
        {
            "$ref": "mixins.json#/file_release"
        },
        {
            "$ref": "mixins.json#/modified"
        },
        {
            "$ref": "mixins.json#/reference_genome"
        },
        {
            "$ref": "mixins.json#/schema_version"
        },
        {
            "$ref": "mixins.json#/submitted"
        },
        {
            "$ref": "mixins.json#/submitted_id"
        },
        {
            "$ref": "mixins.json#/tags"
        },
        {
            "$ref": "mixins.json#/uuid"
        },
        {
            "$ref": "file.json#/properties"
        },
        {
            "$ref": "submitted_file.json#/properties"
        }
    ],
    "mixinFacets": [
        {
            "$ref": "file.json#/facets"
        }
    ],
    "mixinColumns": [
        {
            "$ref": "file.json#/columns"
        }
    ],
    "properties": {
        "accession": {
            "accessionType": "VC"
        },
        "data_category": {
            "items": {
                "type": "string",
                "enum": [
                    "Germline Variant Calls",
                    "Somatic Variant Calls"
                ]
            }
        },
        "data_type": {
            "items": {
                "type": "string",
                "enum": [
                    "CNV",
                    "Indel",
                    "MEI",
                    "SNV",
                    "SV"
                ]
            }
        },
        "schema_version": {
<<<<<<< HEAD
            "default": "2"
=======
            "default": "1"
        },
        "submitted_id": {
            "pattern": "^[A-Z0-9]{3,}_VARIANT-CALLS_[A-Z0-9-_.]{4,}$"
>>>>>>> 6a700de2
        }
    }
}<|MERGE_RESOLUTION|>--- conflicted
+++ resolved
@@ -96,14 +96,10 @@
             }
         },
         "schema_version": {
-<<<<<<< HEAD
             "default": "2"
-=======
-            "default": "1"
         },
         "submitted_id": {
             "pattern": "^[A-Z0-9]{3,}_VARIANT-CALLS_[A-Z0-9-_.]{4,}$"
->>>>>>> 6a700de2
         }
     }
 }