{
    "title": "Cell Culture Sample",
    "$id": "/profiles/cell_culture_sample.json",
    "$schema": "https://json-schema.org/draft/2020-12/schema",
    "type": "object",
    "required": [
        "preservation_type",
        "sample_sources",
        "submission_centers",
        "submitted_id"
    ],
    "identifyingProperties": [
        "accession",
        "submitted_id",
        "uuid"
    ],
    "additionalProperties": false,
    "mixinProperties": [
        {
            "$ref": "mixins.json#/accession"
        },
        {
            "$ref": "mixins.json#/attribution"
        },
        {
            "$ref": "mixins.json#/cell_count"
        },
        {
            "$ref": "mixins.json#/description"
        },
        {
            "$ref": "mixins.json#/modified"
        },
        {
            "$ref": "mixins.json#/protocols"
        },
        {
            "$ref": "mixins.json#/schema_version"
        },
        {
            "$ref": "mixins.json#/status"
        },
        {
            "$ref": "mixins.json#/submitted"
        },
        {
            "$ref": "mixins.json#/submitted_id"
        },
        {
            "$ref": "mixins.json#/tags"
        },
        {
            "$ref": "mixins.json#/uuid"
        },
        {
            "$ref": "sample.json#/properties"
        }
    ],
    "properties": {
        "accession": {
            "accessionType": "CU"
        },
        "sample_sources": {
            "maxItems": 1,
            "items": {
                "type": "string",
                "linkTo": "CellCulture"
            }
        },
        "schema_version": {
            "default": "1"
        },
<<<<<<< HEAD
        "cell_density": {
            "title": "Cell Density",
            "description": "The number of cells per mL of storage medium",
            "type": "number",
            "minimum": 0
        },
        "volume": {
            "title": "Volume",
            "description": "The volume of the sample in mL",
            "type": "number",
            "minimum": 0
=======
        "submitted_id": {
            "pattern": "^[A-Z0-9]{3,}_CELL-CULTURE-SAMPLE_[A-Z0-9-_.]{4,}$"
>>>>>>> 6a700de2
        }
    }
}<|MERGE_RESOLUTION|>--- conflicted
+++ resolved
@@ -70,7 +70,9 @@
         "schema_version": {
             "default": "1"
         },
-<<<<<<< HEAD
+        "submitted_id": {
+            "pattern": "^[A-Z0-9]{3,}_CELL-CULTURE-SAMPLE_[A-Z0-9-_.]{4,}$"
+        },
         "cell_density": {
             "title": "Cell Density",
             "description": "The number of cells per mL of storage medium",
@@ -82,10 +84,6 @@
             "description": "The volume of the sample in mL",
             "type": "number",
             "minimum": 0
-=======
-        "submitted_id": {
-            "pattern": "^[A-Z0-9]{3,}_CELL-CULTURE-SAMPLE_[A-Z0-9-_.]{4,}$"
->>>>>>> 6a700de2
         }
     }
 }