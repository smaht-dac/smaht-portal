{
    "title": "Assay",
    "$id": "/profiles/assay.json",
    "$schema": "https://json-schema.org/draft/2020-12/schema",
    "type": "object",
    "required": [
        "code",
        "identifier",
        "title",
        "valid_molecules"
    ],
    "anyOf": [
        {
            "required": [
                "submission_centers"
            ]
        },
        {
            "required": [
                "consortia"
            ]
        }
    ],
    "identifyingProperties": [
        "accession",
        "identifier",
        "uuid"
    ],
    "additionalProperties": false,
    "mixinProperties": [
        {
            "$ref": "mixins.json#/accession"
        },
        {
            "$ref": "mixins.json#/attribution"
        },
        {
            "$ref": "mixins.json#/code"
        },
        {
            "$ref": "mixins.json#/category"
        },
        {
            "$ref": "mixins.json#/description"
        },
        {
            "$ref": "mixins.json#/identifier"
        },
        {
            "$ref": "mixins.json#/modified"
        },
        {
            "$ref": "mixins.json#/schema_version"
        },
        {
            "$ref": "mixins.json#/status"
        },
        {
            "$ref": "mixins.json#/submitted"
        },
        {
            "$ref": "mixins.json#/tags"
        },
        {
            "$ref": "mixins.json#/title"
        },
        {
            "$ref": "mixins.json#/uuid"
        }
    ],
    "properties": {
        "accession": {
            "accessionType": "AS"
        },
        "code": {
            "pattern": "^[0-9]{3}$"
        },
        "schema_version": {
            "default": "1"
        },
        "amplification_method": {
            "title": "Amplification Method",
            "description": "Amplification method used in the assay",
            "type": "string",
            "enum": [
                "PCR-free",
                "PCR",
                "WGA"
            ]
        },
        "category": {
            "description": "Category of assay",
            "type": "string",
            "enum": [
                "Bulk WGS",
                "WGA",
                "Duplex-seq WGS",
                "Single-cell WGS",
                "Bulk RNA-seq",
                "Single-cell RNA-seq",
                "Cut&Tag",
                "Hi-C",
                "Dip-C",
                "Repeat Element Targeted Sequencing",
                "ATAC-seq",
                "NT-seq",
                "Strand-seq"
            ]
        },
        "cell_isolation_method": {
            "title": "Cell Isolation Method",
            "description": "Method of isolating cells used in the assay",
            "type": "string",
            "enum": [
                "Bulk",
                "Single-cell",
                "Microbulk"
            ]
        },
        "molecule_specificity": {
            "title": "Molecule Specificity",
            "description": "Level of specificity of sequencing molecules",
            "type": "string",
            "enum": [
                "Single-molecule",
                "Duplex-sequencing",
                "Not Applicable"
            ]
        },
        "valid_molecules": {
            "title": "Valid Molecules",
            "description": "Molecules that are compatible with the assay",
            "minItems": 1,
            "permission": "restricted_fields",
            "type": "array",
            "uniqueItems": true,
            "items": {
                "type": "string",
                "enum": [
                    "DNA",
                    "RNA"
                ]
            }
        },
        "valid_sequencers": {
            "title": "Valid Sequencers",
            "description": "Sequencers that are compatible with the assay",
            "minItems": 1,
            "permission": "restricted_fields",
            "type": "array",
            "uniqueItems": true,
            "items": {
                "type": "string",
                "enum": [
                    "element_aviti",
                    "bgi_dnbseq_g400",
                    "illumina_novaseq_x_plus",
                    "illumina_hiseq_x",
                    "ont_minion_mk1b",
                    "ont_promethion_2_solo",
                    "ont_promethion_24",
                    "illumina_novaseq_6000",
                    "pacbio_revio_hifi",
                    "illumina_novaseq_x"
                ]
            }
        }
    },
    "columns": {
        "identifier": {
            "title": "Identifier"
        },
        "code": {
            "title": "Code"
        },
        "category": {
            "title": "Category",
            "default_hidden": true
<<<<<<< HEAD
=======
        }
    },
    "facets": {
        "valid_molecules": {
            "title": "Valid Molecules"
        },
        "category": {
            "title": "Category"
>>>>>>> 1056fdb8
        }
    }
}<|MERGE_RESOLUTION|>--- conflicted
+++ resolved
@@ -176,8 +176,6 @@
         "category": {
             "title": "Category",
             "default_hidden": true
-<<<<<<< HEAD
-=======
         }
     },
     "facets": {
@@ -186,7 +184,6 @@
         },
         "category": {
             "title": "Category"
->>>>>>> 1056fdb8
         }
     }
 }