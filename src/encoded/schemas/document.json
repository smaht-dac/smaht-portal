{
    "title": "Document",
    "description": "Data content and metadata, typically for simple files (text, pdf, etc.)",
    "$id": "/profiles/document.json",
    "$schema": "https://json-schema.org/draft/2020-12/schema",
    "type": "object",
    "anyOf": [
        {
            "required": [
                "submission_centers"
            ]
        },
        {
            "required": [
                "consortia"
            ]
        }
    ],
    "identifyingProperties": [
        "aliases",
        "uuid"
    ],
    "additionalProperties": false,
    "mixinProperties": [
        {
            "$ref": "mixins.json#/aliases"
        },
        {
            "$ref": "mixins.json#/attachment"
        },
        {
            "$ref": "mixins.json#/attribution"
        },
        {
            "$ref": "mixins.json#/description"
        },
        {
            "$ref": "mixins.json#/modified"
        },
        {
            "$ref": "mixins.json#/schema_version"
        },
        {
<<<<<<< HEAD
            "$ref": "mixins.json#/uuid"
        },
        {
            "$ref": "mixins.json#/status"
=======
            "$ref": "mixins.json#/status"
        },
        {
            "$ref": "mixins.json#/submitted"
        },
        {
            "$ref": "mixins.json#/uuid"
>>>>>>> 5412cf2a
        }
    ],
    "properties": {
        "schema_version": {
            "default": "1"
        }
    }
}<|MERGE_RESOLUTION|>--- conflicted
+++ resolved
@@ -41,12 +41,6 @@
             "$ref": "mixins.json#/schema_version"
         },
         {
-<<<<<<< HEAD
-            "$ref": "mixins.json#/uuid"
-        },
-        {
-            "$ref": "mixins.json#/status"
-=======
             "$ref": "mixins.json#/status"
         },
         {
@@ -54,7 +48,6 @@
         },
         {
             "$ref": "mixins.json#/uuid"
->>>>>>> 5412cf2a
         }
     ],
     "properties": {
