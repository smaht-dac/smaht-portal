--- conflicted
+++ resolved
@@ -8,13 +8,9 @@
         "data_category",
         "data_type",
         "file_format",
-        "file_name",
-<<<<<<< HEAD
         "file_sets",
+        "filename",
         "submitted_id"
-=======
-        "submitter_id"
->>>>>>> 8ea223a1
     ],
     "anyOf": [
         {
