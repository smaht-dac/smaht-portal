{
    "title": "Submitted File",
    "description": "Generic file submitted by external user",
    "$id": "/profiles/submitted_file.json",
    "$schema": "https://json-schema.org/draft/2020-12/schema",
    "type": "object",
    "required": [
        "data_category",
        "data_type",
        "file_format",
        "file_sets",
        "filename",
        "submitted_id"
    ],
    "anyOf": [
        {
            "required": [
                "submission_centers"
            ]
        },
        {
            "required": [
                "consortia"
            ]
        }
    ],
    "identifyingProperties": [
        "accession",
        "submitted_id",
        "uuid"
    ],
    "additionalProperties": false,
    "mixinProperties": [
        {
            "$ref": "mixins.json#/accession"
        },
        {
            "$ref": "mixins.json#/attribution"
        },
        {
            "$ref": "mixins.json#/description"
        },
        {
            "$ref": "mixins.json#/file_links"
        },
        {
            "$ref": "mixins.json#/file_release"
        },
        {
            "$ref": "mixins.json#/modified"
        },
        {
            "$ref": "mixins.json#/schema_version"
        },
        {
            "$ref": "mixins.json#/submitted"
        },
        {
            "$ref": "mixins.json#/submitted_id"
        },
        {
            "$ref": "mixins.json#/tags"
        },
        {
            "$ref": "mixins.json#/uuid"
        },
        {
            "$ref": "file.json#/properties"
        }
    ],
    "mixinFacets": [
        {
            "$ref": "file.json#/facets"
        }
    ],
    "mixinColumns": [
        {
            "$ref": "file.json#/columns"
        }
    ],
    "properties": {
        "schema_version": {
            "default": "1"
        },
<<<<<<< HEAD
        "submitted_md5sum": {
            "title": "Submitted MD5",
            "description": "Submitted MD5 checksum of the file",
            "type": "string",
            "format": "hex"
=======
        "submitted_id": {
            "pattern": "^[A-Z0-9]{3,}_SUBMITTED-FILE_[A-Z0-9-_.]{4,}$"
>>>>>>> 6a700de2
        }
    }
}<|MERGE_RESOLUTION|>--- conflicted
+++ resolved
@@ -82,16 +82,14 @@
         "schema_version": {
             "default": "1"
         },
-<<<<<<< HEAD
+        "submitted_id": {
+            "pattern": "^[A-Z0-9]{3,}_SUBMITTED-FILE_[A-Z0-9-_.]{4,}$"
+        },
         "submitted_md5sum": {
             "title": "Submitted MD5",
             "description": "Submitted MD5 checksum of the file",
             "type": "string",
             "format": "hex"
-=======
-        "submitted_id": {
-            "pattern": "^[A-Z0-9]{3,}_SUBMITTED-FILE_[A-Z0-9-_.]{4,}$"
->>>>>>> 6a700de2
         }
     }
 }