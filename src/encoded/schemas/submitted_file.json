{
    "title": "Submitted File",
    "description": "Generic file submitted by external user",
    "$id": "/profiles/submitted_file.json",
    "$schema": "https://json-schema.org/draft/2020-12/schema",
    "type": "object",
    "required": [
        "data_category",
        "data_type",
        "file_format",
        "file_sets",
        "filename",
        "submitted_id"
    ],
    "anyOf": [
        {
            "required": [
                "submission_centers"
            ]
        },
        {
            "required": [
                "consortia"
            ]
        }
    ],
    "identifyingProperties": [
        "accession",
        "submitted_id",
        "uuid"
    ],
    "additionalProperties": false,
    "mixinProperties": [
        {
            "$ref": "mixins.json#/accession"
        },
        {
            "$ref": "mixins.json#/attribution"
        },
        {
            "$ref": "mixins.json#/description"
        },
        {
            "$ref": "mixins.json#/modified"
        },
        {
            "$ref": "mixins.json#/schema_version"
        },
        {
            "$ref": "mixins.json#/submitted"
        },
        {
            "$ref": "mixins.json#/submitted_id"
        },
        {
            "$ref": "mixins.json#/tags"
        },
        {
            "$ref": "mixins.json#/uuid"
        },
        {
            "$ref": "file.json#/properties"
        }
    ],
    "mixinFacets": [
        {
            "$ref": "file.json#/facets"
        }
    ],
    "mixinColumns": [
        {
            "$ref": "file.json#/columns"
        }
    ],
    "properties": {
        "schema_version": {
            "default": "1"
        },
        "derived_from": {
            "title": "Derived From",
            "description": "Files used as input to create this file",
            "type": "array",
            "minItems": 1,
            "uniqueItems": true,
            "items": {
                "type": "string",
                "linkTo": "SubmittedFile"
            }
        },
<<<<<<< HEAD
        "file_name": {
            "title": "File Name",
            "description": "The local file name used at time of submission",
            "type": "string",
            "pattern": "^[\\w+=,.@-]*$"
        },
=======
>>>>>>> b9b7bee6
        "file_sets": {
            "title": "File Sets",
            "description": "File collections associated with this file",
            "type": "array",
            "minItems": 1,
            "uniqueItems": true,
            "items": {
                "type": "string",
                "linkTo": "FileSet"
            }
        },
        "software": {
            "title": "Software",
            "description": "Software used to create this file",
            "type": "array",
            "minItems": 1,
            "uniqueItems": true,
            "items": {
                "type": "string",
                "linkTo": "Software"
            }
        }
    }
}<|MERGE_RESOLUTION|>--- conflicted
+++ resolved
@@ -87,15 +87,6 @@
                 "linkTo": "SubmittedFile"
             }
         },
-<<<<<<< HEAD
-        "file_name": {
-            "title": "File Name",
-            "description": "The local file name used at time of submission",
-            "type": "string",
-            "pattern": "^[\\w+=,.@-]*$"
-        },
-=======
->>>>>>> b9b7bee6
         "file_sets": {
             "title": "File Sets",
             "description": "File collections associated with this file",
