{
    "accession": {
        "accession": {
            "title": "Accession",
            "description": "A unique identifier to be used to reference the object.",
            "internal_comment": "Only admins are allowed to set or update this value.",
            "exclude_from": [
                "FFedit-create"
            ],
            "type": "string",
            "format": "accession",
            "permission": "restricted_fields",
            "serverDefault": "accession"
        },
        "alternate_accessions": {
            "title": "Alternate Accessions",
            "description": "Accessions previously assigned to objects that have been merged with this object.",
            "type": "array",
            "internal_comment": "Only admins are allowed to set or update this value.",
            "items": {
                "title": "Alternate Accession",
                "description": "An accession previously assigned to an object that has been merged with this object.",
                "type": "string",
                "permission": "restricted_fields",
                "format": "accession"
            }
        }
    },
    "aliases": {
        "aliases": {
            "title": "Aliases",
            "description": "Institution-specific ID (e.g. bgm:cohort-1234-a).",
            "type": "array",
            "comment": "Colon separated lab name and lab identifier, no slash. (e.g. dcic-lab:42).",
            "uniqueItems": true,
            "ff_flag": "clear clone",
            "permission": "restricted_fields",
            "items": {
                "uniqueKey": "alias",
                "title": "ID Alias",
                "description": "Institution-specific ID (e.g. bgm:cohort-1234-a).",
                "type": "string",
                "pattern": "^[^\\s\\\\\\/]+:[^\\s\\\\\\/]+$"
            }
        }
    },
    "alternative_ids": {
        "alternative_ids": {
            "title": "Alternative identifiers",
            "comment": "If an item generated from an owl file is deprecated/obsoleted in the ontology then often the id for the item is added to the new rdf that should replace it as an alternative id",
            "description": "Alternative id - often referring to a deprecated object which this item replaces.",
            "type": "array",
            "uniqueItems": true,
            "items": {
                "title": "Alternative identifier",
                "description": "An alternative identifier from this resource - referring to an object that has been deprecated/obsoleted.",
                "type": "string"
            }
        }
    },
    "attachment": {
        "attachment": {
            "title": "Attached File",
            "description": "File attached to this Item.",
            "type": "object",
            "additionalProperties": false,
            "formInput": "file",
            "attachment": true,
            "ff_flag": "clear clone",
            "properties": {
                "download": {
                    "title": "File Name",
                    "description": "File Name of the attachment.",
                    "type": "string"
                },
                "href": {
                    "internal_comment": "Internal webapp URL for document file",
                    "title": "href",
                    "description": "Path to download the file attached to this Item.",
                    "type": "string"
                },
                "type": {
                    "title": "Media Type",
                    "type": "string",
                    "enum": [
                        "application/msword",
                        "application/vnd.ms-excel",
                        "application/vnd.openxmlformats-officedocument.spreadsheetml.sheet",
                        "application/pdf",
                        "application/zip",
                        "application/proband+xml",
                        "text/plain",
                        "text/tab-separated-values",
                        "image/jpeg",
                        "image/tiff",
                        "image/gif",
                        "text/html",
                        "image/png",
                        "image/svs",
                        "text/autosql"
                    ]
                },
                "md5sum": {
                    "title": "MD5 Checksum",
                    "description": "Use this to ensure that your file was downloaded without errors or corruption.",
                    "type": "string",
                    "format": "md5sum"
                },
                "size": {
                    "title": "Attachment size",
                    "description": "Size of the attachment on disk",
                    "type": "integer"
                },
                "width": {
                    "title": "Image width",
                    "description": "Width of the image attached, in pixels.",
                    "type": "integer"
                },
                "height": {
                    "title": "Image height",
                    "description": "Height of the image attached, in pixels.",
                    "type": "integer"
                },
                "blob_id": {
                    "title": "Blob ID",
                    "type": "string",
                    "internal_comment": "blob storage ID. Use to like with s3/rds"
                }
            }
        }
    },
    "attribution": {
        "submission_centers": {
            "title": "Submission Centers",
            "description": "Submission Centers associated with this item.",
            "type": "array",
            "uniqueItems": true,
            "items": {
                "type": "string",
                "linkTo": "SubmissionCenter"
            },
            "serverDefault": "user_submission_centers"
        },
        "consortia": {
            "title": "Consortia",
            "description": "Consortia associated with this item.",
            "type": "array",
            "uniqueItems": true,
            "items": {
                "type": "string",
                "linkTo": "Consortium"
            },
            "permission": "restricted_fields"
        }
    },
    "category": {
        "category": {
            "title": "Category",
            "comment": "Intended for primary classification of an item, i.e. as a property to use instead of file_type for File",
            "type": "array",
            "minItems": 1,
            "uniqueItems": true,
            "items": {
                "type": "string",
                "enum": []
            }
        }
    },
    "dbxrefs": {
        "dbxrefs": {
            "@type": "@id",
            "rdfs:subPropertyOf": "rdfs:seeAlso",
            "title": "External identifiers",
            "comment": "Enter as a database name:identifier eg. HGNC:PARK2",
            "description": "Unique identifiers from external resources.",
            "type": "array",
            "ff_flag": "clear clone",
            "uniqueItems": true,
            "items": {
                "title": "External identifier",
                "description": "A unique identifier from external resource.",
                "type": "string"
            }
        }
    },
    "description": {
        "description": {
            "title": "Description",
            "description": "Plain text description of the item",
            "type": "string",
            "formInput": "textarea"
        }
    },
    "documents": {
        "documents": {
            "title": "Documents",
            "description": "Documents that provide additional information (not data file).",
            "comment": "See Documents sheet or collection for existing items.",
            "type": "array",
            "uniqueItems": true,
            "items": {
                "title": "Document",
                "description": "A document that provides additional information (not data file).",
                "type": "string",
                "linkTo": "Document"
            }
        }
    },
    "facets_common": {
        "consortia.display_title": {
            "title": "Consortia"
        },
        "submission_centers.display_title": {
            "title": "Submission Centers"
        }
    },
    "identifier": {
        "identifier": {
            "title": "Identifier",
            "description": "Unique, identifying name for the item",
            "type": "string",
            "uniqueKey": true,
            "pattern": "^[A-Za-z0-9-_]+$",
            "minLength": 2,
            "permission": "restricted_fields"
        }
    },
    "ingestion_ids": {
        "ingestion_ids": {
            "title": "Submission IDs",
            "description": "UUIDs of the IngestionSubmission items that created/edited the item",
            "type": "array",
            "items": {
                "title": "Submission ID",
                "description": "IngestionSubmission item that created or edited the item",
                "type": "string"
            }
        }
    },
    "meta_workflow_input": {
        "meta_workflow_input": {
            "title": "Workflow Inputs",
            "type": "array",
            "minItems": 1,
            "items": {
                "type": "object",
                "additionalProperties": false,
                "required": [
                    "argument_name",
                    "argument_type"
                ],
                "properties": {
                    "argument_name": {
                        "title": "Input Argument Name",
                        "type": "string"
                    },
                    "argument_type": {
                        "title": "Input Argument Type",
                        "type": "string",
                        "enum": [
                            "file",
                            "parameter"
                        ]
                    },
                    "value": {
                        "title": "Value",
                        "description": "a specific input parameter value",
                        "type": [
                            "string",
                            "integer",
                            "number",
                            "boolean",
                            "array",
                            "object"
                        ]
                    },
                    "value_type": {
                        "title": "Expected Value Type",
                        "description": "Expected type of the specific input parameter value",
                        "type": "string",
                        "enum": [
                            "string",
                            "integer",
                            "float",
                            "boolean",
                            "array",
                            "object"
                        ]
                    },
                    "source": {
                        "title": "Source Workflow",
                        "description": "Where this input file came from (source workflow name). If this field is null or undefined, the input is global and not from another workflow's output.",
                        "type": "string"
                    },
                    "source_argument_name": {
                        "title": "Argument name in the Source Workflow",
                        "description": "Output argument name in the source workflow",
                        "type": "string"
                    },
                    "scatter": {
                        "title": "Scatter",
                        "description": "The input dimension decrease if scattered into mutiple runs (default: not set)",
                        "type": "integer"
                    },
                    "gather": {
                        "title": "Gather",
                        "description": "The input dimension increase from multiple runs of the source workflow (default: not set)",
                        "type": "integer"
                    },
                    "gather_input": {
                        "title": "Gather Input",
                        "type": "integer",
                        "minimum": 0
                    },
                    "input_dimension": {
                        "title": "Input Dimension",
                        "description": "Extra input dimension other than that defined by scatter",
                        "type": "integer",
                        "minimum": 0
                    },
                    "extra_dimension": {
                        "title": "Extra Dimension",
                        "description": "The extra input dimension increase other than that defined by gather (default: not set)",
                        "type": "integer"
                    },
                    "mount": {
                        "title": "Mount",
                        "description": "Whether the input is mounted",
                        "type": "boolean"
                    },
                    "rename": {
                        "title": "Rename",
                        "description": "What the input should be renamed to when downloaded to EC2 for execution",
                        "type": "string"
                    },
                    "unzip": {
                        "title": "Unzip",
                        "description": "How the input should be decompressed when downloaded to EC2 for execution",
                        "type": "string",
                        "enum": [
                            "gz",
                            "bz2"
                        ]
                    }
                }
            }
        }
    },
    "meta_workflow_runs": {
        "meta_workflow_runs": {
            "title": "MetaWorkflowRuns",
            "description": "Bioinformatics analysis pipelines associated with this item",
            "type": "array",
            "items": {
                "title": "MetaWorkflowRun",
                "type": "string",
                "linkTo": "MetaWorkflowRun"
            }
        }
    },
    "modified": {
        "last_modified": {
            "title": "Last Modified",
            "exclude_from": [
                "FFedit-create"
            ],
            "type": "object",
            "additionalProperties": false,
            "properties": {
                "date_modified": {
                    "title": "Date Modified",
                    "description": "Do not submit, value is assigned by the server. The date the object is modified.",
                    "type": "string",
                    "anyOf": [
                        {
                            "format": "date-time"
                        },
                        {
                            "format": "date"
                        }
                    ],
                    "permission": "restricted_fields"
                },
                "modified_by": {
                    "title": "Modified By",
                    "description": "Do not submit, value is assigned by the server. The user that modfied the object.",
                    "type": "string",
                    "linkTo": "User",
                    "permission": "restricted_fields"
                }
            }
        }
    },
    "name": {
        "name": {
            "title": "Name",
            "description": "Name of the item",
            "type": "string",
            "pattern": "^[A-Za-z0-9-_]+$",
<<<<<<< HEAD
=======
            "minLength": 3,
>>>>>>> 15ea63a3
            "comment": "Not for identifying name; use 'identifier' for that purpose."
        }
    },
    "notes": {
        "notes": {
            "title": "Notes",
            "description": "Internal notes.",
            "type": "string",
            "exclude_from": [
                "FFedit-create"
            ],
            "elasticsearch_mapping_index_type": {
                "title": "Field mapping index type",
                "description": "Defines one of three types of indexing available",
                "type": "string",
                "default": "analyzed",
                "enum": [
                    "analyzed",
                    "not_analyzed",
                    "no"
                ]
            }
        }
    },
    "ontology_term": {
        "ontology_term": {
            "title": "Ontology Term",
            "type": "string",
            "linkTo": "OntologyTerm"
        }
    },
    "protocols": {
        "protocols": {
            "title": "Protocols",
            "description": "Protocols providing experimental details",
            "type": "array",
            "minItems": 1,
            "uniqueItems": true,
            "items": {
                "type": "string",
                "linkTo": "Protocol"
            }
        }
    },
    "reference_genome": {
        "reference_genome": {
<<<<<<< HEAD
            "description": "Reference genome used for alignment",
            "type": "string",
            "enum": [
                "TBD"
            ],
=======
            "title": "Reference Genome",
            "description": "Reference genome used for alignment",
            "type": "string",
>>>>>>> 15ea63a3
            "linkTo": "ReferenceGenome"
        }
    },
    "schema_version": {
        "schema_version": {
            "title": "Schema Version",
            "internal_comment": "Do not submit, value is assigned by the server. The version of the JSON schema that the server uses to validate the object. Schema version indicates generation of schema used to save version to to enable upgrade steps to work. Individual schemas should set the default.",
            "type": "string",
            "exclude_from": [
                "FFedit-create"
            ],
            "pattern": "^\\d+(\\.\\d+)*$",
            "requestMethod": []
        }
    },
    "static_embeds": {
        "static_headers": {
            "title": "Static Headers",
            "description": "Array of linkTos for static sections to be displayed at the top of an item page",
            "type": "array",
            "uniqueItems": true,
            "permission": "restricted_fields",
            "items": {
                "title": "Static Header",
                "description": "Static section displayed at the top of an item page",
                "type": "string",
                "linkTo": "UserContent"
            }
        },
        "static_content": {
            "title": "Static Content",
            "description": "Array of objects containing linkTo UserContent and 'position' to be placed on Item view(s).",
            "type": "array",
            "uniqueItems": true,
            "permission": "restricted_fields",
            "items": {
                "title": "Static Content Definition",
                "description": "Link to UserContent Item plus location.",
                "type": "object",
                "required": [
                    "location",
                    "content"
                ],
                "properties": {
                    "content": {
                        "type": "string",
                        "linkTo": "UserContent",
                        "title": "Link to Content",
                        "description": "A UserContent Item."
                    },
                    "location": {
                        "type": "string",
                        "title": "Location of Content",
                        "description": "Where this content should be displayed. Item schemas could potentially define an enum to contrain values.",
                        "default": "header"
                    },
                    "description": {
                        "type": "string",
                        "title": "Description",
                        "description": "Description or note about this content. Might be displayed as a footnote or caption, if applicable for view."
                    }
                }
            }
        }
    },
    "status": {
        "status": {
            "title": "Status",
            "type": "string",
            "default": "in review",
            "permission": "restricted_fields",
            "enum": [
                "public",
                "draft",
                "released",
                "in review",
                "obsolete",
                "deleted"
            ]
        }
    },
    "submitted": {
        "date_created": {
            "rdfs:subPropertyOf": "dc:created",
            "title": "Date Created",
            "exclude_from": [
                "FFedit-create"
            ],
            "type": "string",
            "anyOf": [
                {
                    "format": "date-time"
                },
                {
                    "format": "date"
                }
            ],
            "serverDefault": "now",
            "permission": "restricted_fields"
        },
        "submitted_by": {
            "rdfs:subPropertyOf": "dc:creator",
            "title": "Submitted By",
            "exclude_from": [
                "FFedit-create"
            ],
            "type": "string",
            "linkTo": "User",
            "serverDefault": "userid",
            "permission": "restricted_fields"
        }
    },
    "submitted_id": {
        "submitted_id": {
            "title": "Submitter ID",
            "description": "Identifier on submission",
            "type": "string",
            "uniqueKey": "submitted_id"
        }
    },
    "supplementary_files": {
        "other_processed_files": {
            "title": "Supplementary Processed Files",
            "description": "Additional, archived or preliminary processed filesets that are derived from files in this experiment set.",
            "type": "array",
            "exclude_from": [
                "FFedit-create"
            ],
            "items": {
                "title": "Supplementary Processed Filesets",
                "description": "Fileset metadata",
                "type": "object",
                "required": [
                    "title",
                    "files"
                ],
                "properties": {
                    "title": {
                        "title": "Fileset Title",
                        "type": "string"
                    },
                    "type": {
                        "title": "Fileset Type",
                        "type": "string",
                        "enum": [
                            "supplementary",
                            "archived",
                            "preliminary",
                            "visualization"
                        ]
                    },
                    "description": {
                        "title": "Description",
                        "type": "string"
                    },
                    "files": {
                        "title": "Files",
                        "type": "array",
                        "items": {
                            "title": "File",
                            "type": "string",
                            "linkTo": "FileProcessed"
                        }
                    }
                }
            }
        }
    },
    "tags": {
        "tags": {
            "title": "Tags",
            "description": "Key words that can tag an item - useful for filtering.",
            "type": "array",
            "uniqueItems": true,
            "ff_flag": "clear clone",
            "items": {
                "title": "Tag",
                "description": "A tag for the item.",
                "type": "string",
                "minLength": 1,
                "maxLength": 50,
                "pattern": "^[a-zA-Z0-9_-]+$"
            }
        }
    },
    "title": {
        "title": {
            "title": "Title",
            "description": "Title for the item",
            "type": "string",
            "minLength": 3
        }
    },
    "url": {
        "url": {
            "title": "URL",
            "description": "An external resource with additional information about the item",
            "type": "string",
            "format": "uri"
        }
    },
    "uuid": {
        "uuid": {
            "title": "UUID",
            "type": "string",
            "format": "uuid",
            "exclude_from": [
                "FFedit-create"
            ],
            "serverDefault": "uuid4",
            "permission": "restricted_fields",
            "requestMethod": "POST"
        }
    },
    "variant_type": {
        "variant_type": {
            "title": "Variant Type",
            "description": "Variant types included in the file",
            "type": "array",
            "minItems": 1,
            "uniqueItems": true,
            "items": {
                "type": "string",
                "enum": [
                    "Copy Number Variant",
                    "Insertion-deletion",
                    "Mobile Element Insertion",
                    "Single Nucleotide Variant",
                    "Structural Variant"
                ]
            }
        }
    },
    "version": {
        "version": {
            "title": "Version",
            "description": "Version for the item",
            "type": "string",
            "pattern": "^[0-9]+.[0-9]+.[0-9]+$"
        }
    }
}<|MERGE_RESOLUTION|>--- conflicted
+++ resolved
@@ -397,10 +397,7 @@
             "description": "Name of the item",
             "type": "string",
             "pattern": "^[A-Za-z0-9-_]+$",
-<<<<<<< HEAD
-=======
             "minLength": 3,
->>>>>>> 15ea63a3
             "comment": "Not for identifying name; use 'identifier' for that purpose."
         }
     },
@@ -447,17 +444,9 @@
     },
     "reference_genome": {
         "reference_genome": {
-<<<<<<< HEAD
-            "description": "Reference genome used for alignment",
-            "type": "string",
-            "enum": [
-                "TBD"
-            ],
-=======
             "title": "Reference Genome",
             "description": "Reference genome used for alignment",
             "type": "string",
->>>>>>> 15ea63a3
             "linkTo": "ReferenceGenome"
         }
     },
