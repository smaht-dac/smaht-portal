{
    "title": "Meta Workflow",
    "description": "Bioinformatics pipeline to organize workflow steps",
    "$id": "/profiles/meta_workflow.json",
    "$schema": "https://json-schema.org/draft/2020-12/schema",
    "type": "object",
    "required": [
        "category",
        "name",
        "title",
        "version",
        "workflows"
    ],
    "anyOf": [
        {
            "required": [
                "submission_centers"
            ]
        },
        {
            "required": [
                "consortia"
            ]
        }
    ],
    "identifyingProperties": [
        "accession",
        "aliases",
        "uuid"
    ],
    "additionalProperties": false,
    "mixinProperties": [
        {
            "$ref": "mixins.json#/accession"
        },
        {
            "$ref": "mixins.json#/aliases"
        },
        {
            "$ref": "mixins.json#/attribution"
        },
        {
            "$ref": "mixins.json#/description"
        },
        {
            "$ref": "mixins.json#/modified"
        },
        {
            "$ref": "mixins.json#/name"
        },
        {
            "$ref": "mixins.json#/schema_version"
        },
        {
            "$ref": "mixins.json#/status"
        },
        {
            "$ref": "mixins.json#/submitted"
        },
        {
            "$ref": "mixins.json#/tags"
        },
        {
            "$ref": "mixins.json#/title"
        },
        {
            "$ref": "mixins.json#/uuid"
        },
        {
            "$ref": "mixins.json#/version"
        }
    ],
    "properties": {
        "schema_version": {
            "default": "1"
        },
        "accession": {
            "accessionType": "MW"
        },
        "category": {
            "type": "array",
            "minItems": 1,
            "uniqueItems": true,
            "items": {
                "type": "string",
                "enum": [
                    "Alignment",
                    "Format Conversion",
                    "Read Manipulation",
                    "Quality Control",
                    "Variant Calling",
                    "Variant Manipulation"
                ]
            }
        },
        "previous_versions": {
            "$merge": "encoded_core:schemas/meta_workflow.json#/properties/previous_version"
        },
        "version_upgrade_log": {
            "$merge": "encoded_core:schemas/meta_workflow.json#/properties/version_upgrade_log"
        },
        "workflows": {
            "title": "Workflows",
            "type": "array",
            "minItems": 1,
            "items": {
                "title": "Workflow",
                "type": "object",
                "additionalProperties": false,
                "required": [
                    "name",
                    "workflow",
                    "input",
                    "config"
                ],
                "properties": {
                    "config": {
                        "$merge": "workflow.json#/properties/tibanna_config"
                    },
                    "custom_pf_fields": {
                        "title": "Custom PF fields",
                        "description": "Custom fields to be added to specified processed file items through Tibanna",
                        "type": "object",
                        "additionalProperties": {
                            "type": "object",
                            "comment": "ToDo: Make these properties sharable directly without needing to update here and in OutputFile schema",
                            "additional_properties": false,
                            "properties": {
                                "alignment_details": {
                                    "$merge": "encoded:schemas/mixins.json#/alignment_details/alignment_details"
                                },
                                "data_category": {
                                    "$merge": "encoded:schemas/file.json#/properties/data_category"
                                },
                                "data_type": {
                                    "$merge": "encoded:schemas/file.json#/properties/data_type"
                                },
<<<<<<< HEAD
                                "description": {
                                    "$merge": "encoded:schemas/mixins.json#/description/description"
                                },
                                "reference_genome": {
                                    "$merge": "encoded:schemas/mixins.json#/reference_genome/reference_genome"
                                },
                                "s3_lifecycle_category": {
                                    "$merge": "encoded:schemas/file.json#/properties/s3_lifecycle_category"
                                },
                                "software": {
                                    "$merge": "encoded:schemas/mixins.json#/file_links/software"
=======
                                "output_status": {
                                    "$merge": "output_file.json#/properties/output_status"
>>>>>>> 29ae9d37
                                }
                            }
                        }
                    },
                    "dependencies": {
                        "title": "Dependencies",
                        "description": "forced dependencies (other than deduced from input-output connections)",
                        "type": "array",
                        "minItems": 1,
                        "uniqueItems": true,
                        "items": {
                            "title": "Dependency",
                            "description": "One of the forced dependencies",
                            "type": "string"
                        }
                    },
                    "input": {
                        "$merge": "encoded:schemas/mixins.json#/meta_workflow_input/meta_workflow_input"
                    },
                    "name": {
                        "title": "Name",
                        "description": "Name of the workflow, unique within the meta workflow",
                        "type": "string"
                    },
                    "shards": {
                        "title": "Shards",
                        "type": "array",
                        "minItems": 1,
                        "items": {
                            "type": "array",
                            "minItems": 1,
                            "items": {
                                "type": "string",
                                "minLength": 1
                            }
                        }
                    },
                    "workflow": {
                        "title": "Workflow",
                        "description": "Link to Workflow",
                        "type": "string",
                        "linkTo": "Workflow"
                    }
                }
            }
        },
        "input": {
            "title": "Input Arguments",
            "description": "Global input arguments of the meta-workflow",
            "type": "array",
            "minItems": 1,
            "uniqueItems": true,
            "items": {
                "title": "Input Argument",
                "description": "Individual global input argument of the MetaWorkflow",
                "type": "object",
                "additionalProperties": false,
                "required": [
                    "argument_name",
                    "argument_type"
                ],
                "if": {
                    "$merge": "encoded:schemas/mixins.json#/meta_workflow_input/meta_workflow_input/items/if"
                },
                "then": {
                    "required": [
                        "value"
                    ],
                    "$merge": "encoded:schemas/mixins.json#/meta_workflow_input/meta_workflow_input/items/then"
                },
                "anyOf": [
                    {
                        "required": [
                            "value"
                        ]
                    },
                    {
                        "required": [
                            "value_type"
                        ]
                    },
                    {
                        "required": [
                            "files"
                        ]
                    },
                    {
                        "required": [
                            "dimensionality"
                        ]
                    }
                ],
                "properties": {
                    "argument_name": {
                        "$merge": "encoded:schemas/mixins.json#/meta_workflow_input/meta_workflow_input/items/properties/argument_name"
                    },
                    "argument_type": {
                        "$merge": "encoded:schemas/mixins.json#/meta_workflow_input/meta_workflow_input/items/properties/argument_type"
                    },
                    "value": {
                        "$merge": "encoded:schemas/mixins.json#/meta_workflow_input/meta_workflow_input/items/properties/value"
                    },
                    "value_type": {
                        "$merge": "encoded:schemas/mixins.json#/meta_workflow_input/meta_workflow_input/items/properties/value_type"
                    },
                    "files": {
                        "title": "Default files",
                        "description": "Default file item(s) of the file argument",
                        "type": "array",
                        "minItems": 1,
                        "items": {
                            "title": "Default Files",
                            "description": "A list of objects describing default input file items",
                            "type": "object",
                            "additionalProperties": false,
                            "required": [
                                "file"
                            ],
                            "properties": {
                                "file": {
                                    "title": "File",
                                    "type": "string",
                                    "linkTo": "File"
                                },
                                "dimension": {
                                    "title": "Dimension",
                                    "description": "Dimension of file in the input argument (unset for a singleton, '0', '1', '2'.. for a list, '0,0', '0,1' ... for a nested list)",
                                    "type": "string"
                                }
                            }
                        }
                    },
                    "dimensionality": {
                        "title": "Dimensionality",
                        "description": "The number of dimensions of input files",
                        "type": "integer",
                        "enum": [
                            1,
                            2
                        ]
                    }
                }
            }
        }
    }
}<|MERGE_RESOLUTION|>--- conflicted
+++ resolved
@@ -135,10 +135,12 @@
                                 "data_type": {
                                     "$merge": "encoded:schemas/file.json#/properties/data_type"
                                 },
-<<<<<<< HEAD
                                 "description": {
                                     "$merge": "encoded:schemas/mixins.json#/description/description"
                                 },
+                                "output_status": {
+                                    "$merge": "output_file.json#/properties/output_status"
+                                },
                                 "reference_genome": {
                                     "$merge": "encoded:schemas/mixins.json#/reference_genome/reference_genome"
                                 },
@@ -147,10 +149,6 @@
                                 },
                                 "software": {
                                     "$merge": "encoded:schemas/mixins.json#/file_links/software"
-=======
-                                "output_status": {
-                                    "$merge": "output_file.json#/properties/output_status"
->>>>>>> 29ae9d37
                                 }
                             }
                         }
