--- conflicted
+++ resolved
@@ -134,8 +134,6 @@
                                 },
                                 "data_type": {
                                     "$merge": "encoded:schemas/file.json#/properties/data_type"
-<<<<<<< HEAD
-=======
                                 },
                                 "description": {
                                     "$merge": "encoded:schemas/mixins.json#/description/description"
@@ -151,7 +149,6 @@
                                 },
                                 "software": {
                                     "$merge": "encoded:schemas/mixins.json#/file_links/software"
->>>>>>> 7b3d3762
                                 }
                             }
                         }
