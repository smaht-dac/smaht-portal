--- conflicted
+++ resolved
@@ -65,20 +65,11 @@
             "accessionType": "SQ"
         },
         "schema_version": {
-            "default": "3"
+            "default": "4"
         },
         "submitted_id": {
             "pattern": "^[A-Z0-9]{3,}_SEQUENCING_[A-Z0-9-_.]{4,}$"
         },
-<<<<<<< HEAD
-        "basecalling": {
-            "title": "Basecalling",
-            "description": "Details of pipeline used to call bases from raw sequencing data. Relevant for ONT",
-            "type": "string",
-            "linkTo": "Basecalling"
-        },
-=======
->>>>>>> 6afa190d
         "flow_cell": {
             "title": "Flow Cell",
             "description": "Flow cell used for sequencing",
@@ -136,19 +127,17 @@
             "type": "integer",
             "minimum": 0
         },
-<<<<<<< HEAD
         "target_monomer_length": {
             "title": "Target Monomer Length",
             "description": "Target monomer length for Kinnex (bp)",
             "type": "integer",
             "minimum": 0
-=======
+        },
         "basecalling": {
             "title": "Basecalling",
-            "description": "Details of pipeline used to call bases from raw sequencing data",
+            "description": "Details of pipeline used to call bases from raw sequencing data, if applicable. Relevent for ONT",
             "type": "string",
             "linkTo": "Basecalling"
->>>>>>> 6afa190d
         },
         "sequencer": {
             "title": "Sequencer",
