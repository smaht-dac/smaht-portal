{
    "title": "Sequencing",
    "$id": "/profiles/sequencing.json",
    "$schema": "https://json-schema.org/draft/2020-12/schema",
    "type": "object",
    "required": [
        "read_type",
        "sequencer",
        "submission_centers",
        "submitted_id",
        "target_read_length"
    ],
    "identifyingProperties": [
        "accession",
        "submitted_id",
        "uuid"
    ],
    "additionalProperties": false,
    "mixinProperties": [
        {
            "$ref": "mixins.json#/accession"
        },
        {
            "$ref": "mixins.json#/attribution"
        },
        {
            "$ref": "mixins.json#/modified"
        },
        {
            "$ref": "mixins.json#/protocols"
        },
        {
            "$ref": "mixins.json#/schema_version"
        },
        {
            "$ref": "mixins.json#/status"
        },
        {
            "$ref": "mixins.json#/submitted"
        },
        {
            "$ref": "mixins.json#/submitted_id"
        },
        {
            "$ref": "mixins.json#/tags"
        },
        {
            "$ref": "mixins.json#/uuid"
        }
    ],
    "properties": {
        "accession": {
            "accessionType": "SQ"
        },
        "schema_version": {
            "default": "2"
        },
<<<<<<< HEAD
        "flow_cell": {
            "title": "Flow Cell",
            "description": "Flow cell used for sequencing",
=======
        "submitted_id": {
            "pattern": "^[A-Z0-9]{3,}_SEQUENCING_[A-Z0-9-_.]{4,}$"
        },
        "flowcell": {
            "title": "Flowcell",
            "description": "Flowcell used for sequencing",
>>>>>>> 6a700de2
            "type": "string"
        },
        "movie_length": {
            "title": "Movie Length",
            "description": "Length of movie used in sequencing",
            "type": "integer",
            "minimum": 0
        },
        "read_type": {
            "title": "Read Type",
            "description": "Type of reads obtained from sequencing",
            "type": "string",
            "enum": [
                "Not Applicable",
                "Paired-end",
                "Single-end"
            ]
        },
        "target_coverage": {
            "title": "Target Coverage",
            "description": "Expected coverage for the sequencing",
            "type": "number",
            "minimum": 0
        },
        "target_read_count": {
            "title": "Target Read Count",
            "description": "Expected read count for the sequencing",
            "type": "integer",
            "minimum": 0
        },
        "target_read_length": {
            "title": "Target Read Length",
            "description": "Expected read length for the sequencing",
            "type": "integer",
            "minimum": 0
        },
        "sequencer": {
            "title": "Sequencer",
            "description": "Instrument used for sequencing",
            "type": "string",
            "linkTo": "Sequencer"
        }
    }
}<|MERGE_RESOLUTION|>--- conflicted
+++ resolved
@@ -55,18 +55,12 @@
         "schema_version": {
             "default": "2"
         },
-<<<<<<< HEAD
+        "submitted_id": {
+            "pattern": "^[A-Z0-9]{3,}_SEQUENCING_[A-Z0-9-_.]{4,}$"
+        },
         "flow_cell": {
             "title": "Flow Cell",
             "description": "Flow cell used for sequencing",
-=======
-        "submitted_id": {
-            "pattern": "^[A-Z0-9]{3,}_SEQUENCING_[A-Z0-9-_.]{4,}$"
-        },
-        "flowcell": {
-            "title": "Flowcell",
-            "description": "Flowcell used for sequencing",
->>>>>>> 6a700de2
             "type": "string"
         },
         "movie_length": {
