--- conflicted
+++ resolved
@@ -71,20 +71,6 @@
         )
         return response
 
-<<<<<<< HEAD
-    loadxl_load_data_response = loadxl_load_data(
-        testapp=portal_vapp,
-        inserts=data,
-        docsdir=None,
-        overwrite=True,
-        itype=None,
-        from_json=True,
-        continue_on_exception=True,
-        verbose=True,
-        post_only=post_only,
-        patch_only=patch_only,
-        validate_only=validate_only)
-=======
     def call_loadxl(validate_only: bool):
         nonlocal portal_vapp, data, post_only, patch_only
         return package_loadxl_response(
@@ -101,7 +87,6 @@
                     patch_only=patch_only,
                     validate_only=validate_only,
                     skip_links=True))
->>>>>>> f300a2ff
 
     return package_loadxl_response(loadxl_load_data_response)
 
