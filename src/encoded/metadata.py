from urllib.parse import parse_qs
from pyramid.view import view_config
from pyramid.response import Response
from snovault.util import debug_log
from dcicutils.misc_utils import ignored
from snovault.search.search import (
    get_iterable_search_results,
)
from typing import Tuple

import csv
import json
from datetime import datetime

import structlog


log = structlog.getLogger(__name__)


def includeme(config):
    config.add_route('metadata', '/metadata/')
    config.add_route('metadata_redirect', '/metadata/{search_params}/{tsv}')
    config.scan(__name__)


# For now, use enum code 0 for Files (this will expand greatly later to adapt support
# for other types - Will 3 Jan 2023
FILE = 0


class TSVDescriptor:
    """ Dataclass that holds the structure """
    def __init__(self, *, field_type, field_name, deduplicate=True):
        self._field_type = field_type
        self._field_name = field_name
        self._deduplicate = deduplicate

    def field_type(self):
        return self._field_type

    def field_name(self):
        return self._field_name

    def deduplicate(self):
        return self._deduplicate


class DummyFileInterfaceImplementation(object):
    def __init__(self):
        self._line = None
    def write(self, line):
        self._line = line
    def read(self):
        return self._line


# This dictionary is a key --> 3-tuple mapping that encodes options for the /metadata/ endpoint
# given a field description. This also describes the order that fields show up in the TSV.
<<<<<<< HEAD
=======
# TODO: move to another file or write in JSON
>>>>>>> 2218babb
TSV_MAPPING = {
    FILE: {
        'File Download URL': TSVDescriptor(field_type=FILE,
                                           field_name=['href']),
        'File Accession': TSVDescriptor(field_type=FILE,
                                        field_name=['accession']),
        'Size (MB)': TSVDescriptor(field_type=FILE,
                                   field_name=['file_size']),
        'md5sum': TSVDescriptor(field_type=FILE,
                                field_name=['md5sum']),
        'File Type': TSVDescriptor(field_type=FILE,
                                   field_name=['file_type']),
        'File Format': TSVDescriptor(field_type=FILE,
                                     field_name=['file_format.display_title']),
    }
}


def generate_file_download_header(download_file_name: str):
    """ Helper function that generates a suitable header for the File download """
    header1 = ['###', 'Metadata TSV Download', '', '', '', '']
    header2 = ['Suggested command to download: ', '', '',
               'cut -f 1 ./{} | tail -n +3 | grep -v ^# | xargs -n 1 curl -O -L '
               '--user <access_key_id>:<access_key_secret>'.format(download_file_name), '', '']
    header3 = list(TSV_MAPPING[FILE].keys())
    return header1, header2, header3


def descend_field(request, prop, field_name):
    """ Helper to grab field values if we reach a terminal field ie: not dict or list """
    fields = field_name.split('.')
    for field in fields:
        prop = prop.get(field)
    if isinstance(prop, dict) or isinstance(prop, list):  # we did not get a terminal field
        return None
    if field_name == 'href':  # customization to inject server info to download URL
        prop = f'{request.scheme}://{request.host}{prop}'
    return prop


def generate_tsv(header: Tuple, data_lines: list):
    """ Helper function that actually generates the TSV """
    line = DummyFileInterfaceImplementation()
    writer = csv.writer(line, delimiter='\t')
    # write the header
    for header_row in header:
        writer.writerow(
            header_row
        )
        yield line.read().encode('utf-8')

    # write the data
    for entry in data_lines:
        writer.writerow(entry)
        yield line.read().encode('utf-8')


@view_config(route_name='metadata', request_method=['GET', 'POST'])
@debug_log
def metadata_tsv(context, request):
    """
    In Fourfront, there is custom structure looking for what is referred to as 'accession_triples', which is essentially
    a 3-tuple containing lists of accesions that are either experiment sets, experiments or files

    In SMaHT, in order to preserve similar structure, we eliminate logic for the first two (ExpSet and Exp) presuming
    we will want to use those slots later, and provide only the files slot for now.

    Alternatively, can accept a GET request wherein all files from ExpSets matching search query params are included.
    """
    ignored(context)
    # Process arguments
    if request.content_type == 'application/json':
        try:
            post_params = request.json_body
            accessions = post_params.get('accessions', [])
            type_param = post_params.get('type')
            sort_param = post_params.get('sort')
            download_file_name = post_params.get('download_file_name')
            include_extra_files = post_params.get('include_extra_files', False)
        except json.JSONDecodeError:
            return Response("Invalid JSON format", status=400)
    elif request.content_type == 'application/x-www-form-urlencoded':
        post_params = request.POST
        accessions = parse_qs(post_params.get('accessions')).get('accessions', [])
        type_param = post_params.get('type')
        sort_param = post_params.get('sort')
        download_file_name = post_params.get('download_file_name')
        include_extra_files = post_params.get('include_extra_files', False)
    else:
        return Response("Unsupported media type", status=415)

    # One of type param or accessions must be passed
    if not type_param and 'accessions' not in post_params:
        return Response("Invalid parameters", status=400)

<<<<<<< HEAD
    # Process the data
    download_file_name = post_params.get('download_file_name')
=======
    # Give reasonable file name
>>>>>>> 2218babb
    if download_file_name is None:
        download_file_name = 'metadata_' + datetime.utcnow().strftime('%Y-%m-%d-%Hh-%Mm') + '.tsv'

    # Generate a header, resolve mapping
    # Note that this will become more complex as we add additional header types
    header = generate_file_download_header(download_file_name)
    tsv_mapping = TSV_MAPPING[FILE]

    # Generate search
    search_param = {}
    if not type_param:
        search_param['type'] = 'File'
    else:
        search_param['type'] = type_param
    if accessions:
        search_param['accession'] = accessions
    if sort_param:
        search_param['sort'] = sort_param
    search_iter = get_iterable_search_results(request, param_lists=search_param)

    # Helper to grab field values if we reach a terminal field ie: not dict or list
    def descend_field(d, field_name):
        fields = field_name.split('.')
        for field in fields:
            d = d.get(field)
        if isinstance(d, dict) or isinstance(d, list):  # we did not get a terminal field
            return None
        if field_name == 'href':  # customization to inject server info to download URL
            d = f'{request.scheme}://{request.host}{d}'
        return d

    # Process search iter
    data_lines = []
    for file in search_iter:
        line = []
<<<<<<< HEAD
        for _, tsv_descriptor in TSV_MAPPING.items():
            field = descend_field(file, tsv_descriptor.field_name()[0])
            if field:
                line.append(descend_field(file, tsv_descriptor.field_name()[0]))
=======
        for _, tsv_descriptor in tsv_mapping.items():
            field = descend_field(request, file, tsv_descriptor.field_name()[0])
            if field:
                line.append(field)
>>>>>>> 2218babb
        data_lines += [line]
        if include_extra_files and 'extra_files' in file:
            efs = file.get('extra_files')
            for ef in efs:
                ef_line = []
<<<<<<< HEAD
                for _, tsv_descriptor in TSV_MAPPING.items():
                    field = descend_field(ef, tsv_descriptor.field_name()[0])
                    if field:
                        line.append(descend_field(ef, tsv_descriptor.field_name()[0]))
                data_lines += [ef_line]

    # Define a header
    def generate_header():
        header1 = ['###', 'Metadata TSV Download', '', '', '', '']
        header2 = ['Suggested command to download: ', '', '',
                   'cut -f 1 ./{} | tail -n +3 | grep -v ^# | xargs -n 1 curl -O -L '
                   '--user <access_key_id>:<access_key_secret>'.format(download_file_name), '', '']
        header3 = list(TSV_MAPPING.keys())
        return header1, header2, header3

    # Helper to generate the tsv
    def generate_tsv():
        line = DummyFileInterfaceImplementation()
        writer = csv.writer(line, delimiter='\t')
        # write the header
        for header in generate_header():
            writer.writerow(
                header
            )
            yield line.read().encode('utf-8')

        for entry in data_lines:
            writer.writerow(entry)
            yield line.read().encode('utf-8')

    return Response(
        content_type='text/tsv',
        app_iter=generate_tsv(),
=======
                for _, tsv_descriptor in tsv_mapping.items():
                    field = descend_field(request, ef, tsv_descriptor.field_name()[0])
                    if field:
                        line.append(field)
                data_lines += [ef_line]

    return Response(
        content_type='text/tsv',
        app_iter=generate_tsv(header, data_lines),
>>>>>>> 2218babb
        content_disposition=f'attachment;filename={download_file_name}'
    )<|MERGE_RESOLUTION|>--- conflicted
+++ resolved
@@ -1,4 +1,3 @@
-from urllib.parse import parse_qs
 from pyramid.view import view_config
 from pyramid.response import Response
 from snovault.util import debug_log
@@ -57,10 +56,7 @@
 
 # This dictionary is a key --> 3-tuple mapping that encodes options for the /metadata/ endpoint
 # given a field description. This also describes the order that fields show up in the TSV.
-<<<<<<< HEAD
-=======
 # TODO: move to another file or write in JSON
->>>>>>> 2218babb
 TSV_MAPPING = {
     FILE: {
         'File Download URL': TSVDescriptor(field_type=FILE,
@@ -144,7 +140,7 @@
             return Response("Invalid JSON format", status=400)
     elif request.content_type == 'application/x-www-form-urlencoded':
         post_params = request.POST
-        accessions = parse_qs(post_params.get('accessions')).get('accessions', [])
+        accessions = json.loads(post_params.get('accessions', ''))
         type_param = post_params.get('type')
         sort_param = post_params.get('sort')
         download_file_name = post_params.get('download_file_name')
@@ -156,12 +152,6 @@
     if not type_param and 'accessions' not in post_params:
         return Response("Invalid parameters", status=400)
 
-<<<<<<< HEAD
-    # Process the data
-    download_file_name = post_params.get('download_file_name')
-=======
-    # Give reasonable file name
->>>>>>> 2218babb
     if download_file_name is None:
         download_file_name = 'metadata_' + datetime.utcnow().strftime('%Y-%m-%d-%Hh-%Mm') + '.tsv'
 
@@ -182,72 +172,19 @@
         search_param['sort'] = sort_param
     search_iter = get_iterable_search_results(request, param_lists=search_param)
 
-    # Helper to grab field values if we reach a terminal field ie: not dict or list
-    def descend_field(d, field_name):
-        fields = field_name.split('.')
-        for field in fields:
-            d = d.get(field)
-        if isinstance(d, dict) or isinstance(d, list):  # we did not get a terminal field
-            return None
-        if field_name == 'href':  # customization to inject server info to download URL
-            d = f'{request.scheme}://{request.host}{d}'
-        return d
-
     # Process search iter
     data_lines = []
     for file in search_iter:
         line = []
-<<<<<<< HEAD
-        for _, tsv_descriptor in TSV_MAPPING.items():
-            field = descend_field(file, tsv_descriptor.field_name()[0])
-            if field:
-                line.append(descend_field(file, tsv_descriptor.field_name()[0]))
-=======
         for _, tsv_descriptor in tsv_mapping.items():
             field = descend_field(request, file, tsv_descriptor.field_name()[0])
             if field:
                 line.append(field)
->>>>>>> 2218babb
         data_lines += [line]
         if include_extra_files and 'extra_files' in file:
             efs = file.get('extra_files')
             for ef in efs:
                 ef_line = []
-<<<<<<< HEAD
-                for _, tsv_descriptor in TSV_MAPPING.items():
-                    field = descend_field(ef, tsv_descriptor.field_name()[0])
-                    if field:
-                        line.append(descend_field(ef, tsv_descriptor.field_name()[0]))
-                data_lines += [ef_line]
-
-    # Define a header
-    def generate_header():
-        header1 = ['###', 'Metadata TSV Download', '', '', '', '']
-        header2 = ['Suggested command to download: ', '', '',
-                   'cut -f 1 ./{} | tail -n +3 | grep -v ^# | xargs -n 1 curl -O -L '
-                   '--user <access_key_id>:<access_key_secret>'.format(download_file_name), '', '']
-        header3 = list(TSV_MAPPING.keys())
-        return header1, header2, header3
-
-    # Helper to generate the tsv
-    def generate_tsv():
-        line = DummyFileInterfaceImplementation()
-        writer = csv.writer(line, delimiter='\t')
-        # write the header
-        for header in generate_header():
-            writer.writerow(
-                header
-            )
-            yield line.read().encode('utf-8')
-
-        for entry in data_lines:
-            writer.writerow(entry)
-            yield line.read().encode('utf-8')
-
-    return Response(
-        content_type='text/tsv',
-        app_iter=generate_tsv(),
-=======
                 for _, tsv_descriptor in tsv_mapping.items():
                     field = descend_field(request, ef, tsv_descriptor.field_name()[0])
                     if field:
@@ -257,6 +194,5 @@
     return Response(
         content_type='text/tsv',
         app_iter=generate_tsv(header, data_lines),
->>>>>>> 2218babb
         content_disposition=f'attachment;filename={download_file_name}'
     )