import { cypressVisitHeaders } from "../support";

// todo: Ensure we're selecting right 1 incase later add more -- test for `a.id-docs-menu-item` once in place upstream.
const documentationNavBarItemSelectorStr = '#top-nav div.navbar-collapse .navbar-nav a.id-docs-menu-item';

// we need to escape header id's starts with numeric character (like smaht-xyz), otherwise css query selectors not work properly
const escapeElementWithNumericId = function (selector) {
    return /^#\d/.test(selector) ? `[id="${selector.substring(1)}"]` : selector;
};

describe('Documentation Page & Content Tests', function () {

    before(function () {
        cy.visit('/', { headers: cypressVisitHeaders });
    });


    it('Click & visit each page from menu, ensure ToC exists somewhere, ensure ToC works.', function () {

        cy.on('uncaught:exception', function (err, runnable) {
            // TODO: Investigate hydration errors occurring during SSR in Cypress tests.
            // It appears that Cypress injects a prop into the div on the client side, which doesn't exist on the server side, leading to hydration issues.
            // This suppression is temporary and should be removed once the issue is resolved.
            // https://github.com/cypress-io/cypress/issues/27204
            if (
                /hydrat/i.test(err.message) ||
                /Minified React error #418/.test(err.message) ||
                /Minified React error #423/.test(err.message)
            ) {
                return false;
            }

            expect(err.message).to.include("return response;");

            Cypress.log({
                'name': "Negligible JSON err.",
                'message': "Hit error re: non-serializable function; fixed in subseq. deploys."
            });

            return false;
        });

        // Wait until help menu has loaded via AJAX and is a dropdown.
        // todo: Ensure we're selecting right 1 incase later add more -- test for `a.id-docs-menu-item` once in place upstream.
        cy.loginSMaHT({ 'email': 'cypress-main-scientist@cypress.hms.harvard.edu', 'useEnvToken': false })
            .validateUser('SCM')
            .get(documentationNavBarItemSelectorStr).should('have.class', 'dropdown-toggle').click().should('have.class', 'dropdown-open-for').then(() => {
                cy.get('div.big-dropdown-menu div.level-1-title-container a, div.big-dropdown-menu a.level-2-title').then(($listItems) => {
                    console.log($listItems);

                    expect($listItems).to.have.length.above(9); // At least 9 help pages in dropdown.
                    const allLinkElementIDs = Cypress._.map($listItems, function (liEl) {
                        return liEl.id;
                    });

                    cy.get('.homepage-contents .homepage-header h1').should('contain', 'Somatic Mosaicism across Human Tissues Data Portal').then((title) => {

                        let prevTitle = title.text();
                        let count = 0;
                        let haveWeSeenPageWithTableOfContents = false;

                        function testVisit() {

                            function finish(titleText) {
                                count++;
                                Cypress.log({
                                    'name': "Documentation Page " + count + '/' + $listItems.length,
                                    'message': 'Visited page with title "' + titleText + '".'
                                });
                                if (count < $listItems.length) {
                                    cy.get(documentationNavBarItemSelectorStr).click().should('have.class', 'dropdown-open-for').then(() => {
                                        //TODO: Remove wait() when a better workaround finds out
                                        //TODO: May apply possible solutions described in https://www.cypress.io/blog/2018/02/05/when-can-the-test-start
                                        cy.get('div.big-dropdown-menu a#' + escapeElementWithNumericId(allLinkElementIDs[count])).wait(1000).click().then(($nextListItem) => {
                                            const linkHref = $nextListItem.attr('href');
                                            cy.location('pathname').should('equal', linkHref);
                                            testVisit();
                                        });
                                    });
                                }
                            }

                            cy.get('#page-title-container .page-title').should('not.have.text', prevTitle).then((t) => {
                                var titleText = t.text();
                                expect(titleText).to.have.length.above(0);
                                cy.title().should('equal', titleText + ' – SMaHT Data Portal').end();
                                prevTitle = titleText;

                                // Verify the presence of <pre> elements and ensure each one is not empty.
                                cy.document().then((doc) => {
                                    const elements = doc.querySelectorAll('.rst-container > div > pre');
                                    if (elements.length > 0) {
                                        cy.get('.rst-container > div > pre').each(($pre) => {
                                            const textContent = $pre.text().trim();
                                            expect(textContent).to.not.be.empty;
                                        });
                                    } else {
                                        cy.log('No <pre> elements found under .rst-container > div');
                                    }
                                });

                                // Variable to track if we've encountered a page with a Table of Contents
                                if (!haveWeSeenPageWithTableOfContents) {
                                    cy.window().then((win) => {
                                        const tocItems = win.document.querySelectorAll('div.table-of-contents li.table-content-entry a');

                                        if (tocItems.length > 0) {
                                            haveWeSeenPageWithTableOfContents = true;
                                            const originalScrollY = win.scrollY;

                                            // Scroll to top for a consistent starting point
                                            cy.scrollTo('top', { ensureScrollable: false }).then(() => {
                                                // Select the last Table of Contents link item
                                                cy.get('div.table-of-contents li.table-content-entry a').last().then(($link) => {
                                                    const linkHref = $link.attr('href');

                                                    // Ensure the target element of the link is visible after clicking
                                                    cy.wrap($link).click({ force: true });
                                                    cy.get(escapeElementWithNumericId(linkHref)).wait(1000).should('be.visible').then(() => {
                                                        expect(win.scrollY).to.not.equal(originalScrollY);
                                                        finish(titleText);
                                                    });
                                                });
                                            });
                                        } else {
                                            finish(titleText);
                                        }
                                    });
                                } else {
                                    finish(titleText);
                                }
                            });
                        }
                        cy.wrap($listItems.eq(0)).should('be.visible').click({ force: true }).then(function ($linkElem) {
                            cy.get('#slow-load-container').should('not.have.class', 'visible').end();
                            const linkHref = $linkElem.attr('href');
                            cy.location('pathname').should('equal', linkHref);
                            testVisit();
                        });

                    });
                });
            })
            .logoutSMaHT();

    });


    it('Every documentation page has links which return success status codes - SAMPLING', function () {

        cy.loginSMaHT({ 'email': 'cypress-main-scientist@cypress.hms.harvard.edu', 'useEnvToken': false })
            .validateUser('SCM')
            .get(documentationNavBarItemSelectorStr).should('have.class', 'dropdown-toggle').click().should('have.class', 'dropdown-open-for').then(() => {

                // Get all links to _level 2_ static pages. Exclude directory pages for now. Do directory pages in later test.
                // Randomly selects 5 links out of all items listed from the Help dropdown menu. If one of those randomly selected links is
                // Contact Us then the test fails since Contact Us page lacks content to be tested.
                cy.get('.big-dropdown-menu.is-open a.level-2-title').then(($listItems) => {

                    console.log($listItems);
                    const listItemsTotalCount = $listItems.length;

                    expect(listItemsTotalCount).to.be.above(9); // At least 9 documentation pages in dropdown.

                    // To avoid running on every single page x multiple network requests, lets create a random
                    // sampling of 5 list item indices to visit.
                    var itemIndicesToVisit = Cypress._.sampleSize(Cypress._.range(listItemsTotalCount), 5);

                    let prevTitle = null;
                    let count = 0;

                    function testVisit() {

                        cy.get('#page-title-container .page-title').should('not.have.text', prevTitle).then((t) => {
                            var titleText = t.text();
                            expect(titleText).to.have.length.above(0);
                            prevTitle = titleText;

                            const skipPages = ['Data Release Status', 'Submission Data Dictionary'];
                            if (!skipPages.includes(titleText)) {
                                const linkSelector = '.help-entry.static-section-entry a:not([href^="#"]):not([href^="mailto:"]):not([href*=".gov"])';

                                cy.get(linkSelector).should('be.visible').then(() => {

                                    count++;

                                    Cypress.log({
                                        'name': "Documentation Page " + count + '/5/' + listItemsTotalCount,
                                        'message': 'Visited page with title "' + titleText + '".'
                                    });

                                    if (itemIndicesToVisit.length > 0) {
                                        const nextIndexToVisit = itemIndicesToVisit.shift();
                                        cy.get(documentationNavBarItemSelectorStr).should('have.class', 'dropdown-toggle').click().should('have.class', 'dropdown-open-for').then(() => {
                                            cy.get('.big-dropdown-menu.is-open a.level-2-title').eq(nextIndexToVisit).click().then(function ($linkElem) {
                                                const linkHref = $linkElem.attr('href');
                                                cy.location('pathname').should('equal', linkHref);
                                                testVisit();
                                            });
                                        });
                                    }
                                });
                            }
                        });
                    }

                    const firstItemIndexToVisit = itemIndicesToVisit.shift();
                    cy.wrap($listItems.eq(firstItemIndexToVisit)).click().then(function ($linkElem) {
                        const linkHref = $linkElem.attr('href');
                        cy.location('pathname').should('equal', linkHref);
                        testVisit();
                    });

                });
            })
            .logoutSMaHT();
    });

<<<<<<< HEAD
    it('Visit Submission Data Dictionary, ensure schema and schema items are listed, select options have items and selectable.', function () {

        cy.loginSMaHT({ 'email': 'cypress-main-scientist@cypress.hms.harvard.edu', 'useEnvToken': false })
            .validateUser('SCM')
            .get(documentationNavBarItemSelectorStr)
            .should('have.class', 'dropdown-toggle')
            .click()
            .should('have.class', 'dropdown-open-for').then(() => {

                cy.get('.big-dropdown-menu.is-open a.level-2-title[href="/docs/submission/submission-data-dictionary"]')
                    .click({ force: true }).then(function ($linkElem) {
                        cy.get('#slow-load-container').should('not.have.class', 'visible').end();
                        const linkHref = $linkElem.attr('href');
                        cy.location('pathname').should('equal', linkHref);
                    });

                // Verify at least 10 .schema-item elements are present
                cy.get('.schema-item').should('have.length.greaterThan', 10);

                // Open the React-Select dropdown
                cy.get('input[id^="react-select-"][type="text"]')
                    .focus()
                    .click();

                // Verify that the dropdown menu is rendered
                cy.get('[role="listbox"]', { timeout: 5000 }).should('be.visible');

                // Get the list of options and schema items
                cy.get('[role="option"]').then(($options) => {
                    const optionCount = $options.length;

                    // Verify that the number of options matches the number of schema items
                    cy.get('.schema-item').should('have.length', optionCount);

                    // Pick a random index from available options
                    const randomIndex = Math.floor(Math.random() * optionCount);
                    const selectedOptionText = $options[randomIndex].innerText;

                    // Click the randomly selected option
                    cy.wrap($options[randomIndex]).click();

                    // Verify that the first .schema-item contains the selected option's text
                    cy.get('.schema-item').first().should('contain.text', selectedOptionText);
                });


            })
            .logoutSMaHT();
    });

    it('Visit Frequently Asked Questions, ensure FAQ items are listed, and each item has a question and answer.', function () {
        cy.loginSMaHT({ 'email': 'cypress-main-scientist@cypress.hms.harvard.edu', 'useEnvToken': false })
            .validateUser('SCM')
            .get(documentationNavBarItemSelectorStr)
            .should('have.class', 'dropdown-toggle')
            .click()
            .should('have.class', 'dropdown-open-for').then(() => {

                cy.get('.big-dropdown-menu.is-open a.level-2-title[href="/docs/submission/faq"]')
                    .click({ force: true }).then(function ($linkElem) {
                        cy.get('#slow-load-container').should('not.have.class', 'visible').end();
                        const linkHref = $linkElem.attr('href');
                        cy.location('pathname').should('equal', linkHref);
                    });

                // Verify that the page contains the correct header
                cy.contains('h2.faq-header', 'Frequently Asked Questions').should('be.visible');

                // Verify at least 5 .faq-item elements are present
                cy.get('div.faq-body details').should('have.length.greaterThan', 5);

                // Iterate over each FAQ accordion item
                cy.get('div.faq-body details').each(($el) => {
                    // Use 'within' to scope inside this <details> element
                    cy.wrap($el).within(() => {
                        // Verify it starts closed
                        cy.root().should('not.have.attr', 'open');

                        // Click the <summary> element
                        cy.get('summary').click();

                        // Verify it opened
                        cy.root().should('have.attr', 'open');

                        // Verify the response is visible and not empty
                        cy.get('.response').should('be.visible').and(($resp) => {
                            expect($resp.text().trim()).to.not.equal('');
                        });
                    });
                });
            })
            .logoutSMaHT();
    });

=======
    /**
     * Test for documentation pages under public user account
     */
    it('PUBLIC USER - Every documentation page has links which return success status codes', function () {
        cy.visit('/', { headers: cypressVisitHeaders })
            .get(navUserAcctDropdownBtnSelector)
            .should('contain.text', 'Login')
            .end()
            .get(documentationNavBarItemSelectorStr)
            .should('have.class', 'dropdown-toggle')
            .click()
            .should('have.class', 'dropdown-open-for')
            .then(() => {
                // Get all links to _level 2_ static pages. Exclude directory pages for now. Do directory pages in later test.
                cy.get('.big-dropdown-menu.is-open a.level-2-title').then(
                    ($listItems) => {
                        const listItemsTotalCount = $listItems.length;
                        expect(listItemsTotalCount).to.be.above(8); // At least 9 documentation pages in dropdown.

                        // Make sure public links exists and is visible
                        [...$listItems].forEach(($linkElem, index) => {
                            const linkHref = $linkElem.getAttribute('href');
                            cy.request({
                                url: linkHref,
                                failOnStatusCode: false,
                            }).then((response) => {
                                expect(response.status).to.equal(200);
                            });
                        });
                    }
                );
            });

        // Ensure that search for pages with status released return no results
        cy.visit('/search/?type=Page&status=released', {
            headers: cypressVisitHeaders,
            failOnStatusCode: false,
        });

        cy.get('.search-results-container.fully-loaded h3.text-300').should(
            'contain.text',
            'No Results'
        );
    });
>>>>>>> 468583a8
});<|MERGE_RESOLUTION|>--- conflicted
+++ resolved
@@ -216,102 +216,6 @@
             .logoutSMaHT();
     });
 
-<<<<<<< HEAD
-    it('Visit Submission Data Dictionary, ensure schema and schema items are listed, select options have items and selectable.', function () {
-
-        cy.loginSMaHT({ 'email': 'cypress-main-scientist@cypress.hms.harvard.edu', 'useEnvToken': false })
-            .validateUser('SCM')
-            .get(documentationNavBarItemSelectorStr)
-            .should('have.class', 'dropdown-toggle')
-            .click()
-            .should('have.class', 'dropdown-open-for').then(() => {
-
-                cy.get('.big-dropdown-menu.is-open a.level-2-title[href="/docs/submission/submission-data-dictionary"]')
-                    .click({ force: true }).then(function ($linkElem) {
-                        cy.get('#slow-load-container').should('not.have.class', 'visible').end();
-                        const linkHref = $linkElem.attr('href');
-                        cy.location('pathname').should('equal', linkHref);
-                    });
-
-                // Verify at least 10 .schema-item elements are present
-                cy.get('.schema-item').should('have.length.greaterThan', 10);
-
-                // Open the React-Select dropdown
-                cy.get('input[id^="react-select-"][type="text"]')
-                    .focus()
-                    .click();
-
-                // Verify that the dropdown menu is rendered
-                cy.get('[role="listbox"]', { timeout: 5000 }).should('be.visible');
-
-                // Get the list of options and schema items
-                cy.get('[role="option"]').then(($options) => {
-                    const optionCount = $options.length;
-
-                    // Verify that the number of options matches the number of schema items
-                    cy.get('.schema-item').should('have.length', optionCount);
-
-                    // Pick a random index from available options
-                    const randomIndex = Math.floor(Math.random() * optionCount);
-                    const selectedOptionText = $options[randomIndex].innerText;
-
-                    // Click the randomly selected option
-                    cy.wrap($options[randomIndex]).click();
-
-                    // Verify that the first .schema-item contains the selected option's text
-                    cy.get('.schema-item').first().should('contain.text', selectedOptionText);
-                });
-
-
-            })
-            .logoutSMaHT();
-    });
-
-    it('Visit Frequently Asked Questions, ensure FAQ items are listed, and each item has a question and answer.', function () {
-        cy.loginSMaHT({ 'email': 'cypress-main-scientist@cypress.hms.harvard.edu', 'useEnvToken': false })
-            .validateUser('SCM')
-            .get(documentationNavBarItemSelectorStr)
-            .should('have.class', 'dropdown-toggle')
-            .click()
-            .should('have.class', 'dropdown-open-for').then(() => {
-
-                cy.get('.big-dropdown-menu.is-open a.level-2-title[href="/docs/submission/faq"]')
-                    .click({ force: true }).then(function ($linkElem) {
-                        cy.get('#slow-load-container').should('not.have.class', 'visible').end();
-                        const linkHref = $linkElem.attr('href');
-                        cy.location('pathname').should('equal', linkHref);
-                    });
-
-                // Verify that the page contains the correct header
-                cy.contains('h2.faq-header', 'Frequently Asked Questions').should('be.visible');
-
-                // Verify at least 5 .faq-item elements are present
-                cy.get('div.faq-body details').should('have.length.greaterThan', 5);
-
-                // Iterate over each FAQ accordion item
-                cy.get('div.faq-body details').each(($el) => {
-                    // Use 'within' to scope inside this <details> element
-                    cy.wrap($el).within(() => {
-                        // Verify it starts closed
-                        cy.root().should('not.have.attr', 'open');
-
-                        // Click the <summary> element
-                        cy.get('summary').click();
-
-                        // Verify it opened
-                        cy.root().should('have.attr', 'open');
-
-                        // Verify the response is visible and not empty
-                        cy.get('.response').should('be.visible').and(($resp) => {
-                            expect($resp.text().trim()).to.not.equal('');
-                        });
-                    });
-                });
-            })
-            .logoutSMaHT();
-    });
-
-=======
     /**
      * Test for documentation pages under public user account
      */
@@ -356,5 +260,99 @@
             'No Results'
         );
     });
->>>>>>> 468583a8
+
+    it('Visit Submission Data Dictionary, ensure schema and schema items are listed, select options have items and selectable.', function () {
+
+        cy.loginSMaHT({ 'email': 'cypress-main-scientist@cypress.hms.harvard.edu', 'useEnvToken': false })
+            .validateUser('SCM')
+            .get(documentationNavBarItemSelectorStr)
+            .should('have.class', 'dropdown-toggle')
+            .click()
+            .should('have.class', 'dropdown-open-for').then(() => {
+
+                cy.get('.big-dropdown-menu.is-open a.level-2-title[href="/docs/submission/submission-data-dictionary"]')
+                    .click({ force: true }).then(function ($linkElem) {
+                        cy.get('#slow-load-container').should('not.have.class', 'visible').end();
+                        const linkHref = $linkElem.attr('href');
+                        cy.location('pathname').should('equal', linkHref);
+                    });
+
+                // Verify at least 10 .schema-item elements are present
+                cy.get('.schema-item').should('have.length.greaterThan', 10);
+
+                // Open the React-Select dropdown
+                cy.get('input[id^="react-select-"][type="text"]')
+                    .focus()
+                    .click();
+
+                // Verify that the dropdown menu is rendered
+                cy.get('[role="listbox"]', { timeout: 5000 }).should('be.visible');
+
+                // Get the list of options and schema items
+                cy.get('[role="option"]').then(($options) => {
+                    const optionCount = $options.length;
+
+                    // Verify that the number of options matches the number of schema items
+                    cy.get('.schema-item').should('have.length', optionCount);
+
+                    // Pick a random index from available options
+                    const randomIndex = Math.floor(Math.random() * optionCount);
+                    const selectedOptionText = $options[randomIndex].innerText;
+
+                    // Click the randomly selected option
+                    cy.wrap($options[randomIndex]).click();
+
+                    // Verify that the first .schema-item contains the selected option's text
+                    cy.get('.schema-item').first().should('contain.text', selectedOptionText);
+                });
+
+
+            })
+            .logoutSMaHT();
+    });
+
+    it('Visit Frequently Asked Questions, ensure FAQ items are listed, and each item has a question and answer.', function () {
+        cy.loginSMaHT({ 'email': 'cypress-main-scientist@cypress.hms.harvard.edu', 'useEnvToken': false })
+            .validateUser('SCM')
+            .get(documentationNavBarItemSelectorStr)
+            .should('have.class', 'dropdown-toggle')
+            .click()
+            .should('have.class', 'dropdown-open-for').then(() => {
+
+                cy.get('.big-dropdown-menu.is-open a.level-2-title[href="/docs/submission/faq"]')
+                    .click({ force: true }).then(function ($linkElem) {
+                        cy.get('#slow-load-container').should('not.have.class', 'visible').end();
+                        const linkHref = $linkElem.attr('href');
+                        cy.location('pathname').should('equal', linkHref);
+                    });
+
+                // Verify that the page contains the correct header
+                cy.contains('h2.faq-header', 'Frequently Asked Questions').should('be.visible');
+
+                // Verify at least 5 .faq-item elements are present
+                cy.get('div.faq-body details').should('have.length.greaterThan', 5);
+
+                // Iterate over each FAQ accordion item
+                cy.get('div.faq-body details').each(($el) => {
+                    // Use 'within' to scope inside this <details> element
+                    cy.wrap($el).within(() => {
+                        // Verify it starts closed
+                        cy.root().should('not.have.attr', 'open');
+
+                        // Click the <summary> element
+                        cy.get('summary').click();
+
+                        // Verify it opened
+                        cy.root().should('have.attr', 'open');
+
+                        // Verify the response is visible and not empty
+                        cy.get('.response').should('be.visible').and(($resp) => {
+                            expect($resp.text().trim()).to.not.equal('');
+                        });
+                    });
+                });
+            })
+            .logoutSMaHT();
+    });
+
 });